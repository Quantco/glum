name: glum
channels:
  - conda-forge
  - nodefaults
dependencies:
  # required for users (note: this is not where you specify new dependencies
  # for the conda packages. please put those `conda.recipe/meta.yaml`!!
  - libblas>=0=*mkl
  - numexpr
  - pandas
<<<<<<< HEAD
  - tabmat>=3.1.0
  - scikit-learn >= 0.23
=======
  - tabmat>=3.0.1
  - scikit-learn>=0.23
>>>>>>> c9b0018a
  - scipy
  - tqdm

  # development tools
  - black
  - dask-ml>=2022.5.27 # used for data creation for the benchmark problems
  - flake8
  - git_root
  - ipdb
  - ipython
  - line_profiler
  - memory_profiler
  - pip
  - pre-commit
  - pyarrow
  - pytest
  - pytest-xdist
  - setuptools_scm
  
  # build tools
  - c-compiler
  - cxx-compiler
  - cython

  # documentation dev
  - altair # used in docs/tutorials/rossman
  - jinja2
  - jupyterlab
  - jupytext
  - libpysal # used in docs/tutorials/regularization_housing_data
  - make
  - matplotlib-base
  - nbclassic>=0.2.8
  - nbsphinx>=0.8.3
  - openml # used for downloading datasets in the tutorials.
  - shapely # used in docs/tutorials/regularization_housing_data
  - sphinx>=3.5.3
  - sphinx_rtd_theme
  - sphinxcontrib-apidoc
  - statsmodels<|MERGE_RESOLUTION|>--- conflicted
+++ resolved
@@ -8,13 +8,8 @@
   - libblas>=0=*mkl
   - numexpr
   - pandas
-<<<<<<< HEAD
   - tabmat>=3.1.0
-  - scikit-learn >= 0.23
-=======
-  - tabmat>=3.0.1
   - scikit-learn>=0.23
->>>>>>> c9b0018a
   - scipy
   - tqdm
 
