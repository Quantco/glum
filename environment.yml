name: glum
channels:
  - conda-forge
  - nodefaults
dependencies:
  # required for users (note: this is not where you specify new dependencies
  # for the conda packages. please put those `conda.recipe/meta.yaml`!!
  - libblas>=0=*mkl
  - numexpr
  - pandas
<<<<<<< HEAD
  - tabmat>=2.0.1
=======
  - quantcore.matrix>=3.0.0
>>>>>>> 962a2996
  - scikit-learn >= 0.23
  - scipy
  - tqdm

  # development tools
  - black
  - dask-ml # used for data creation for the benchmark problems
  - flake8
  - git_root
  - ipdb
  - ipython
  - line_profiler
  - memory_profiler
  - pip
  - pre-commit
  - pyarrow
  - pytest
  - pytest-xdist
  - setuptools_scm
  
  # build tools
  - c-compiler
  - cxx-compiler
  - cython

  # documentation dev
  - altair # used in docs/tutorials/rossman
  - jinja2<3
  - jupyterlab
  - jupytext
  - libpysal # used in docs/tutorials/regularization_housing_data
  - make
  - matplotlib-base
  - nbclassic>=0.2.8
  - nbsphinx=0.8.3
  - openml # used for downloading datasets in the tutorials.
  - shapely # used in docs/tutorials/regularization_housing_data
  - sphinx=3.5.3
  - sphinx_rtd_theme
  - sphinxcontrib-apidoc
  - statsmodels<|MERGE_RESOLUTION|>--- conflicted
+++ resolved
@@ -8,11 +8,7 @@
   - libblas>=0=*mkl
   - numexpr
   - pandas
-<<<<<<< HEAD
-  - tabmat>=2.0.1
-=======
-  - quantcore.matrix>=3.0.0
->>>>>>> 962a2996
+  - tabmat>=3.0.0
   - scikit-learn >= 0.23
   - scipy
   - tqdm
