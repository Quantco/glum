# quantcore.glm

![CI](https://github.com/Quantco/glm_benchmarks/workflows/CI/badge.svg)

[Documentation](https://docs.dev.quantco.cloud/qc-github-artifacts/Quantco/quantcore.glm/latest/index.html)

Generalized linear models (GLM) are a core statistical tool that include many common methods like least-squares regression, Poisson regression and logistic regression as special cases. At QuantCo, we have used GLMs in e-commerce pricing, insurance claims prediction and more. We have developed `quantcore.glm`, a fast Python-first GLM library. `quantcore.glm` is starting to be used at DIL and will soon be used by DIL actuaries. The development was based on [a fork of scikit-learn](https://github.com/scikit-learn/scikit-learn/pull/9405), so it has a scikit-learn-like API. We are thankful for the starting point provided by Christian Lorentzen in that PR!

`quantcore.glm` is at least as feature-complete as existing GLM libraries like `glmnet` or `h2o`. It supports

* Built-in cross validation for optimal regularization, efficiently exploiting a “regularization path”
* L1 regularization, which produces sparse and easily interpretable solutions
* L2 regularization, including variable matrix-valued (Tikhonov) penalties, which are useful in modeling correlated effects
* Elastic net regularization
* Normal, Poisson, logistic, gamma, and Tweedie distributions, plus varied and customizable link functions
* Box constraints, linear inequality constraints, sample weights, offsets

This repo also includes  tools for benchmarking GLM implementations in the `quantcore.glm_benchmarks` module. For details on the benchmarking, [see here](src/quantcore/glm_benchmarks/README.md).

For more information on `quantcore.glm`, including tutorials and API reference, please see [the documentation](https://docs.dev.quantco.cloud/qc-github-artifacts/Quantco/quantcore.glm/latest/index.html).

# An example: predicting car insurance claim frequency using Poisson regression.

This example uses a public French car insurance dataset. 
```python
import pandas as pd
import numpy as np

from quantcore.glm_benchmarks.problems import load_data, generate_narrow_insurance_dataset
from quantcore.glm_benchmarks.util import get_obj_val
from quantcore.glm import GeneralizedLinearRegressor

# Load the French Motor Insurance dataset
dat = load_data(generate_narrow_insurance_dataset)
X, y, weights = dat['X'], dat['y'], dat['weights']

# Model the number of claims per year as Poisson and regularize using a L1-penalty.
model = GeneralizedLinearRegressor(
    family='poisson',
    l1_ratio=1.0,
    alpha=0.001
)

model.fit(X=X, y=y, sample_weight=weights)

# .report_diagnostics shows details about the steps taken by the iterative solver
model._report_diagnostics(full_report=True)

print(pd.DataFrame(dict(name=X.columns, coef=model.coef_)).set_index('name'))

print('Percent of coefficients non-zero', 100 * np.mean(np.abs(model.coef_) > 0))
print('Zeros RMSE', np.sqrt(np.mean((0 - y) ** 2)))
print('Model RMSE', np.sqrt(np.mean((model.predict(X) - y) ** 2)))
print('Zeros log-likelihood', get_obj_val(dat, 'poisson', 0.0, 0.0, 0, np.zeros_like(model.coef_)))
print('Model log-likelihood', get_obj_val(dat, 'poisson', 0.0, 0.0, model.intercept_, model.coef_))


>>> Percent of coefficients non-zero 24.074074074074073
>>> Zeros RMSE 4.593120173102336
>>> Model RMSE 4.584480161172895
>>> Zeros log-likelihood 0.9999999999996729
>>> Model log-likelihood 0.3167597964655323
```

# Installation

Please install the package through conda-forge:
```bash
conda config --prepend channels conda-forge
conda install quantcore.glm
```
<<<<<<< HEAD
=======
then, we will include row `i` in the update. Essentially, this criteria ignores data matrix rows that have not seen the second derivatives of their predictions change very much in the last iteration. Smaller values of `T` result in a more accurate update, while larger values will result in a faster but less accurate update. If `T = 0`, then the update is exact. Thresholds (`T`) between 0.001 and 0.1 seem to work well. 

It is critical to only update our `hessian_rows_0` for those rows that were included. That way, hessian_rows_diff is no longer the change since the last iteration, but instead, the change since the last iteration that a row was active. This ensures that we handle situations where a row changes a small amount over several iterations, eventually accumulating into a large change.

## References

`glmnet` - [Regularization Paths for Generalized Linear Models via Coordinate Descent](https://web.stanford.edu/~hastie/Papers/glmnet.pdf)

`newglmnet` - [An Improved GLMNET for L1-regularized LogisticRegression](https://www.csie.ntu.edu.tw/~cjlin/papers/l1_glmnet/long-glmnet.pdf)

`glmintro` - [Bryan Lewis on GLMs](https://bwlewis.github.io/GLM/)

`blismatmul` - [Anatomy of High-Performance Many-ThreadedMatrix Multiplication](http://www.cs.utexas.edu/~flame/pubs/blis3_ipdps14.pdf)

`coordinate_descent` - [Coordinate Descent Algorithms](http://www.optimization-online.org/DB_FILE/2014/12/4679.pdf)

# Matrix Types

Along with the GLM solvers, this package supports dense, sparse, categorical matrix types and mixtures of these types. Using the most efficient matrix representations massively improves performacne. 

For more details, see the [README for quantcore.matrix](https://github.com/Quantco/quantcore.matrix)

We support dense matrices via standard numpy arrays. 

We support sparse CSR and CSC matrices via standard `scipy.sparse` objects. However, we have extended these operations with custom matrix-vector and sandwich product routines that are optimized and parallelized. A user does not need to modify their code to take advantage of this optimization. If a `scipy.sparse.csc_matrix` object is passed in, it will be automatically converted to a `SparseMatrix` object. This operation is almost free because no data needs to be copied.

We implement a `CategoricalMatrix` object that efficiently represents these matrices without nearly as much overhead as a normal CSC or CSR sparse matrix.

Finally, `SplitMatrix` allows mixing different matrix types for different columns to minimize overhead.

# Standardization
>>>>>>> f3edc02a

For more information, including tutorials and API reference, please see [the documentation](https://docs.dev.quantco.cloud/qc-github-artifacts/Quantco/quantcore.glm/latest/index.html).<|MERGE_RESOLUTION|>--- conflicted
+++ resolved
@@ -68,40 +68,4 @@
 ```bash
 conda config --prepend channels conda-forge
 conda install quantcore.glm
-```
-<<<<<<< HEAD
-=======
-then, we will include row `i` in the update. Essentially, this criteria ignores data matrix rows that have not seen the second derivatives of their predictions change very much in the last iteration. Smaller values of `T` result in a more accurate update, while larger values will result in a faster but less accurate update. If `T = 0`, then the update is exact. Thresholds (`T`) between 0.001 and 0.1 seem to work well. 
-
-It is critical to only update our `hessian_rows_0` for those rows that were included. That way, hessian_rows_diff is no longer the change since the last iteration, but instead, the change since the last iteration that a row was active. This ensures that we handle situations where a row changes a small amount over several iterations, eventually accumulating into a large change.
-
-## References
-
-`glmnet` - [Regularization Paths for Generalized Linear Models via Coordinate Descent](https://web.stanford.edu/~hastie/Papers/glmnet.pdf)
-
-`newglmnet` - [An Improved GLMNET for L1-regularized LogisticRegression](https://www.csie.ntu.edu.tw/~cjlin/papers/l1_glmnet/long-glmnet.pdf)
-
-`glmintro` - [Bryan Lewis on GLMs](https://bwlewis.github.io/GLM/)
-
-`blismatmul` - [Anatomy of High-Performance Many-ThreadedMatrix Multiplication](http://www.cs.utexas.edu/~flame/pubs/blis3_ipdps14.pdf)
-
-`coordinate_descent` - [Coordinate Descent Algorithms](http://www.optimization-online.org/DB_FILE/2014/12/4679.pdf)
-
-# Matrix Types
-
-Along with the GLM solvers, this package supports dense, sparse, categorical matrix types and mixtures of these types. Using the most efficient matrix representations massively improves performacne. 
-
-For more details, see the [README for quantcore.matrix](https://github.com/Quantco/quantcore.matrix)
-
-We support dense matrices via standard numpy arrays. 
-
-We support sparse CSR and CSC matrices via standard `scipy.sparse` objects. However, we have extended these operations with custom matrix-vector and sandwich product routines that are optimized and parallelized. A user does not need to modify their code to take advantage of this optimization. If a `scipy.sparse.csc_matrix` object is passed in, it will be automatically converted to a `SparseMatrix` object. This operation is almost free because no data needs to be copied.
-
-We implement a `CategoricalMatrix` object that efficiently represents these matrices without nearly as much overhead as a normal CSC or CSR sparse matrix.
-
-Finally, `SplitMatrix` allows mixing different matrix types for different columns to minimize overhead.
-
-# Standardization
->>>>>>> f3edc02a
-
-For more information, including tutorials and API reference, please see [the documentation](https://docs.dev.quantco.cloud/qc-github-artifacts/Quantco/quantcore.glm/latest/index.html).+```