# quantcore.glm

![CI](https://github.com/Quantco/glm_benchmarks/workflows/CI/badge.svg)

[Documentation](https://docs.dev.quantco.cloud/qc-github-artifacts/Quantco/quantcore.glm/latest/index.html)

Generalized linear models (GLM) are a core statistical tool that include many common methods like least-squares regression, Poisson regression and logistic regression as special cases. At QuantCo, we have used GLMs in e-commerce pricing, insurance claims prediction and more. We have developed `quantcore.glm`, a fast Python-first GLM library. `quantcore.glm` is starting to be used at DIL and will soon be used by DIL actuaries. The development was based on [a fork of scikit-learn](https://github.com/scikit-learn/scikit-learn/pull/9405), so it has a scikit-learn-like API. We are thankful for the starting point provided by Christian Lorentzen in that PR!

`quantcore.glm` is at least as feature-complete as existing GLM libraries like `glmnet` or `h2o`. It supports

* Built-in cross validation for optimal regularization, efficiently exploiting a “regularization path”
* L1 regularization, which produces sparse and easily interpretable solutions
* L2 regularization, including variable matrix-valued (Tikhonov) penalties, which are useful in modeling correlated effects
* Elastic net regularization
* Normal, Poisson, logistic, gamma, and Tweedie distributions, plus varied and customizable link functions
* Box constraints, linear inequality constraints, sample weights, offsets

This repo also includes  tools for benchmarking GLM implementations in the `quantcore.glm_benchmarks` module. For details on the benchmarking, [see here](src/quantcore/glm_benchmarks/README.md).

For more information on `quantcore.glm`, including tutorials and API reference, please see [the documentation](https://docs.dev.quantco.cloud/qc-github-artifacts/Quantco/quantcore.glm/latest/index.html).

<<<<<<< HEAD
# An example: predicting car insurance claim frequency using Poisson regression.
=======
   * [quantcore.glm](#quantcoreglm)
   * [Installation](#installation)
   * [A quick usage example](#a-quick-usage-example)
   * [A more extensive introduction to GLM modeling via the sklearn interface](#a-more-extensive-introduction-to-glm-modeling-via-the-sklearn-interface)
   * [Testing/Continuous integration](#testingcontinuous-integration)
      * [Golden master tests](#golden-master-tests)
      * [Skipping the slow tests](#skipping-the-slow-tests)
      * [Artificial golden master](#artificial-golden-master)
      * [Benchmarks golden master](#benchmarks-golden-master)
   * [Building a conda package](#building-a-conda-package)
   * [The algorithm](#the-algorithm)
      * [What kind of problems can we solve?](#what-kind-of-problems-can-we-solve)
      * [Solvers overview](#solvers-overview)
      * [IRLS](#irls)
      * [Active set tracking](#active-set-tracking)
            * [Hessian approximation.](#hessian-approximation)
      * [Approximate Hessian updating](#approximate-hessian-updating)
      * [References](#references)
   * [Matrix Types](#matrix-types)
   * [Standardization](#standardization)


# Installation

Assuming you have access to the QuantCo DIL conda repository, you can install the package through conda:
```bash
# Set up the quantco_main conda channel. For the password, substitute in the correct password. You should be able to get the password by searching around on slack or asking on the glm_benchmarks slack channel!
conda config --system --prepend channels quantco_main
conda config --system --set custom_channels.quantco_main https://dil_ro:password@conda.quantco.cloud

conda install quantcore.glm
```

For development, you should do an editable installation:

```bash
# First, make sure you have conda-forge as your primary conda channel:
conda config --add channels conda-forge
# And install pre-commit
conda install -y pre-commit

git clone git@github.com:Quantco/quantcore.glm.git
cd quantcore.glm

# Set up our pre-commit hooks for black, mypy, isort and flake8.
pre-commit install

# Set up the quantco_main conda channel. For the password, substitute in the correct password. You should be able to get the password by searching around on slack or asking on the glm_benchmarks slack channel!
conda config --system --prepend channels quantco_main
conda config --system --set custom_channels.quantco_main https://dil_ro:password@conda.quantco.cloud

# Set up a conda environment with name "quantcore.glm"
conda install mamba=0.2.12
mamba env create

# Install this package in editable mode.
conda activate quantcore.glm
pip install --no-use-pep517 --disable-pip-version-check -e .
```

# A quick usage example
>>>>>>> 06e5625c

This example uses a public French car insurance dataset.
```python
import pandas as pd
import numpy as np

from quantcore.glm_benchmarks.problems import load_data, generate_narrow_insurance_dataset
from quantcore.glm_benchmarks.util import get_obj_val
from quantcore.glm import GeneralizedLinearRegressor

# Load the French Motor Insurance dataset
dat = load_data(generate_narrow_insurance_dataset)
X, y, weights = dat['X'], dat['y'], dat['weights']

# Model the number of claims per year as Poisson and regularize using a L1-penalty.
model = GeneralizedLinearRegressor(
    family='poisson',
    l1_ratio=1.0,
    alpha=0.001
)

model.fit(X=X, y=y, sample_weight=weights)

# .report_diagnostics shows details about the steps taken by the iterative solver
model._report_diagnostics(full_report=True)

print(pd.DataFrame(dict(name=X.columns, coef=model.coef_)).set_index('name'))

print('Percent of coefficients non-zero', 100 * np.mean(np.abs(model.coef_) > 0))
print('Zeros RMSE', np.sqrt(np.mean((0 - y) ** 2)))
print('Model RMSE', np.sqrt(np.mean((model.predict(X) - y) ** 2)))
print('Zeros log-likelihood', get_obj_val(dat, 'poisson', 0.0, 0.0, 0, np.zeros_like(model.coef_)))
print('Model log-likelihood', get_obj_val(dat, 'poisson', 0.0, 0.0, model.intercept_, model.coef_))


>>> Percent of coefficients non-zero 24.074074074074073
>>> Zeros RMSE 4.593120173102336
>>> Model RMSE 4.584480161172895
>>> Zeros log-likelihood 0.9999999999996729
>>> Model log-likelihood 0.3167597964655323
```

<<<<<<< HEAD
# Installation

Please install the package through conda-forge:
```bash
conda config --prepend channels conda-forge
conda install quantcore.glm
```
=======
# A more extensive introduction to GLM modeling via the sklearn interface

[This is an excellent tutorial walking through modeling the French Motor Insurance dataset. It is based on the sklearn fork that `quantcore.glm` was originally based on.](https://scikit-learn.org/stable/auto_examples/linear_model/plot_tweedie_regression_insurance_claims.html)

[See here for a Jupyter Notebook of a similar tutorial that has been converted from using the sklearn interface to using `quantcore.glm`](https://github.com/Quantco/french-motor-glm-tutorial/blob/master/glm_freMTPL2_example.ipynb)

[This is a brief tutorial on Tweedie Regression with L2 regularization from sklearn. `quantcore.glm` has many more features and capabilities but it can also replicate everything done here.](https://scikit-learn.org/stable/modules/linear_model.html#generalized-linear-regression)

## A quick note on 32-bit floating point precision
Note that a float32 data matrix is acceptable and will result in the entire algorithm being run in 32-bit precision.  However, for problems that are poorly conditioned, this might result in poor convergence or flawed parameter estimates. Poor conditioning can be caused by a large number of features with few observations, highly collinear features and by light regularization. In spite of this risk, it's common to see 1.5-2x improvements in runtime with 32-bit data.

# Testing/Continuous integration

## Golden master tests

We use golden master testing to preserve correctness. The results of many different GLM models have been saved. After an update, the tests will compare the new output to the saved models. Any significant deviation will result in a test failure. This doesn't strictly mean that the update was wrong. In case of a bug fix, it's possible that the new output will be more accurate than the old output. In that situation, the golden master results can be overwritten as explained below.

There are two sets of golden master tests, one with artificial data and one directly using the benchmarking problems from `quantcore.glm_benchmarks`. For both sets of tests, creating the golden master and the tests definition are located in the same file. Calling the file with pytest will run the tests while calling the file as a python script will generate the golden master result. When creating the golden master results, both scripts accept the `--overwrite` command line flag. If set, the existing golden master results will be overwritten. Otherwise, only the new problems will be run.

## Skipping the slow tests

If you want to skip the slow tests, add the `-m "not slow"` flag to any pytest command. The "wide" problems (all marked as slow tests) are especially poorly conditioned. This means that even for estimation with 10k observations, it might still be very slow. Furthermore, we also have golden master tests for the "narrow" and "intermediate" problems, so adding the "wide" problems do not add much coverage.

## Artificial golden master

To overwrite the golden master results:
```
python tests/glm/test_golden_master.py
```

Add the `--overwrite` flag if you want to overwrite already existing golden master results

## Benchmarks golden master

To create the golden master results:
```
python tests/glm/test_benchmark_golden_master.py
```

Add the `--overwrite` flag if you want to overwrite already existing golden master results.

# Building a conda package

To use the package in another project, we distribute it as a conda package.
For building the package locally, you can use the following command:

```
conda build conda.recipe
```

This will build the recipe using the standard compiler flags set by the conda-forge activation scripts.
Instead, we can override to build the architecture using a variant.

```
conda build conda.recipe --variants "{GLM_ARCHITECTURE: ['skylake']}"
```

By default, `conda` will always install the variant with the default compiler flags.
To explicitly install a version optimised for your CPU, you need to specify it as part of the build string:

```
conda install quantcore.glm=*=*skylake
```

# The algorithm

## What kind of problems can we solve?

This package is intended to fit L1 and L2-norm penalized Generalized Linear Models. Bounce over to [the Jupyter notebook for an introduction to GLMs](docs/glms.ipynb).

To summarize from that notebook, given a number of observations, indexed by `i`, and coefficients, indexed by `j`, we optimize the objective function:

```
sum_i weight_i * -log_likelihood_i + sum_j alpha_j * [l1_ratio * abs(coef_j) + (1 - l1_ratio) * coef_j ** 2]
```

In words, we minimize the log likelihood plus a L1 and/or L2 penalty term.

## Solvers overview

There are three solvers implemented in the sklearn-fork subpackage.

The first solver, `lbfgs` uses the scipy `fmin_l_bfgs_b` optimizer to minimize L2-penalized GLMs. The L-BFGS solver does not work with L1-penalties. Because L-BFGS does not store the full Hessian, it can be particularly effective for very high dimensional problems with several thousand or more columns. For more details, see: https://docs.scipy.org/doc/scipy/reference/generated/scipy.optimize.fmin_l_bfgs_b.html

The second and third solver are both based on Iteratively Reweighted Least Squares (IRLS). IRLS proceeds by iteratively approximating the objective function with a quadratic, then solving that quadratic for the optimal update. For purely L2-penalized settings, the `irls-ls` uses a least squares inner solver for each quadratic subproblem. For problems that have any L1-penalty component, the `irls-cd` uses a coordinate descent inner solver for each quadratic subproblem.

The IRLS-LS and IRLS-CD implementations largely follow the algorithm described in `newglmnet` (see references below).

## IRLS

In the `irls-cd` and `irls-ls` solvers, the outer loop is an IRLS iteration that forms a quadratic approximation to the negative loglikelihood. That is, we find `w` and `z` so that the problem can be expressed as `min sum_i w_i (z_i - x_i beta)^2 + penalty`. We exit when either the gradient is small (`gradient_tol`) or the step size is small (`step_size_tol`).

Within the `irls-cd` solver, the inner loop involves solving for `beta` with coordinate descent. We exit the inner loop when the quadratic problem's gradient is small. See the `coordinate_descent` reference. `irls-cd` is the only current algorithm implemented here that is able to solve L1-penalized GLMs.

The "inner loop" of the `irls-ls` solver is simply a direct least squares solve.

## Active set tracking

When penalizing with an L1-norm, it is common for many coefficients to be exactly zero. And, it is possible to predict during a given iteration which of those coefficients will stay zero. As a result, we track the "active set" consisting of all the coefficients that are either currently non-zero or likely to remain non-zero. We follow the outer loop active set tracking algorithm in the `newglmnet` reference. That paper refers to the same concept as "shrinkage", whereas the `glmnet` reference calls this the "active set". Currently, we have not yet implemented the inner loop active set tracking from the `newglmnet` reference.

#### Hessian approximation.

Depending on the distribution and link functions, we may not use the true Hessian. There are two potentially useful approximations:

1. [The Gauss-Newton approximation.](https://en.wikipedia.org/wiki/Gauss%E2%80%93Newton_algorithm) [Some interesting discussion and further links to literature on why the Gauss-Newton matrix can even outperform the true Hessian in some optimization problems:](https://math.stackexchange.com/questions/2733257/approximation-of-hessian-jtj-for-general-non-linear-optimization-problems)
2. The Fisher information matrix.  See [this discussion for an explanation of the BHHH algorithm.](https://github.com/Quantco/glm_benchmarks/pull/156#discussion_r434746239)

## Approximate Hessian updating

When we compute the Gauss-Newton approximation to the Hessian, the computation takes the form:

```
H = X^T @ diag(hessian_rows) @ X
```
where `hessian_rows` is a vector with length equal to the number of observations composed of the non-data-matrix components of the Hessian calculation (see above).

Instead of computing `H` directly, we will compute updates to `H`: `dH`

So, given `H0` from a previous iterations:
```
H0 = X^T @ diag(hessian_rows_0) @ X
```
we want to compute H1 from this iteration:
```
H1 = X^T @ diag(hessian_rows_1) @ X
```

However, we will instead compute:
```
H1 = H0 + dH
```
where
```
dH = X^T @ diag(hessian_rows_1 - hessian_rows_0) @ X
```

We will also refer to:
```
hessian_rows_diff = hessian_rows_1 - hessian_rows_0
```

The advantage of reframing the computation of `H` as an update is that the values in `hessian_rows_diff` will vary depending on how large the influence of the last coefficient update was on that row. As a result, in the majority of problems, many of the entries in `hessian_rows_diff` will be very very small.

The goal of the approximate update is to filter to a subset of `hessian_rows_diff` that we will use to compute the sandwich product for `dH`. Let's use the simple threshold where we only take rows where the update is similarly large to the largest row-wise update. If
```
abs(hessian_rows_diff[i]) >= T * max(abs(hessian_rows_diff)
```
then, we will include row `i` in the update. Essentially, this criteria ignores data matrix rows that have not seen the second derivatives of their predictions change very much in the last iteration. Smaller values of `T` result in a more accurate update, while larger values will result in a faster but less accurate update. If `T = 0`, then the update is exact. Thresholds (`T`) between 0.001 and 0.1 seem to work well.

It is critical to only update our `hessian_rows_0` for those rows that were included. That way, hessian_rows_diff is no longer the change since the last iteration, but instead, the change since the last iteration that a row was active. This ensures that we handle situations where a row changes a small amount over several iterations, eventually accumulating into a large change.

## References

`glmnet` - [Regularization Paths for Generalized Linear Models via Coordinate Descent](https://web.stanford.edu/~hastie/Papers/glmnet.pdf)

`newglmnet` - [An Improved GLMNET for L1-regularized LogisticRegression](https://www.csie.ntu.edu.tw/~cjlin/papers/l1_glmnet/long-glmnet.pdf)

`glmintro` - [Bryan Lewis on GLMs](https://bwlewis.github.io/GLM/)

`blismatmul` - [Anatomy of High-Performance Many-ThreadedMatrix Multiplication](http://www.cs.utexas.edu/~flame/pubs/blis3_ipdps14.pdf)

`coordinate_descent` - [Coordinate Descent Algorithms](http://www.optimization-online.org/DB_FILE/2014/12/4679.pdf)

# Matrix Types

Along with the GLM solvers, this package supports dense, sparse, categorical matrix types and mixtures of these types. Using the most efficient matrix representations massively improves performacne.

For more details, see the [README for quantcore.matrix](https://github.com/Quantco/quantcore.matrix)

We support dense matrices via standard numpy arrays.

We support sparse CSR and CSC matrices via standard `scipy.sparse` objects. However, we have extended these operations with custom matrix-vector and sandwich product routines that are optimized and parallelized. A user does not need to modify their code to take advantage of this optimization. If a `scipy.sparse.csc_matrix` object is passed in, it will be automatically converted to a `SparseMatrix` object. This operation is almost free because no data needs to be copied.

We implement a `CategoricalMatrix` object that efficiently represents these matrices without nearly as much overhead as a normal CSC or CSR sparse matrix.

Finally, `SplitMatrix` allows mixing different matrix types for different columns to minimize overhead.

# Standardization

Internal to `GeneralizedLinearRegressor`, all matrix types are wrapped in a `StandardizedMat` which offsets columns to have mean zero and standard deviation one without modifying the matrix data itself. This avoids situations where modifying a matrix to have mean zero would result in losing the sparsity structure and avoids ever needing to copy or modify the input data matrix. As a result, memory usage is very low.
>>>>>>> 06e5625c
<|MERGE_RESOLUTION|>--- conflicted
+++ resolved
@@ -19,71 +19,7 @@
 
 For more information on `quantcore.glm`, including tutorials and API reference, please see [the documentation](https://docs.dev.quantco.cloud/qc-github-artifacts/Quantco/quantcore.glm/latest/index.html).
 
-<<<<<<< HEAD
 # An example: predicting car insurance claim frequency using Poisson regression.
-=======
-   * [quantcore.glm](#quantcoreglm)
-   * [Installation](#installation)
-   * [A quick usage example](#a-quick-usage-example)
-   * [A more extensive introduction to GLM modeling via the sklearn interface](#a-more-extensive-introduction-to-glm-modeling-via-the-sklearn-interface)
-   * [Testing/Continuous integration](#testingcontinuous-integration)
-      * [Golden master tests](#golden-master-tests)
-      * [Skipping the slow tests](#skipping-the-slow-tests)
-      * [Artificial golden master](#artificial-golden-master)
-      * [Benchmarks golden master](#benchmarks-golden-master)
-   * [Building a conda package](#building-a-conda-package)
-   * [The algorithm](#the-algorithm)
-      * [What kind of problems can we solve?](#what-kind-of-problems-can-we-solve)
-      * [Solvers overview](#solvers-overview)
-      * [IRLS](#irls)
-      * [Active set tracking](#active-set-tracking)
-            * [Hessian approximation.](#hessian-approximation)
-      * [Approximate Hessian updating](#approximate-hessian-updating)
-      * [References](#references)
-   * [Matrix Types](#matrix-types)
-   * [Standardization](#standardization)
-
-
-# Installation
-
-Assuming you have access to the QuantCo DIL conda repository, you can install the package through conda:
-```bash
-# Set up the quantco_main conda channel. For the password, substitute in the correct password. You should be able to get the password by searching around on slack or asking on the glm_benchmarks slack channel!
-conda config --system --prepend channels quantco_main
-conda config --system --set custom_channels.quantco_main https://dil_ro:password@conda.quantco.cloud
-
-conda install quantcore.glm
-```
-
-For development, you should do an editable installation:
-
-```bash
-# First, make sure you have conda-forge as your primary conda channel:
-conda config --add channels conda-forge
-# And install pre-commit
-conda install -y pre-commit
-
-git clone git@github.com:Quantco/quantcore.glm.git
-cd quantcore.glm
-
-# Set up our pre-commit hooks for black, mypy, isort and flake8.
-pre-commit install
-
-# Set up the quantco_main conda channel. For the password, substitute in the correct password. You should be able to get the password by searching around on slack or asking on the glm_benchmarks slack channel!
-conda config --system --prepend channels quantco_main
-conda config --system --set custom_channels.quantco_main https://dil_ro:password@conda.quantco.cloud
-
-# Set up a conda environment with name "quantcore.glm"
-conda install mamba=0.2.12
-mamba env create
-
-# Install this package in editable mode.
-conda activate quantcore.glm
-pip install --no-use-pep517 --disable-pip-version-check -e .
-```
-
-# A quick usage example
->>>>>>> 06e5625c
 
 This example uses a public French car insurance dataset.
 ```python
@@ -126,193 +62,10 @@
 >>> Model log-likelihood 0.3167597964655323
 ```
 
-<<<<<<< HEAD
 # Installation
 
 Please install the package through conda-forge:
 ```bash
 conda config --prepend channels conda-forge
 conda install quantcore.glm
-```
-=======
-# A more extensive introduction to GLM modeling via the sklearn interface
-
-[This is an excellent tutorial walking through modeling the French Motor Insurance dataset. It is based on the sklearn fork that `quantcore.glm` was originally based on.](https://scikit-learn.org/stable/auto_examples/linear_model/plot_tweedie_regression_insurance_claims.html)
-
-[See here for a Jupyter Notebook of a similar tutorial that has been converted from using the sklearn interface to using `quantcore.glm`](https://github.com/Quantco/french-motor-glm-tutorial/blob/master/glm_freMTPL2_example.ipynb)
-
-[This is a brief tutorial on Tweedie Regression with L2 regularization from sklearn. `quantcore.glm` has many more features and capabilities but it can also replicate everything done here.](https://scikit-learn.org/stable/modules/linear_model.html#generalized-linear-regression)
-
-## A quick note on 32-bit floating point precision
-Note that a float32 data matrix is acceptable and will result in the entire algorithm being run in 32-bit precision.  However, for problems that are poorly conditioned, this might result in poor convergence or flawed parameter estimates. Poor conditioning can be caused by a large number of features with few observations, highly collinear features and by light regularization. In spite of this risk, it's common to see 1.5-2x improvements in runtime with 32-bit data.
-
-# Testing/Continuous integration
-
-## Golden master tests
-
-We use golden master testing to preserve correctness. The results of many different GLM models have been saved. After an update, the tests will compare the new output to the saved models. Any significant deviation will result in a test failure. This doesn't strictly mean that the update was wrong. In case of a bug fix, it's possible that the new output will be more accurate than the old output. In that situation, the golden master results can be overwritten as explained below.
-
-There are two sets of golden master tests, one with artificial data and one directly using the benchmarking problems from `quantcore.glm_benchmarks`. For both sets of tests, creating the golden master and the tests definition are located in the same file. Calling the file with pytest will run the tests while calling the file as a python script will generate the golden master result. When creating the golden master results, both scripts accept the `--overwrite` command line flag. If set, the existing golden master results will be overwritten. Otherwise, only the new problems will be run.
-
-## Skipping the slow tests
-
-If you want to skip the slow tests, add the `-m "not slow"` flag to any pytest command. The "wide" problems (all marked as slow tests) are especially poorly conditioned. This means that even for estimation with 10k observations, it might still be very slow. Furthermore, we also have golden master tests for the "narrow" and "intermediate" problems, so adding the "wide" problems do not add much coverage.
-
-## Artificial golden master
-
-To overwrite the golden master results:
-```
-python tests/glm/test_golden_master.py
-```
-
-Add the `--overwrite` flag if you want to overwrite already existing golden master results
-
-## Benchmarks golden master
-
-To create the golden master results:
-```
-python tests/glm/test_benchmark_golden_master.py
-```
-
-Add the `--overwrite` flag if you want to overwrite already existing golden master results.
-
-# Building a conda package
-
-To use the package in another project, we distribute it as a conda package.
-For building the package locally, you can use the following command:
-
-```
-conda build conda.recipe
-```
-
-This will build the recipe using the standard compiler flags set by the conda-forge activation scripts.
-Instead, we can override to build the architecture using a variant.
-
-```
-conda build conda.recipe --variants "{GLM_ARCHITECTURE: ['skylake']}"
-```
-
-By default, `conda` will always install the variant with the default compiler flags.
-To explicitly install a version optimised for your CPU, you need to specify it as part of the build string:
-
-```
-conda install quantcore.glm=*=*skylake
-```
-
-# The algorithm
-
-## What kind of problems can we solve?
-
-This package is intended to fit L1 and L2-norm penalized Generalized Linear Models. Bounce over to [the Jupyter notebook for an introduction to GLMs](docs/glms.ipynb).
-
-To summarize from that notebook, given a number of observations, indexed by `i`, and coefficients, indexed by `j`, we optimize the objective function:
-
-```
-sum_i weight_i * -log_likelihood_i + sum_j alpha_j * [l1_ratio * abs(coef_j) + (1 - l1_ratio) * coef_j ** 2]
-```
-
-In words, we minimize the log likelihood plus a L1 and/or L2 penalty term.
-
-## Solvers overview
-
-There are three solvers implemented in the sklearn-fork subpackage.
-
-The first solver, `lbfgs` uses the scipy `fmin_l_bfgs_b` optimizer to minimize L2-penalized GLMs. The L-BFGS solver does not work with L1-penalties. Because L-BFGS does not store the full Hessian, it can be particularly effective for very high dimensional problems with several thousand or more columns. For more details, see: https://docs.scipy.org/doc/scipy/reference/generated/scipy.optimize.fmin_l_bfgs_b.html
-
-The second and third solver are both based on Iteratively Reweighted Least Squares (IRLS). IRLS proceeds by iteratively approximating the objective function with a quadratic, then solving that quadratic for the optimal update. For purely L2-penalized settings, the `irls-ls` uses a least squares inner solver for each quadratic subproblem. For problems that have any L1-penalty component, the `irls-cd` uses a coordinate descent inner solver for each quadratic subproblem.
-
-The IRLS-LS and IRLS-CD implementations largely follow the algorithm described in `newglmnet` (see references below).
-
-## IRLS
-
-In the `irls-cd` and `irls-ls` solvers, the outer loop is an IRLS iteration that forms a quadratic approximation to the negative loglikelihood. That is, we find `w` and `z` so that the problem can be expressed as `min sum_i w_i (z_i - x_i beta)^2 + penalty`. We exit when either the gradient is small (`gradient_tol`) or the step size is small (`step_size_tol`).
-
-Within the `irls-cd` solver, the inner loop involves solving for `beta` with coordinate descent. We exit the inner loop when the quadratic problem's gradient is small. See the `coordinate_descent` reference. `irls-cd` is the only current algorithm implemented here that is able to solve L1-penalized GLMs.
-
-The "inner loop" of the `irls-ls` solver is simply a direct least squares solve.
-
-## Active set tracking
-
-When penalizing with an L1-norm, it is common for many coefficients to be exactly zero. And, it is possible to predict during a given iteration which of those coefficients will stay zero. As a result, we track the "active set" consisting of all the coefficients that are either currently non-zero or likely to remain non-zero. We follow the outer loop active set tracking algorithm in the `newglmnet` reference. That paper refers to the same concept as "shrinkage", whereas the `glmnet` reference calls this the "active set". Currently, we have not yet implemented the inner loop active set tracking from the `newglmnet` reference.
-
-#### Hessian approximation.
-
-Depending on the distribution and link functions, we may not use the true Hessian. There are two potentially useful approximations:
-
-1. [The Gauss-Newton approximation.](https://en.wikipedia.org/wiki/Gauss%E2%80%93Newton_algorithm) [Some interesting discussion and further links to literature on why the Gauss-Newton matrix can even outperform the true Hessian in some optimization problems:](https://math.stackexchange.com/questions/2733257/approximation-of-hessian-jtj-for-general-non-linear-optimization-problems)
-2. The Fisher information matrix.  See [this discussion for an explanation of the BHHH algorithm.](https://github.com/Quantco/glm_benchmarks/pull/156#discussion_r434746239)
-
-## Approximate Hessian updating
-
-When we compute the Gauss-Newton approximation to the Hessian, the computation takes the form:
-
-```
-H = X^T @ diag(hessian_rows) @ X
-```
-where `hessian_rows` is a vector with length equal to the number of observations composed of the non-data-matrix components of the Hessian calculation (see above).
-
-Instead of computing `H` directly, we will compute updates to `H`: `dH`
-
-So, given `H0` from a previous iterations:
-```
-H0 = X^T @ diag(hessian_rows_0) @ X
-```
-we want to compute H1 from this iteration:
-```
-H1 = X^T @ diag(hessian_rows_1) @ X
-```
-
-However, we will instead compute:
-```
-H1 = H0 + dH
-```
-where
-```
-dH = X^T @ diag(hessian_rows_1 - hessian_rows_0) @ X
-```
-
-We will also refer to:
-```
-hessian_rows_diff = hessian_rows_1 - hessian_rows_0
-```
-
-The advantage of reframing the computation of `H` as an update is that the values in `hessian_rows_diff` will vary depending on how large the influence of the last coefficient update was on that row. As a result, in the majority of problems, many of the entries in `hessian_rows_diff` will be very very small.
-
-The goal of the approximate update is to filter to a subset of `hessian_rows_diff` that we will use to compute the sandwich product for `dH`. Let's use the simple threshold where we only take rows where the update is similarly large to the largest row-wise update. If
-```
-abs(hessian_rows_diff[i]) >= T * max(abs(hessian_rows_diff)
-```
-then, we will include row `i` in the update. Essentially, this criteria ignores data matrix rows that have not seen the second derivatives of their predictions change very much in the last iteration. Smaller values of `T` result in a more accurate update, while larger values will result in a faster but less accurate update. If `T = 0`, then the update is exact. Thresholds (`T`) between 0.001 and 0.1 seem to work well.
-
-It is critical to only update our `hessian_rows_0` for those rows that were included. That way, hessian_rows_diff is no longer the change since the last iteration, but instead, the change since the last iteration that a row was active. This ensures that we handle situations where a row changes a small amount over several iterations, eventually accumulating into a large change.
-
-## References
-
-`glmnet` - [Regularization Paths for Generalized Linear Models via Coordinate Descent](https://web.stanford.edu/~hastie/Papers/glmnet.pdf)
-
-`newglmnet` - [An Improved GLMNET for L1-regularized LogisticRegression](https://www.csie.ntu.edu.tw/~cjlin/papers/l1_glmnet/long-glmnet.pdf)
-
-`glmintro` - [Bryan Lewis on GLMs](https://bwlewis.github.io/GLM/)
-
-`blismatmul` - [Anatomy of High-Performance Many-ThreadedMatrix Multiplication](http://www.cs.utexas.edu/~flame/pubs/blis3_ipdps14.pdf)
-
-`coordinate_descent` - [Coordinate Descent Algorithms](http://www.optimization-online.org/DB_FILE/2014/12/4679.pdf)
-
-# Matrix Types
-
-Along with the GLM solvers, this package supports dense, sparse, categorical matrix types and mixtures of these types. Using the most efficient matrix representations massively improves performacne.
-
-For more details, see the [README for quantcore.matrix](https://github.com/Quantco/quantcore.matrix)
-
-We support dense matrices via standard numpy arrays.
-
-We support sparse CSR and CSC matrices via standard `scipy.sparse` objects. However, we have extended these operations with custom matrix-vector and sandwich product routines that are optimized and parallelized. A user does not need to modify their code to take advantage of this optimization. If a `scipy.sparse.csc_matrix` object is passed in, it will be automatically converted to a `SparseMatrix` object. This operation is almost free because no data needs to be copied.
-
-We implement a `CategoricalMatrix` object that efficiently represents these matrices without nearly as much overhead as a normal CSC or CSR sparse matrix.
-
-Finally, `SplitMatrix` allows mixing different matrix types for different columns to minimize overhead.
-
-# Standardization
-
-Internal to `GeneralizedLinearRegressor`, all matrix types are wrapped in a `StandardizedMat` which offsets columns to have mean zero and standard deviation one without modifying the matrix data itself. This avoids situations where modifying a matrix to have mean zero would result in losing the sparsity structure and avoids ever needing to copy or modify the input data matrix. As a result, memory usage is very low.
->>>>>>> 06e5625c
+```