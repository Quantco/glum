--- conflicted
+++ resolved
@@ -3,107 +3,6 @@
 ![CI](https://github.com/Quantco/glm_benchmarks/workflows/CI/badge.svg)
 
 For details on the benchmarking subcomponent, [see here](src/quantcore/glm_benchmarks/README.md).
-
-<<<<<<< HEAD
-=======
-[Link to Google Sheet that compares various existing implementations.](https://docs.google.com/spreadsheets/d/1C-n3YTzPR47Sf8M04eEaX4RbNomM13dk_BZaPHGgWXg/edit)
-
-[Link to Google Doc that compares the top contenders for libraries to improve.](https://docs.google.com/document/d/1hjmagUAS-NkUnD1r9Oyc8yL5NpeLHUyxprAIWWaVNAs/edit)
-
-[Link to google doc that discusses some of the optimizations and improvements we have made](https://docs.google.com/document/d/1wd6_bV9OUFjqc9WGtELDJ1Kdv1jrrticivd50POTeqo/edit)
-
-
-## Installation
-
-You can install the package in development mode using:
-
-```bash
-# First, make sure you have conda-forge as your primary conda channel:
-conda config --add channels conda-forge
-# And install pre-commit
-conda install -y pre-commit
-
-git clone git@github.com:Quantco/glm_benchmarks.git
-cd glm_benchmarks
-
-# Set up our pre-commit hooks for black, mypy, isort and flake8.
-pre-commit install
-
-# Set up the quantco_main conda channel. For the password, substitute in the correct password. You should be able to get the password by searching around on slack or asking on the glm_benchmarks slack channel!
-conda config --system --prepend channels quantco_main
-conda config --system --set custom_channels.quantco_main https://dil_ro:password@conda.quantco.cloud
-  
-# Set up a conda environment with name "quantcore.glm"
-conda install mamba=0.2.12
-mamba env create
-
-# Install this package in editable mode. 
-conda activate quantcore.glm
-pip install --no-use-pep517 --disable-pip-version-check -e .
-```
-
-## Running the benchmarks
-
-After installing the package, you should have two CLI tools: `glm_benchmarks_run` and `glm_benchmarks_analyze`. Use the `--help` flag for full details. Look in `src/quantcore/glm/problems.py` to see the list of problems that will be run through each library.
-
-To run the full benchmarking suite, just run `glm_benchmarks_run` with no flags. 
-
-For a more advanced example: `glm_benchmarks_run --problem_name narrow-insurance-no-weights-l2-poisson --library_name sklearn-fork --storage dense --num_rows 100 --output_dir mydatadirname` will run just the first 100 rows of the `narrow-insurance-no-weights-l2-poisson` problem through the `sklearn-fork` library and save the output to `mydatadirname`. This demonstrates several capabilities that will speed development when you just want to run a subset of either data or problems or libraries. 
-
-The `--problem_name` and `--library_name` flags take comma separated lists. This mean that if you want to run both `sklearn-fork` and `glmnet-python`, you could run `glm_benchmarks_run --library_name sklearn-fork,glmnet-python`.
-
-The `glm_benchmarks_analyze` tool is still more a sketch-up and will evolve as we identify what we care about.
-
-Benchmarks can be sped up by enabling caching of generated data. If you don't do this, 
-you will spend a lot of time repeatedly generating the same data set. If you are using
-Docker, caching is automatically enabled. The simulated data is written to an unmapped
-directory within Docker, so it will cease to exist upon exiting the container. If you
-are not using Docker, to enable caching, set the GLM_BENCHMARKS_CACHE environment
-variable to the directory you would like to write to.
-
-We support several types of matrix storage, passed with the argument "--storage". 
-"dense" is the default. "sparse" stores data as a csc sparse matrix. "cat" splits
-the matrix into a dense component and categorical components. "split0.1" splits the
-matrix into sparse and dense parts, where any column with more than 10% nonzero elements
-is put into the dense part, and the rest is put into the sparse part.
-
-## Docker
-
-To build the image, make sure you have a functioning Docker and docker-compose installation. Then, `docker-compose build work`.
-
-To run something, for example: `docker-compose run work glm_benchmarks_run --help`
-
----
-**NOTE FOR MAC USERS**
-
-On MacOS, docker cannot use the "host" `network_mode` and will therefore have no exposed port. To use a jupyter notebook, you can instead start the container with `docker-compose run -p 8888:8888 workmac`. Port 8888 will be exposed and you will be able to access Jupyter.
-
----
-
-## Library examples:
-
-glmnet_python: see https://bitbucket.org/quantco/wayfairelastpricing/tests/test_glmnet_numerical.py
-H2O: https://github.com/h2oai/h2o-tutorials/blob/master/tutorials/glm/glm_h2oworld_demo.py
-
-## Profiling
-
-For line-by-line profiling, use line_profiler `kernprof -lbv src/quantcore/glm/cli_run.py --problem_name narrow-insurance-no-weights-l2-poisson --library_name sklearn-fork`
-
-For stack sampling profiling, use py-spy: `py-spy top -- python src/quantcore/glm/cli_run.py --problem_name narrow-insurance-no-weights-l2-poisson --library_name sklearn-fork`
-
-## Memory profiling
-
-To create a graph of memory usage:
-```
-mprof run --python -o mprofresults.dat --interval 0.01 src/quantcore/glm/cli_run.py --problem_name narrow-insurance-no-weights-l2-poisson --library_name sklearn-fork --num_rows 100000
-mprof plot mprofresults.dat -o prof2.png
-```
-
-To do line-by-line memory profiling, add a `@profile` decorator to the functions you care about and then run:
-```
-python -m memory_profiler src/quantcore/glm/cli_run.py --problem_name narrow-insurance-no-weights-l2-poisson --library_name sklearn-fork --num_rows 100000
-```
->>>>>>> 266201b6
 
 ## Golden master tests
 
