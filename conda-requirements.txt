pre-commit
black
flake8
pytest
git_root
pandas
pyarrow
matplotlib
ipython
jupyterlab
ipdb
scikit-learn
statsmodels
<<<<<<< HEAD
compilers 
line_profiler
cython
mkl
mkl-include
=======
compilers
line_profiler
>>>>>>> 1f566ac9
<|MERGE_RESOLUTION|>--- conflicted
+++ resolved
@@ -11,13 +11,8 @@
 ipdb
 scikit-learn
 statsmodels
-<<<<<<< HEAD
-compilers 
+compilers
 line_profiler
 cython
 mkl
-mkl-include
-=======
-compilers
-line_profiler
->>>>>>> 1f566ac9
+mkl-include