#         Alexis Mignon <alexis.mignon@gmail.com>
#         Manoj Kumar <manojkumarsivaraj334@gmail.com>
#
# License: BSD 3 clause
#         Substantial modifications by Ben Thompson <ben.thompson@quantco.com>
#
# cython: boundscheck=False, wraparound=False, cdivision=True
from libc.math cimport fabs
cimport numpy as np
import numpy as np
import numpy.linalg as linalg
from numpy.math cimport INFINITY

cimport cython
from cpython cimport bool
from cython cimport floating
from cython.parallel import prange
import warnings
from sklearn.exceptions import ConvergenceWarning

from sklearn.utils._cython_blas cimport (_axpy, _dot, _asum, _ger, _gemv, _nrm2,
                                   _copy, _scal)
from sklearn.utils._cython_blas cimport RowMajor, ColMajor, Trans, NoTrans


from sklearn.utils._random cimport our_rand_r

ctypedef np.float64_t DOUBLE
ctypedef np.uint32_t UINT32_t

np.import_array()


# The following two functions are shamelessly copied from the tree code.

cdef enum:
    # Max value for our rand_r replacement (near the bottom).
    # We don't use RAND_MAX because it's different across platforms and
    # particularly tiny on Windows/MSVC.
    RAND_R_MAX = 0x7FFFFFFF


cdef inline UINT32_t rand_int(UINT32_t end, UINT32_t* random_state) nogil:
    """Generate a random integer in [0; end)."""
    return our_rand_r(random_state) % end


cdef inline floating fmax(floating x, floating y) nogil:
    if x > y:
        return x
    return y


cdef inline floating fsign(floating f) nogil:
    if f == 0:
        return 0
    elif f > 0:
        return 1.0
    else:
        return -1.0

def identify_active_rows(
    floating[::1] gradient_rows,
    floating[::1] hessian_rows,
    floating[::1] old_hessian_rows,
    floating C
):
    cdef int n = hessian_rows.shape[0]

    hessian_rows_diff_arr = np.empty_like(hessian_rows)
    cdef floating[::1] hessian_rows_diff = hessian_rows_diff_arr

    cdef floating max_diff = 0
    cdef floating abs_val
    cdef int i

    # TODO: This reduction could be parallelized
    for i in range(n):
        hessian_rows_diff[i] = hessian_rows[i] - old_hessian_rows[i]
        abs_val = fabs(hessian_rows_diff[i])
        if abs_val > max_diff:
            max_diff = abs_val

    cdef bint exclude
    for i in prange(n, nogil=True):
        abs_val = fabs(hessian_rows_diff[i])
        exclude = abs_val < C * max_diff
        if exclude:
            hessian_rows_diff[i] = 0.0
            hessian_rows[i] = old_hessian_rows[i]

    active_rows_arr = np.where(hessian_rows_diff_arr != 0)[0].astype(np.int32)

    return hessian_rows_diff_arr, active_rows_arr

def enet_coordinate_descent_gram(int[::1] active_set,
                                 floating[::1] w,
                                 floating[::1] P1,
                                 floating[:,:] Q,
                                 floating[::1] q,
                                 int max_iter, floating tol, object rng,
                                 bint intercept, bint random,
                                 bint has_lower_bounds,
                                 floating[:] lower_bounds,
                                 bint has_upper_bounds,
                                 floating[:] upper_bounds):
    """Cython version of the coordinate descent algorithm
        for Elastic-Net regression
        We minimize
        (1/2) * w^T Q w - q^T w + P1 norm(w, 1)
        which amount to the Elastic-Net problem when:
        Q = X^T X (Gram matrix)
        q = X^T y
    """

    # get the data information into easy vars
    cdef unsigned int n_active_features = active_set.shape[0]
    cdef unsigned int n_features = Q.shape[0]

    cdef floating w_ii
    cdef floating P1_ii
    cdef floating qii_temp
    cdef floating d_w_max
    cdef floating w_max
    cdef floating d_w_ii
    cdef floating d_w_tol = tol
    cdef floating norm_min_subgrad = 0
    cdef floating max_min_subgrad
    cdef unsigned int active_set_ii, active_set_jj
    cdef unsigned int ii, jj
    cdef int n_iter = 0
    cdef unsigned int f_iter
    cdef UINT32_t rand_r_state_seed = rng.randint(0, RAND_R_MAX)
    cdef UINT32_t* rand_r_state = &rand_r_state_seed

    with nogil:
        for n_iter in range(max_iter):
            w_max = 0.0
            d_w_max = 0.0
            for f_iter in range(n_active_features):  # Loop over coordinates
                if random:
                    active_set_ii = rand_int(n_active_features, rand_r_state)
                else:
                    active_set_ii = f_iter
                ii = active_set[active_set_ii]

                if ii < <unsigned int>intercept:
                    P1_ii = 0.0
                else:
                    P1_ii = P1[ii - intercept]

                if Q[active_set_ii, active_set_ii] == 0.0:
                    continue

                w_ii = w[ii]  # Store previous value

                qii_temp = q[ii] - w[ii] * Q[active_set_ii, active_set_ii]
                w[ii] = fsign(-qii_temp) * fmax(fabs(qii_temp) - P1_ii, 0) / Q[active_set_ii, active_set_ii]

                if ii >= <unsigned int>intercept:
                    if has_lower_bounds:
                        if w[ii] < lower_bounds[ii - intercept]:
                            w[ii] = lower_bounds[ii - intercept]
                    if has_upper_bounds:
                        if w[ii] > upper_bounds[ii - intercept]:
                            w[ii] = upper_bounds[ii - intercept]

                if w[ii] != 0.0 or w_ii != 0.0:
<<<<<<< HEAD
                    # q +=  w[ii] * Q[ii] # Update q = X.T (X w - y)
=======
                    # q +=  (w[ii] - w_ii) * Q[ii] # Update q = X.T (X w - y)
>>>>>>> e7d5a34b
                    for active_set_jj in range(n_active_features):
                        jj = active_set[active_set_jj]
                        q[jj] += (w[ii] - w_ii) * Q[active_set_ii, active_set_jj]

                # update the maximum absolute coefficient update
                d_w_ii = fabs(w[ii] - w_ii)
                if d_w_ii > d_w_max:
                    d_w_max = d_w_ii

                if fabs(w[ii]) > w_max:
                    w_max = fabs(w[ii])

            if w_max == 0.0 or d_w_max / w_max < d_w_tol or n_iter == max_iter - 1:
                # the biggest coordinate update of this iteration was smaller than
                # the tolerance: check the minimum norm subgradient as the
                # ultimate stopping criterion
                cython_norm_min_subgrad(
                    active_set,
                    w, q, P1, intercept,
                    has_lower_bounds, lower_bounds, has_upper_bounds, upper_bounds,
                    &norm_min_subgrad, &max_min_subgrad
                )
                if norm_min_subgrad <= tol:
                    break
        else:
            # for/else, runs if for doesn't end with a `break`
            with gil:
                warnings.warn("Coordinate descent did not converge. You might want to "
                              "increase the number of iterations. Minimum norm "
                              "subgradient: {}, tolerance: {}".format(norm_min_subgrad, tol),
                              ConvergenceWarning)

    return np.asarray(w), norm_min_subgrad, max_min_subgrad, tol, n_iter + 1

cdef void cython_norm_min_subgrad(
    int[::1] active_set,
    floating[::1] coef,
    floating[::1] grad,
    floating[::1] P1,
    bint intercept,
    bint has_lower_bounds,
    floating[:] lower_bounds,
    bint has_upper_bounds,
    floating[:] upper_bounds,
    floating* norm_out,
    floating* max_out
) nogil:
    """Compute the gradient of all subgradients with minimal L2-norm.

    subgrad = grad + P1 * subgrad(|coef|_1)

    g_i = grad_i + (P2*coef)_i

    if coef_i > 0:   g_i + P1_i
    if coef_i < 0:   g_i - P1_i
    if coef_i = 0:   sign(g_i) * max(|g_i|-P1_i, 0)

    Parameters
    ----------
    coef : ndarray
        coef[0] may be intercept.

    grad : ndarray, shape=coef.shape

    P1 : ndarray
        always without intercept

    intercept : bool
        are we including an intercept?

    _lower_bounds : ndarray
        lower bounds. When a coefficient is located at the bound and
        it's gradient suggest that it would be optimal to go beyond
        the bound, we set the gradient of this feature to zero.

    _upper_bounds : ndarray
        see lb.
    """
    cdef floating term, absterm
    cdef int active_set_i
    cdef int i

    norm_out[0] = 0
    max_out[0] = INFINITY
    for active_set_i in range(len(active_set)):
        i = active_set[active_set_i]

        if i < intercept:
            norm_out[0] = fabs(grad[0])
            max_out[0] = norm_out[0]
            continue

        if coef[i] == 0:
            term = fsign(grad[i]) * fmax(fabs(grad[i]) - P1[i - intercept], 0)
        else:
            term = grad[i] + fsign(coef[i]) * P1[i - intercept]
        if has_lower_bounds and coef[i] == lower_bounds[i - intercept] and term > 0:
            term = 0
        if has_upper_bounds and coef[i] == upper_bounds[i - intercept] and term < 0:
            term = 0
        absterm = fabs(term)
        norm_out[0] += absterm
        if absterm > max_out[0]:
            max_out[0] = absterm

def _norm_min_subgrad(
    int[::1] active_set,
    floating[::1] coef,
    floating[::1] grad,
    floating[::1] P1,
    bint intercept,
    bint has_lower_bounds,
    floating[:] lower_bounds,
    bint has_upper_bounds,
    floating[:] upper_bounds
):
    cdef floating norm_out
    cdef floating max_out
    cython_norm_min_subgrad(
        active_set,
        coef,
        grad,
        P1,
        intercept,
        has_lower_bounds,
        lower_bounds,
        has_upper_bounds,
        upper_bounds,
        &norm_out,
        &max_out
    )
    return norm_out, max_out<|MERGE_RESOLUTION|>--- conflicted
+++ resolved
@@ -166,11 +166,7 @@
                             w[ii] = upper_bounds[ii - intercept]
 
                 if w[ii] != 0.0 or w_ii != 0.0:
-<<<<<<< HEAD
-                    # q +=  w[ii] * Q[ii] # Update q = X.T (X w - y)
-=======
                     # q +=  (w[ii] - w_ii) * Q[ii] # Update q = X.T (X w - y)
->>>>>>> e7d5a34b
                     for active_set_jj in range(n_active_features):
                         jj = active_set[active_set_jj]
                         q[jj] += (w[ii] - w_ii) * Q[active_set_ii, active_set_jj]
