--- conflicted
+++ resolved
@@ -445,11 +445,8 @@
         mu : array-like
             Predicted mean.
         sample_weight : array-like
-<<<<<<< HEAD
-            Array with weights. Should sum up to 1.
-=======
             Weights or exposure to which variance is inversely proportional.
->>>>>>> aebb657b
+            Should sum up to 1.
         dispersion : float
             The dispersion parameter.
         """
