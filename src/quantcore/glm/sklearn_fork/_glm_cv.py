from __future__ import division

import copy
from typing import Optional, Union

import numpy as np
from joblib import Parallel, delayed
from sklearn.model_selection._split import check_cv

<<<<<<< HEAD
from .. import matrix as mx
=======
>>>>>>> 2bbfc0a3
from ._distribution import ExponentialDispersionModel
from ._glm import (
    ArrayLike,
    GeneralizedLinearRegressorBase,
    _unstandardize,
    check_bounds,
    initialize_start_params,
    is_pos_semidef,
    setup_p1,
    setup_p2,
)
from ._link import Link, LogLink
from ._util import _safe_lin_pred


class GeneralizedLinearRegressorCV(GeneralizedLinearRegressorBase):
    """
    Generalized linear model like GeneralizedLinearRegressor with iterative fitting
    along a regularization path. See glossary entry for
    :term:`cross-validation estimator`.

    The best model is selected by cross-validation.

    Cross-validated regression via a Generalized Linear Model (GLM) with penalties.
    For more on GLMs and on these parameters,
    see the documentation for GeneralizedLinearRegressor. CV conventions follow
    sklearn LassoCV.

    Parameters
    ----------
    l1_ratio : float or array of floats, optional (default=0). If you pass l1_ratio
        as an array, the `fit` method will choose the best value of l1_ratio and store
        it as self.l1_ratio.

    P1 : {'identity', array-like}, shape (n_features,), optional (default='identity')

    P2 : {'identity', array-like, sparse matrix}, shape (n_features,)
        or (n_features, n_features), optional (default='identity')

    fit_intercept : boolean, optional (default=True)

    family : {'normal', 'poisson', 'gamma', 'inverse.gaussian', 'binomial'} \
            or an instance of class ExponentialDispersionModel, \
            optional(default='normal')

    link : {'auto', 'identity', 'log', 'logit'} or an instance of class Link, \
            optional (default='auto')

    fit_dispersion : {None, 'chisqr', 'deviance'}, optional (default=None)

    solver : {'auto', 'cd', 'irls', 'lbfgs'}, \
            optional (default='auto')

    max_iter : int, optional (default=100)
        The maximal number of iterations per value of alpha for solver algorithms.

    gradient_tol : float, optional (default=1e-4)
        Stopping criterion for each value of alpha.

    step_size_tol: float, optional (default=None)

    warm_start : boolean, optional (default=False)

    n_alphas : int, optional (default=100)
        Number of alphas along the regularization path

    alphas : numpy array, optional (default=None)
        List of alphas where to compute the models.
        If ``None`` alphas are set automatically. Setting 'None' is preferred.

    min_alpha_ratio : float, optional (default=None)
        Length of the path. ``min_alpha_ratio=1e-6`` means that
        ``min_alpha / max_alpha = 1e-6``. None will default to 1e-6.

    min_alpha : float, optional (default=None)
        Minimum alpha to estimate the model with. The grid will then be created
        over [max_alpha, min_alpha].

    start_params : array of shape (n_features*,), optional (default=None)

    selection : str, optional (default='cyclic')
    random_state : {int, RandomState instance, None}, optional (default=None)
    copy_X : boolean, optional, (default=True)
    check_input : boolean, optional (default=True)
    verbose : int, optional (default=0)

    lower_bounds : np.ndarray, shape=(n_features), optional (default=None)
        Set a lower bound for the coefficients. Setting bounds forces the use
        of the coordinate descent solver (irls-cd).

    upper_bounds : np.ndarray, shape=(n_features), optional (default=None)
        See lower_bounds.

    cv : int, cross-validation generator or an iterable, optional
        Determines the cross-validation splitting strategy.
        Possible inputs for cv are:

        - None, to use the default 5-fold cross-validation,
        - integer, to specify the number of folds.
        - :term:`CV splitter`,
        - An iterable yielding (train, test) splits as arrays of indices.

        For integer/None inputs, :class:`KFold` is used.
        Refer :ref:`User Guide <cross_validation>` for the various
        cross-validation strategies that can be used here.

        .. versionchanged:: 0.22
            ``cv`` default value if None changed from 3-fold to 5-fold.

     n_jobs : int or None, optional (default=None)
        Number of CPUs to use during the cross validation.
        ``None`` means 1 unless in a :obj:`joblib.parallel_backend` context.
        ``-1`` means using all processors. See :term:`Glossary <n_jobs>`
        for more details.

    Attributes
    ----------
    alpha_: float
        The amount of penalization chosen by cross validation

    alphas_: array, shape (n_l1_ratios, n_alphas)
        Alphas used by the model

    l1_ratio_: float
        The compromise between l1 and l2 penalization chosen by
        cross validation

    coef_ : array, shape (n_features,)
        Estimated coefficients for the linear predictor (X*coef_+intercept_) in
        the GLM at the optimal (l1_ratio_, alpha_)

    intercept_ : float
        Intercept (a.k.a. bias) added to linear predictor.

    dispersion_ : float
        The dispersion parameter :math:`\\phi` if ``fit_dispersion`` was set.

    n_iter_ : int
        number of iterations run by the coordinate descent solver to reach
        the specified tolerance for the optimal alpha.

    coef_path_ : array, shape (n_folds, n_l1_ratios, n_alphas, n_features)
        Estimated coefficients for the linear predictor (X*coef_+intercept_) in
        the GLM at every point along the regularization path.

    deviance_path_: array, shape(n_folds, n_alphas)
        Deviance for the test set on each fold, varying alpha
    """

    def __init__(
        self,
        l1_ratio=0,
        P1="identity",
        P2="identity",
        fit_intercept=True,
        family: Union[str, ExponentialDispersionModel] = "normal",
        link: Union[str, Link] = "auto",
        fit_dispersion: Optional[bool] = None,
        solver="auto",
        max_iter=100,
        gradient_tol: Optional[float] = 1e-4,
        step_size_tol: Optional[float] = None,
        warm_start: bool = False,
        n_alphas: int = 100,
        alphas: Optional[ArrayLike] = None,
        min_alpha_ratio: Optional[float] = None,
        min_alpha: Optional[float] = None,
        start_params: Optional[np.ndarray] = None,
        selection: str = "cyclic",
        random_state=None,
        copy_X: bool = True,
        check_input: bool = True,
        verbose=0,
        scale_predictors: bool = False,
        lower_bounds: Optional[np.ndarray] = None,
        upper_bounds: Optional[np.ndarray] = None,
        cv=None,
        n_jobs: Optional[int] = None,
    ):
        self.cv = cv
        self.n_jobs = n_jobs
        super().__init__(
            l1_ratio=l1_ratio,
            P1=P1,
            P2=P2,
            fit_intercept=fit_intercept,
            family=family,
            link=link,
            fit_dispersion=fit_dispersion,
            solver=solver,
            max_iter=max_iter,
            gradient_tol=gradient_tol,
            step_size_tol=step_size_tol,
            warm_start=warm_start,
            n_alphas=n_alphas,
            alphas=alphas,
            min_alpha_ratio=min_alpha_ratio,
            min_alpha=min_alpha,
            start_params=start_params,
            selection=selection,
            random_state=random_state,
            copy_X=copy_X,
            check_input=check_input,
            verbose=verbose,
            scale_predictors=scale_predictors,
            lower_bounds=lower_bounds,
            upper_bounds=upper_bounds,
        )

    def _validate_hyperparameters(self) -> None:
        if self.alphas is not None and np.any(np.asarray(self.alphas) < 0):
            raise ValueError
        l1_ratio = np.asarray(self.l1_ratio)
        if (
            not np.issubdtype(l1_ratio.dtype, np.number)
            or np.any(l1_ratio < 0)
            or np.any(l1_ratio > 1)
        ):
            raise ValueError(
                "l1_ratio must be a number in interval [0, 1]; got l1_ratio={}".format(
                    self.l1_ratio
                )
            )
        super()._validate_hyperparameters()

    def fit(
        self,
        X: ArrayLike,
        y: ArrayLike,
        sample_weight: Optional[ArrayLike] = None,
        offset: Optional[ArrayLike] = None,
    ):
        X, y, weights, offset, weights_sum = self.set_up_and_check_fit_args(
            X, y, sample_weight, offset, solver=self.solver, copy_X=self.copy_X
        )

        #########
        # Checks
        self.set_up_for_fit(y)
        if (
            hasattr(self._family_instance, "_power")
            and self._family_instance._power == 1.5  # type: ignore
        ):
            assert isinstance(self._link_instance, LogLink)

        l1_ratio = np.atleast_1d(self.l1_ratio)

        if self.alphas is None:
            alphas = [self._get_alpha_path(l1, X, y, weights) for l1 in l1_ratio]
        else:
            alphas = np.tile(np.sort(self.alphas)[::-1], (len(l1_ratio), 1))

        if len(l1_ratio) == 1:
            self.alphas_ = alphas[0]
        else:
            self.alphas_ = np.asarray(alphas)

        lower_bounds = check_bounds(self.lower_bounds, X.shape[1], X.dtype)
        upper_bounds = check_bounds(self.upper_bounds, X.shape[1], X.dtype)

        cv = check_cv(self.cv)

        if self._solver == "cd":
            _stype = ["csc"]
        else:
            _stype = ["csc", "csr"]

        def fit_path(
            self,
            train_idx,
            test_idx,
            X,
            y,
            l1,
            alphas,
            weights,
            offset,
            lower_bounds,
            upper_bounds,
        ):

            x_train, y_train, w_train = (
                X[train_idx, :],
                y[train_idx],
                weights[train_idx],
            )
            w_train /= w_train.sum()

            x_test, y_test, w_test = (
                X[test_idx, :],
                y[test_idx],
                weights[test_idx],
            )

            if self._center_predictors:
                x_train, col_means, col_stds = x_train.standardize(
                    w_train, self.scale_predictors
                )
            else:
                col_means, col_stds = None, None

            if offset is not None:
                offset_train = offset[train_idx]
                offset_test = offset[test_idx]
            else:
                offset_train, offset_test = None, None

            def _get_deviance(coef):
                mu = self._link_instance.inverse(
                    _safe_lin_pred(x_test, coef, offset_test)
                )
                return self._family_instance.deviance(y_test, mu, weights=w_test)

            if (
                hasattr(self._family_instance, "_power")
                and self._family_instance._power == 1.5
            ):
                assert isinstance(self._link_instance, LogLink)

            _dtype = [np.float64, np.float32]
            start_params = initialize_start_params(
                self.start_params,
                n_cols=X.shape[1],
                fit_intercept=self.fit_intercept,
                _dtype=_dtype,
            )
            coef = self.get_start_coef(
                start_params,
                x_train,
                y_train,
                w_train,
                offset_train,
                col_means,
                col_stds,
            )

            P1_no_alpha = setup_p1(self.P1, X, X.dtype, 1, l1)
            P2_no_alpha = setup_p2(self.P2, X, _stype, X.dtype, 1, l1)

            if self.check_input:
                # check if P2 is positive semidefinite
                if not isinstance(self.P2, str):  # self.P2 != 'identity'
                    if not is_pos_semidef(P2_no_alpha):
                        if P2_no_alpha.ndim == 1 or P2_no_alpha.shape[0] == 1:
                            error = "1d array P2 must not have negative values."
                        else:
                            error = "P2 must be positive semi-definite."
                        raise ValueError(error)

            coef = self.solve_regularization_path(
                X=x_train,
                y=y_train,
                weights=w_train,
                alphas=alphas,
                P2_no_alpha=P2_no_alpha,
                P1_no_alpha=P1_no_alpha,
                coef=coef,
                offset=offset_train,
                lower_bounds=lower_bounds,
                upper_bounds=upper_bounds,
            )

            if self._center_predictors:
                _, intercept, coef_tmp = _unstandardize(
                    copy.copy(x_train), col_means, col_stds, coef[:, 0], coef[:, 1:]
                )
                coef_path_ = np.concatenate(
                    [intercept[:, np.newaxis], coef_tmp], axis=1
                )
            else:
                coef_path_ = coef

            deviance_path_ = [_get_deviance(_coef) for _coef in coef_path_]

            return coef_path_, deviance_path_

        jobs = (
            delayed(fit_path)(
                self,
                train_idx=train_idx,
                test_idx=test_idx,
                X=X,
                y=y,
                l1=this_l1_ratio,
                alphas=this_alphas,
                weights=weights,
                offset=offset,
                lower_bounds=lower_bounds,
                upper_bounds=upper_bounds,
            )
            for train_idx, test_idx in cv.split(X, y)
            for this_l1_ratio, this_alphas in zip(l1_ratio, alphas)
        )
        paths_data = Parallel(n_jobs=self.n_jobs, prefer="processes")(jobs)

        self.coef_path_ = [elmt[0] for elmt in paths_data]
        self.deviance_path_ = [elmt[1] for elmt in paths_data]

        self.coef_path_ = np.reshape(
            self.coef_path_, (cv.get_n_splits(), len(l1_ratio), len(alphas[0]), -1)
        )
        self.deviance_path_ = np.reshape(
            self.deviance_path_, (cv.get_n_splits(), len(l1_ratio), len(alphas[0]))
        )

        avg_deviance = self.deviance_path_.mean(axis=0)  # type: ignore

        best_l1, best_alpha = np.unravel_index(
            np.argmin(avg_deviance), avg_deviance.shape
        )

        if len(l1_ratio) > 1:
            self.l1_ratio_ = l1_ratio[best_l1]
            self.alpha_ = self.alphas_[best_l1, best_alpha]
        else:
            self.l1_ratio_ = l1_ratio[best_l1]
            self.alpha_ = self.alphas_[best_alpha]

        P1 = setup_p1(self.P1, X, X.dtype, self.alpha_, self.l1_ratio_)
        P2 = setup_p2(self.P2, X, _stype, X.dtype, self.alpha_, self.l1_ratio_)

        # Refit with full data and best alpha and lambda
        if self._center_predictors:
            X, col_means, col_stds = X.standardize(weights, self.scale_predictors)
        else:
            col_means, col_stds = None, None

        start_params = initialize_start_params(
            self.start_params,
            n_cols=X.shape[1],
            fit_intercept=self.fit_intercept,
            _dtype=X.dtype,
        )

        coef = self.get_start_coef(
            start_params, X, y, weights, offset, col_means, col_stds
        )

        coef = self.solve(
            X=X,
            y=y,
            weights=weights,
            P2=P2,
            P1=P1,
            coef=coef,
            offset=offset,
            lower_bounds=lower_bounds,
            upper_bounds=upper_bounds,
        )

        if self.fit_intercept:
            self.intercept_ = coef[0]
            self.coef_ = coef[1:]
        else:
            # set intercept to zero as the other linear models do
            self.intercept_ = 0.0
            self.coef_ = coef

        self.tear_down_from_fit(X, y, col_means, col_stds, weights, weights_sum)

        return self<|MERGE_RESOLUTION|>--- conflicted
+++ resolved
@@ -7,10 +7,6 @@
 from joblib import Parallel, delayed
 from sklearn.model_selection._split import check_cv
 
-<<<<<<< HEAD
-from .. import matrix as mx
-=======
->>>>>>> 2bbfc0a3
 from ._distribution import ExponentialDispersionModel
 from ._glm import (
     ArrayLike,
