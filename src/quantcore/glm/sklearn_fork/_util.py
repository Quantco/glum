from typing import Union

import numpy as np
from scipy import sparse

from quantcore.glm.matrix import MatrixBase, StandardizedMat


def _safe_lin_pred(
    X: Union[MatrixBase, StandardizedMat], coef: np.ndarray, offset: np.ndarray = None
) -> np.ndarray:
    """Compute the linear predictor taking care if intercept is present."""
    idx_offset = 0 if X.shape[1] == coef.shape[0] else 1
    nonzero_coefs = np.where(coef[idx_offset:] != 0.0)[0].astype(np.int32)
    res = X.dot(
        coef[idx_offset:],
        rows=np.arange(X.shape[0], dtype=np.int32),
        cols=nonzero_coefs,
    )

<<<<<<< HEAD
    if coef.size == X.shape[1] + 1:
=======
    if idx_offset == 1:
>>>>>>> 4d627d79
        res += coef[0]
    if offset is not None:
        return res + offset
    return res


def _safe_sandwich_dot(
<<<<<<< HEAD
    X: Union[MatrixBase, ColScaledMat],
=======
    X: Union[MatrixBase, StandardizedMat],
>>>>>>> 4d627d79
    d: np.ndarray,
    rows: np.ndarray = None,
    cols: np.ndarray = None,
    intercept=False,
) -> np.ndarray:
    """Compute sandwich product X.T @ diag(d) @ X.

    With ``intercept=True``, X is treated as if a column of 1 were appended as
    first column of X.
    X can be sparse, d must be an ndarray. Always returns a ndarray."""
    result = X.sandwich(d, rows, cols)
    if isinstance(result, sparse.dia_matrix):
        result = result.A

    if intercept:
        dim = result.shape[0] + 1
        res_including_intercept = np.empty((dim, dim), dtype=X.dtype)
        res_including_intercept[0, 0] = d.sum()
        res_including_intercept[1:, 0] = X.transpose_dot(d, rows, cols)
        res_including_intercept[0, 1:] = res_including_intercept[1:, 0]
        res_including_intercept[1:, 1:] = result
    else:
        res_including_intercept = result
    return res_including_intercept


def _safe_toarray(X) -> np.ndarray:
    """Returns a numpy array."""
    if sparse.issparse(X):
        return X.toarray()
    else:
        return np.asarray(X)<|MERGE_RESOLUTION|>--- conflicted
+++ resolved
@@ -18,11 +18,7 @@
         cols=nonzero_coefs,
     )
 
-<<<<<<< HEAD
-    if coef.size == X.shape[1] + 1:
-=======
     if idx_offset == 1:
->>>>>>> 4d627d79
         res += coef[0]
     if offset is not None:
         return res + offset
@@ -30,11 +26,7 @@
 
 
 def _safe_sandwich_dot(
-<<<<<<< HEAD
-    X: Union[MatrixBase, ColScaledMat],
-=======
     X: Union[MatrixBase, StandardizedMat],
->>>>>>> 4d627d79
     d: np.ndarray,
     rows: np.ndarray = None,
     cols: np.ndarray = None,
