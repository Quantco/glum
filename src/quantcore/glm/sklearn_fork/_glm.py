--- conflicted
+++ resolved
@@ -1727,16 +1727,13 @@
         # 2c. potentially rescale predictors
         #######################################################################
         if self._center_predictors:
-<<<<<<< HEAD
             X, col_means, col_stds = X.standardize(weights, True)
-            import ipdb
-
-            ipdb.set_trace()
             if not self.scale_predictors:
-                from quantcore.glm.matrix.matrix_base import one_over_var_inf_to_zero
-
-                penalty_mult = one_over_var_inf_to_zero(col_stds)
+                penalty_mult = mx.one_over_var_inf_to_zero(col_stds)
                 penalty_mult[penalty_mult == 0] = 1.0
+                import ipdb
+
+                ipdb.set_trace()
                 P1_no_alpha *= penalty_mult
                 if sparse.issparse(P2_no_alpha):
                     inv_col_stds_mat = sparse.diags(penalty_mult)
@@ -1747,8 +1744,6 @@
                     P2_no_alpha = (penalty_mult[:, None] * P2_no_alpha) * penalty_mult[
                         None, :
                     ]
-=======
-            X, col_means, col_stds = X.standardize(weights, self.scale_predictors)
             if col_stds is not None:
                 # We copy the bounds when multiplying here so the we avoid
                 # side effects.
@@ -1756,7 +1751,6 @@
                     lower_bounds = lower_bounds * col_stds
                 if upper_bounds is not None:
                     upper_bounds = upper_bounds * col_stds
->>>>>>> 485c6108
         else:
             col_means, col_stds = None, None
 
