from __future__ import division

import time
import warnings
from typing import List, Optional, Tuple, Union

import numpy as np
from scipy import linalg, sparse
from scipy.optimize import fmin_l_bfgs_b
from sklearn.exceptions import ConvergenceWarning
from sklearn.utils import check_array
from sklearn.utils.validation import check_random_state

from ._cd_fast import (
    _norm_min_subgrad,
    enet_coordinate_descent_gram,
    identify_active_rows,
)
from ._distribution import ExponentialDispersionModel
from ._link import Link
from ._util import _safe_lin_pred, _safe_sandwich_dot


def _least_squares_solver(state, data):
    if data.has_lower_bounds or data.has_upper_bounds:
        raise ValueError("Bounds are not supported with the least squares solver.")
    hessian, n_active_rows = update_hessian(
        state, data, np.arange(state.coef.shape[0], dtype=np.int32)
    )

    # TODO: In cases where we have lots of columns, we might want to avoid the
    # sandwich product and use something like iterative lsqr or lsmr.
    d = linalg.solve(
        hessian, state.score, overwrite_a=True, overwrite_b=True, assume_a="pos"
    )
    return d, 1, n_active_rows


def _cd_solver(state, data):
    active_hessian, n_active_rows = update_hessian(state, data, state.active_set)
    new_coef, gap, _, _, n_cycles = enet_coordinate_descent_gram(
        state.active_set,
        state.coef.copy(),
        data.P1,
        active_hessian,
        -state.score,
        data.max_inner_iter,
        state.inner_tol,
        data.random_state,
        data.fit_intercept,
        data.selection == "random",
        data.has_lower_bounds,
        data._lower_bounds,
        data.has_upper_bounds,
        data._upper_bounds,
    )
    return new_coef - state.coef, n_cycles, n_active_rows


<<<<<<< HEAD
def update_hessian(state, data, active_set):
    all_rows = np.arange(data.X.shape[0], dtype=np.int32)
    if state.hessian_initialized:
        P2 = None
        threshold = 0.0
        hessian_rows_diff, active_rows = identify_active_rows(
            state.gradient_rows, state.hessian_rows, state.old_hessian_rows, threshold
        )
    else:
        P2 = data.P2
        hessian_rows_diff = state.hessian_rows - state.old_hessian_rows
        active_rows = all_rows
    state.hessian_initialized = True

    hessian_delta = build_hessian_delta(
        data.X, hessian_rows_diff, data.fit_intercept, P2, active_rows, active_set,
    )
    state.hessian[np.ix_(active_set, active_set)] += hessian_delta

    return (
        state.hessian[np.ix_(active_set, active_set)],
        active_rows.shape[0],
    )


def build_hessian_delta(X, hessian_rows, intercept, P2, active_rows, active_cols):
    idx = 1 if intercept else 0
    active_cols_non_intercept = active_cols[idx:] - idx
    delta = _safe_sandwich_dot(
        X, hessian_rows, active_rows, active_cols_non_intercept, intercept
    )
    if P2 is not None:
        if P2.ndim == 1:
            idiag = np.arange(start=idx, stop=delta.shape[0])
            delta[(idiag, idiag)] += P2[active_cols_non_intercept]
=======
def build_hessian(X, hessian_rows, intercept, P2):
    idx = 1 if intercept else 0
    # Almost all time spent in this function is here
    hessian = _safe_sandwich_dot(X, hessian_rows, intercept)
    if sparse.issparse(P2) and P2.nnz == 0:
        return hessian
    if P2.ndim == 1:
        idiag = np.arange(start=idx, stop=hessian.shape[0])
        hessian[(idiag, idiag)] += P2
    else:
        if sparse.issparse(P2):
            is_diagonal = P2.nnz == P2.shape[0] and (P2.data == P2.diagonal()).all()
            if is_diagonal:
                idiag = np.arange(start=idx, stop=hessian.shape[0])
                hessian[(idiag, idiag)] += P2.data
            else:
                hessian[idx:, idx:] += P2.toarray()
>>>>>>> a7765b58
        else:
            if sparse.issparse(P2):
                P2_temp = P2.toarray()
            else:
                P2_temp = P2
            delta[idx:, idx:] += P2_temp[
                np.ix_(active_cols_non_intercept, active_cols_non_intercept)
            ]
    return delta


def _irls_solver(inner_solver, coef, data) -> Tuple[np.ndarray, int, int, List[List]]:
    """Solve GLM with L1 and L2 penalty by IRLS

    The objective being minimized in the coefficients w=coef is::

        F = f + g, f(w) = 1/2 deviance, g = 1/2 w*P2*w + ||P1*w||_1

    An Improved GLMNET for L1-regularized Logistic Regression:

    1. Find optimal descent direction d by minimizing
       min_d F(w+d) = min_d F(w+d) - F(w)
    2. Quadratic approximation of F(w+d)-F(w) = q(d):
       using f(w+d) = f(w) + f'(w)*d + 1/2 d*H(w)*d + O(d^3) gives:
       q(d) = (f'(w) + w*P2)*d + 1/2 d*(H(w)+P2)*d
       + ||P1*(w+d)||_1 - ||P1*w||_1
       Then minimize q(d): min_d q(d)
    3a. Coordinate descent by updating coordinate j (d -> d+z*e_j):
       min_z q(d+z*e_j)
       = min_z q(d+z*e_j) - q(d)
       = min_z A_j z + 1/2 B_jj z^2
               + ||P1_j (w_j+d_j+z)||_1 - ||P1_j (w_j+d_j)||_1
       A = f'(w) + d*H(w) + (w+d)*P2
       B = H + P2
    3b. Least squares solve of the quadratic approximation.

    Repeat steps 1-3 until convergence.
    Note: Use hessian matrix instead of Hessian for H.
    Note: f' = -score, H = hessian matrix

    Parameters
    ----------
    inner_solver
        A least squares solver that can handle the appropriate penalties. With
        an L1 penalty, this will _cd_solver. With only an L2 penalty,
        _least_squares_solver will be more efficient.
    coef : ndarray, shape (c,)
        If fit_intercept=False, shape c=X.shape[1].
        If fit_intercept=True, then c=X.shape[1] + 1.
    data : IRLSData
        Data object containing all the data and solver parameters.

    References
    ----------

    Guo-Xun Yuan, Chia-Hua Ho, Chih-Jen Lin
    An Improved GLMNET for L1-regularized Logistic Regression,
    Journal of Machine Learning Research 13 (2012) 1999-2030
    https://www.csie.ntu.edu.tw/~cjlin/papers/l1_glmnet/long-glmnet.pdf
    """

    state = IRLSState(coef, data)

    state.eta, state.mu, state.obj_val, coef_P2 = update_predictions(
        state, data, state.coef
    )
    state.gradient_rows, state.score, state.hessian_rows = update_quadratic(
        state, data, coef_P2
    )
    (
        state.converged,
        state.norm_min_subgrad,
        state.max_min_subgrad,
        state.inner_tol,
    ) = check_convergence(state, data)

    state.record_iteration()

    while state.n_iter < data.max_iter and not state.converged:

        state.active_set = identify_active_set(state, data)

        # 1) Solve the L1 and L2 penalized least squares problem
        d, n_cycles_this_iter, state.n_active_rows = inner_solver(state, data)
        state.n_cycles += n_cycles_this_iter

        # 2) Line search
        state.old_hessian_rows[:] = state.hessian_rows
        (
            state.coef,
            state.step,
            state.eta,
            state.mu,
            state.obj_val,
            coef_P2,
            state.n_updated,
        ) = line_search(state, data, d)

        # 3) Update the quadratic approximation
        state.gradient_rows, state.score, state.hessian_rows = update_quadratic(
            state, data, coef_P2
        )

        # 4) Check if we've converged
        (
            state.converged,
            state.norm_min_subgrad,
            state.max_min_subgrad,
            state.inner_tol,
        ) = check_convergence(state, data)
        state.record_iteration()

    if not state.converged:
        warnings.warn(
            "IRLS failed to converge. Increase"
            " the maximum number of iterations max_iter"
            " (currently {})".format(data.max_iter),
            ConvergenceWarning,
        )
    return state.coef, state.n_iter, state.n_cycles, state.diagnostics


class IRLSData:
    def __init__(
        self,
        X,
        y: np.ndarray,
        weights: np.ndarray,
        P1: Union[np.ndarray, sparse.spmatrix],
        P2: Union[np.ndarray, sparse.spmatrix],
        fit_intercept: bool,
        family: ExponentialDispersionModel,
        link: Link,
        max_iter: int = 100,
        max_inner_iter: int = 100000,
        gradient_tol: Optional[float] = 1e-4,
        step_size_tol: Optional[float] = 1e-4,
        fixed_inner_tol: Optional[Tuple] = None,
        selection="cyclic",
        random_state=None,
        offset: Optional[np.ndarray] = None,
        lower_bounds: Optional[np.ndarray] = None,
        upper_bounds: Optional[np.ndarray] = None,
    ):
        self.X = X
        self.y = y
        self.weights = weights
        self.P1 = P1

        # Note: we already set P2 = l2*P2, P1 = l1*P1
        # Note: we already symmetrized P2 = 1/2 (P2 + P2')
        self.P2 = P2

        self.fit_intercept = fit_intercept
        self.family = family
        self.link = link
        self.max_iter = max_iter
        self.max_inner_iter = max_inner_iter
        self.gradient_tol = gradient_tol
        self.step_size_tol = step_size_tol
        self.fixed_inner_tol = fixed_inner_tol
        self.selection = selection
        self.random_state = random_state
        self.offset = offset
        self.has_lower_bounds, self._lower_bounds = setup_bounds(
            lower_bounds, self.X.dtype
        )
        self.has_upper_bounds, self._upper_bounds = setup_bounds(
            upper_bounds, self.X.dtype
        )

        self.intercept_offset = 1 if self.fit_intercept else 0

        self.check_data()

    def check_data(self):
        if self.P2.ndim == 2:
            self.P2 = check_array(self.P2, "csc", dtype=[np.float64, np.float32])

        if sparse.issparse(self.X):
            if not sparse.isspmatrix_csc(self.P2):
                raise ValueError(
                    "If X is sparse, P2 must also be sparse csc"
                    "format. Got P2 not sparse."
                )

        self.random_state = check_random_state(self.random_state)


def setup_bounds(bounds, dtype):
    _out_bounds = bounds
    if _out_bounds is None:
        _out_bounds = np.array([], dtype=dtype)
    return bounds is not None, _out_bounds


class IRLSState:
    def __init__(self, coef, data):
        self.data = data

        # some precalculations
        self.iteration_start = time.time()

        # number of outer iterations
        self.n_iter = -1

        # number of inner iterations (for CD, this is the number of cycles over
        # all the features)
        self.n_cycles = 0

        self.converged = False

        self.diagnostics = []

        self.coef = coef

        # We need to have an initial step value to make sure that the step size
        # convergence criteria fails on the first pass
        initial_step = data.step_size_tol
        if initial_step is None:
            initial_step = 0.0
        self.step = np.full_like(self.coef, initial_step)

        self.obj_val = None
        self.eta = np.zeros(data.X.shape[0], dtype=data.X.dtype)
        self.mu = None
        self.score = None
        self.old_hessian_rows = np.zeros(data.X.shape[0], dtype=data.X.dtype)
        self.gradient_rows = None
        self.hessian_rows = None
        self.hessian = np.zeros(
            (self.coef.shape[0], self.coef.shape[0]), dtype=data.X.dtype
        )
        self.hessian_initialized = False
        self.coef_P2 = None
        self.norm_min_subgrad = None
        self.max_min_subgrad = None
        self.inner_tol = None
        self.n_updated = 0
        self.n_active_rows = data.X.shape[0]
        self.active_set = np.arange(self.coef.shape[0], dtype=np.int32)

    def record_iteration(self):
        self.n_iter += 1

        iteration_runtime = time.time() - self.iteration_start
        self.iteration_start = time.time()

        coef_l1 = np.sum(np.abs(self.coef))
        coef_l2 = np.linalg.norm(self.coef)
        step_l2 = np.linalg.norm(self.step)
        self.diagnostics.append(
            {
                "convergence": self.norm_min_subgrad,
                "L1(coef)": coef_l1,
                "L2(coef)": coef_l2,
                "L2(step)": step_l2,
                "n_coef_updated": self.n_updated,
                "n_active_cols": self.active_set.shape[0],
                "n_active_rows": self.n_active_rows,
                "n_iter": self.n_iter,
                "n_cycles": self.n_cycles,
                "runtime": iteration_runtime,
                "intercept": self.coef[0],
            }
        )


def check_convergence(state, data):
    # stopping criterion for outer loop is a mix of a subgradient tolerance
    # and a step size tolerance
    # sum_i(|minimum-norm of subgrad of F(w)_i|)
    # fp_wP2 = f'(w) + w*P2
    # Note: eta, mu and score are already updated
    # this also updates the inner tolerance for the next loop!

    # L1 norm of the minimum norm subgradient
    norm_min_subgrad, max_min_subgrad = _norm_min_subgrad(
        np.arange(state.coef.shape[0], dtype=np.int32),
        state.coef,
        -state.score,
        state.data.P1,
        state.data.intercept_offset,
        data.has_lower_bounds,
        data._lower_bounds,
        data.has_upper_bounds,
        data._upper_bounds,
    )
    gradient_converged = (
        state.data.gradient_tol is not None
        and norm_min_subgrad < state.data.gradient_tol
    )

    # Simple L2 step length convergence criteria
    step_size = linalg.norm(state.step)
    step_size_converged = (
        state.data.step_size_tol is not None and step_size < state.data.step_size_tol
    )

    converged = gradient_converged or step_size_converged

    # the ratio of inner tolerance to the minimum subgradient norm
    # This wasn't explored in the newGLMNET paper linked above.
    # That paper essentially uses inner_tol_ratio = 1.0, but using a slightly
    # lower value is much faster.
    # By comparison, the original GLMNET paper uses inner_tol = tol.
    # So, inner_tol_ratio < 1 is sort of a compromise between the two papers.
    # The value should probably be between 0.01 and 0.5. 0.1 works well for many problems
    inner_tol_ratio = 0.1

    if state.data.fixed_inner_tol is None:
        # Another potential rule limits the inner tol to be no smaller than tol
        # return max(norm_min_subgrad * inner_tol_ratio, tol)
        inner_tol = norm_min_subgrad * inner_tol_ratio
    else:
        inner_tol = state.data.fixed_inner_tol[0]

    return converged, norm_min_subgrad, max_min_subgrad, inner_tol


def update_predictions(state, data, coef, X_dot_step=None, factor=1.0):
    if X_dot_step is None:
        X_dot_step = _safe_lin_pred(data.X, coef, data.offset)

    eta, mu, loglikelihood = data.family.eta_mu_loglikelihood(
        data.link, factor, state.eta, X_dot_step, data.y, data.weights
    )
    obj_val = 0.5 * loglikelihood
    obj_val += linalg.norm(data.P1 * coef[data.intercept_offset :], ord=1)
    coef_P2 = make_coef_P2(data, coef)
    obj_val += 0.5 * (coef_P2 @ coef)
    return eta, mu, obj_val, coef_P2


def update_quadratic(state, data, coef_P2):
    gradient_rows, hessian_rows = data.family.rowwise_gradient_hessian(
        data.link,
        coef=state.coef,
        phi=1,
        X=data.X,
        y=data.y,
        weights=data.weights,
        offset=data.offset,
        eta=state.eta,
        mu=state.mu,
    )

    grad = gradient_rows @ data.X
    if data.fit_intercept:
        grad = np.concatenate(([gradient_rows.sum()], grad))
    grad -= coef_P2
    return gradient_rows, grad, hessian_rows


def make_coef_P2(data, coef):
    out = np.empty_like(coef)

    if data.intercept_offset == 1:
        out[0] = 0

    C = coef[data.intercept_offset :]
    if data.P2.ndim == 1:
        out[data.intercept_offset :] = C * data.P2
    else:
        out[data.intercept_offset :] = C @ data.P2

    return out


def identify_active_set(state, data):
    # This criteria is from section 5.3 of:
    # An Improved GLMNET for L1-regularized LogisticRegression.
    # Yuan, Ho, Lin. 2012
    # https://www.csie.ntu.edu.tw/~cjlin/papers/l1_glmnet/long-glmnet.pdf
    T = data.P1 - state.max_min_subgrad
    abs_score = np.abs(state.score[data.intercept_offset :])
    active = np.logical_or(state.coef[data.intercept_offset :] != 0, abs_score >= T)

    active_set = np.concatenate(
        ([0] if data.fit_intercept else [], np.where(active)[0] + data.intercept_offset)
    ).astype(np.int32)

    return active_set


def line_search(state, data, d):
    # line search parameters
    (beta, sigma) = (0.5, 0.01)

    # line search by sequence beta^k, k=0, 1, ..
    # F(w + lambda d) - F(w) <= lambda * bound
    # bound = sigma * (f'(w)*d + w*P2*d
    #                  +||P1 (w+d)||_1 - ||P1 w||_1)
    # This is a standard Armijo-Goldstein backtracking line search algorithm:
    # https://en.wikipedia.org/wiki/Backtracking_line_search
    P1w_1 = linalg.norm(data.P1 * state.coef[data.intercept_offset :], ord=1)
    P1wd_1 = linalg.norm(data.P1 * (state.coef + d)[data.intercept_offset :], ord=1)

    # Note: the L2 penalty term is included in the score.
    bound = sigma * (-(state.score @ d) + P1wd_1 - P1w_1)

    # The step direction in row space. We'll be multiplying this by varying
    # step sizes during the line search. Factoring this matrix-vector product
    # out of the inner loop improve performance a lot!
    n_updated = np.sum(np.abs(d) > 0)
    X_dot_d = _safe_lin_pred(data.X, d)

    # Try progressively shorter line search steps.
    # variables suffixed with wd are for the new coefficient values
    factor = 1.0
    for k in range(20):
        step = factor * d
        coef_wd = state.coef + step
        eta_wd, mu_wd, obj_val_wd, coef_wd_P2 = update_predictions(
            state, data, coef_wd, X_dot_d, factor=factor
        )
        if obj_val_wd - state.obj_val <= sigma * factor * bound:
            break
        factor *= beta

    # obj_val in the next iteration will be equal to obj_val_wd this iteration.
    # We can avoid a matrix-vector product inside _eta_mu_score_hessian by
    # returning the new eta and mu calculated here.
    # NOTE: This might accumulate some numerical error over a sufficient number
    # of iterations since we aren't calculating eta or mu from scratch but
    # instead adding the delta from the previous iteration. Maybe we should
    # completely recompute eta every N iterations?
    return state.coef + step, step, eta_wd, mu_wd, obj_val_wd, coef_wd_P2, n_updated


def _lbfgs_solver(
    coef,
    X,
    y: np.ndarray,
    weights: np.ndarray,
    P2: Union[np.ndarray, sparse.spmatrix],
    verbose: bool,
    family: ExponentialDispersionModel,
    link: Link,
    max_iter: int = 100,
    tol: float = 1e-4,
    offset: np.ndarray = None,
):
    def get_obj_and_derivative(coef):
        mu, devp = family._mu_deviance_derivative(coef, X, y, weights, link, offset)
        dev = family.deviance(y, mu, weights)
        intercept = coef.size == X.shape[1] + 1
        idx = 1 if intercept else 0  # offset if coef[0] is intercept
        if P2.ndim == 1:
            L2 = P2 * coef[idx:]
        else:
            L2 = P2 @ coef[idx:]
        obj = 0.5 * dev + 0.5 * (coef[idx:] @ L2)
        objp = 0.5 * devp
        objp[idx:] += L2
        return obj, objp

    coef, loss, info = fmin_l_bfgs_b(
        get_obj_and_derivative,
        coef,
        fprime=None,
        iprint=(verbose > 0) - 1,
        pgtol=tol,
        maxiter=max_iter,
        factr=1e2,
    )
    if info["warnflag"] == 1:
        warnings.warn(
            "lbfgs failed to converge." " Increase the number of iterations.",
            ConvergenceWarning,
        )
    elif info["warnflag"] == 2:
        warnings.warn("lbfgs failed for the reason: {}".format(info["task"]))
    n_iter_ = info["nit"]

    return coef, n_iter_, -1, None<|MERGE_RESOLUTION|>--- conflicted
+++ resolved
@@ -57,7 +57,6 @@
     return new_coef - state.coef, n_cycles, n_active_rows
 
 
-<<<<<<< HEAD
 def update_hessian(state, data, active_set):
     all_rows = np.arange(data.X.shape[0], dtype=np.int32)
     if state.hessian_initialized:
@@ -89,35 +88,27 @@
     delta = _safe_sandwich_dot(
         X, hessian_rows, active_rows, active_cols_non_intercept, intercept
     )
-    if P2 is not None:
-        if P2.ndim == 1:
-            idiag = np.arange(start=idx, stop=delta.shape[0])
-            delta[(idiag, idiag)] += P2[active_cols_non_intercept]
-=======
-def build_hessian(X, hessian_rows, intercept, P2):
-    idx = 1 if intercept else 0
-    # Almost all time spent in this function is here
-    hessian = _safe_sandwich_dot(X, hessian_rows, intercept)
+    if P2 is None:
+        return delta
+
     if sparse.issparse(P2) and P2.nnz == 0:
-        return hessian
+        return delta
+
     if P2.ndim == 1:
-        idiag = np.arange(start=idx, stop=hessian.shape[0])
-        hessian[(idiag, idiag)] += P2
+        idiag = np.arange(start=idx, stop=delta.shape[0])
+        delta[(idiag, idiag)] += P2[active_cols_non_intercept]
     else:
         if sparse.issparse(P2):
             is_diagonal = P2.nnz == P2.shape[0] and (P2.data == P2.diagonal()).all()
             if is_diagonal:
-                idiag = np.arange(start=idx, stop=hessian.shape[0])
-                hessian[(idiag, idiag)] += P2.data
+                idiag = np.arange(start=idx, stop=delta.shape[0])
+                delta[(idiag, idiag)] += P2.data[active_cols_non_intercept]
             else:
-                hessian[idx:, idx:] += P2.toarray()
->>>>>>> a7765b58
+                delta[idx:, idx:] += P2.toarray()[
+                    np.ix_(active_cols_non_intercept, active_cols_non_intercept)
+                ]
         else:
-            if sparse.issparse(P2):
-                P2_temp = P2.toarray()
-            else:
-                P2_temp = P2
-            delta[idx:, idx:] += P2_temp[
+            delta[idx:, idx:] += P2[
                 np.ix_(active_cols_non_intercept, active_cols_non_intercept)
             ]
     return delta
