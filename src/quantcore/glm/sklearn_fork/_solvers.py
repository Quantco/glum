--- conflicted
+++ resolved
@@ -102,11 +102,7 @@
     small amount over several iterations which accumulates into a large change.
     """
 
-<<<<<<< HEAD
-    # TODO: Updating just the active set results in errors if the active_set
-=======
     # NOTE: Updating just the active set results in errors if the active_set
->>>>>>> 4d627d79
     # evers grows in size.I have never seen a situation where that happens
     # outside of Ben Spector's column minibatching, but it may be possible.  I
     # think it would be worthwhile to fix this issue and develop a workaround.
