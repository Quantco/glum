--- conflicted
+++ resolved
@@ -81,7 +81,6 @@
                 np.float64 or np.float32. This matrix is of type {self.mat.dtype},
                 while d is of type {d.dtype}."""
             )
-<<<<<<< HEAD
 
         if rows is None:
             rows = np.arange(self.shape[0], dtype=np.int32)
@@ -89,16 +88,11 @@
             cols = np.arange(self.shape[1], dtype=np.int32)
 
         term1 = self.mat.sandwich(d, rows, cols)
-        term2 = self.mat.transpose_dot(d, rows, cols)[:, np.newaxis] * self.shift[cols]
-        term3 = term2.T
-        shift_subset = self.shift[cols]
-        term4 = np.outer(shift_subset, shift_subset) * d[rows].sum()
-        return term1 + term2 + term3 + term4
-=======
-        term1 = self.mat.sandwich(d)
-        d_mat = d @ self.mat
-        term2 = np.outer(d_mat, self.shift)
-        term3_and_4 = np.outer(self.shift, d_mat + self.shift * d.sum())
+        d_mat = self.mat.transpose_dot(d, rows, cols)
+        term2 = np.outer(d_mat, self.shift[cols])
+        term3_and_4 = np.outer(
+            self.shift[cols], d_mat + self.shift[cols] * d[rows].sum()
+        )
         res = term2 + term3_and_4
         if isinstance(term1, sps.dia_matrix):
             idx = np.arange(res.shape[0])
@@ -106,7 +100,6 @@
         else:
             res += term1
         return res
->>>>>>> a7765b58
 
     def unstandardize(self, col_stds: Optional[np.ndarray]) -> MatrixBase:
         """
