--- conflicted
+++ resolved
@@ -12,10 +12,6 @@
 )
 
 from .matrix_base import MatrixBase
-<<<<<<< HEAD
-from .standardize import _scale_csc_columns_inplace
-=======
->>>>>>> 4d627d79
 from .util import setup_restrictions
 
 
@@ -86,7 +82,6 @@
         if R_cols is None:
             R_cols = np.arange(B.shape[1], dtype=np.int32)
         return csr_dense_sandwich(self.x_csr, B, d, rows, L_cols, R_cols)
-<<<<<<< HEAD
 
     def dot_helper(self, vec, rows, cols, transpose):
         X = self.T if transpose else self
@@ -119,40 +114,6 @@
                 self[np.ix_(rows, cols)], vec[rows] if transpose else vec[cols]
             )
 
-=======
-
-    def dot_helper(self, vec, rows, cols, transpose):
-        X = self.T if transpose else self
-        matrix_dot = lambda x, v: sps.csc_matrix.dot(x, v)
-        if transpose:
-            matrix_dot = lambda x, v: sps.csr_matrix.dot(x.T, v)
-
-        vec = np.asarray(vec)
-
-        # NOTE: We assume that rows and cols are unique
-        unrestricted_rows = rows is None or rows.shape[0] == self.shape[0]
-        unrestricted_cols = cols is None or cols.shape[0] == self.shape[1]
-        if unrestricted_rows and unrestricted_cols:
-            if vec.ndim == 1:
-                return dot_product_mkl(X, vec)
-            elif vec.ndim == 2 and vec.shape[1] == 1:
-                return dot_product_mkl(X, vec[:, 0])[:, None]
-            return matrix_dot(self, vec)
-        else:
-            rows, cols = setup_restrictions(self.shape, rows, cols)
-            if transpose:
-                fast_fnc = lambda v: csc_rmatvec(self, v, rows, cols)
-            else:
-                fast_fnc = lambda v: csr_matvec(self.x_csr, v, rows, cols)
-            if vec.ndim == 1:
-                return fast_fnc(vec)
-            elif vec.ndim == 2 and vec.shape[1] == 1:
-                return fast_fnc(vec[:, 0])[:, None]
-            return matrix_dot(
-                self[np.ix_(rows, cols)], vec[rows] if transpose else vec[cols]
-            )
-
->>>>>>> 4d627d79
     def dot(self, vec, rows: np.ndarray = None, cols: np.ndarray = None):
         return self.dot_helper(vec, rows, cols, False)
 
@@ -169,11 +130,5 @@
     def get_col_stds(self, weights: np.ndarray, col_means: np.ndarray) -> np.ndarray:
         return np.sqrt(self.power(2).T.dot(weights) - col_means ** 2)
 
-<<<<<<< HEAD
-    def scale_cols_inplace(self, col_scaling: np.ndarray) -> None:
-        _scale_csc_columns_inplace(self, col_scaling)
-
-=======
->>>>>>> 4d627d79
     def astype(self, dtype, order="K", casting="unsafe", copy=True):
         return super(MKLSparseMatrix, self).astype(dtype, casting, copy)