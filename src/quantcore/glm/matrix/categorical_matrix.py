from typing import List, Optional, Tuple, Union

import numpy as np
import pandas as pd
from scipy import sparse as sps

<<<<<<< HEAD
from quantcore.glm.matrix.ext.categorical import sandwich_categorical

=======
from .ext.categorical import sandwich_categorical
>>>>>>> 4d627d79
from .matrix_base import MatrixBase
from .mkl_sparse_matrix import MKLSparseMatrix


class CategoricalMatrix(MatrixBase):
    def __init__(
        self,
        cat_vec: Union[List, np.ndarray, pd.Categorical],
        col_mult: Optional[Union[List, np.ndarray]] = None,
        dtype: np.dtype = np.dtype("float64"),
    ):
        """
        Constructs an object that behaves like cat_vec with one-hot encoding, but
        with more memory efficiency and speed.
        ---
        cat_vec: array-like vector of categorical data.
        col_mult: Column multiplier; if col_mult[i] = 3, the data in column i will be 0's and 3's.
        dtype:
        """
        if isinstance(cat_vec, pd.Categorical):
            self.cat = cat_vec
        else:
            self.cat = pd.Categorical(cat_vec)

        self.shape = (len(self.cat), len(self.cat.categories))
        self.indices = self.cat.codes
        self.x_csc: Optional[Tuple[Optional[np.ndarray], np.ndarray, np.ndarray]] = None
        self.col_mult = None if col_mult is None else np.squeeze(col_mult)
        if self.col_mult is None:
            self.dtype = dtype
        else:
            self.dtype = self.col_mult.dtype

    def recover_orig(self) -> np.ndarray:
        return self.cat.categories[self.cat.codes]

    def dot(
        self,
        other: Union[List, np.ndarray],
        rows: np.ndarray = None,
        cols: np.ndarray = None,
    ) -> np.ndarray:
        """
        When other is 1d:
        mat.dot(other)[i] = sum_j mat[i, j] other[j] * col_mult[j]
                          = (other * col_mult)[mat.indices[i]]

        When other is 2d:
        mat.dot(other)[i, k] = sum_j mat[i, j] other[j, k] * col_mult
                            = (other * col_mult[None, :])[mat.indices[i], k]

        The rows and cols parameters allow restricting to a subset of the
        matrix without making a copy.
        """
        other = np.asarray(other)
        if other.shape[0] != self.shape[1]:
            raise ValueError(
                f"""Needed other to have first dimension {self.shape[1]},
                but it has shape {other.shape}"""
            )

        if cols is None:
            col_mult = self.col_mult
        else:
            col_mult = np.zeros(len(self.cat.categories), dtype=self.dtype)
            if self.col_mult is None:
                col_mult[cols] = 1.0
            else:
                col_mult[cols] = self.col_mult[cols]

        if col_mult is None:
            other_m = other
        elif other.ndim == 1:
            other_m = other * col_mult
        else:
            other_m = other * col_mult[:, None]

        if rows is not None:
            return other_m[self.indices[rows], ...]
        else:
            return other_m[self.indices, ...]

    def transpose_dot(
        self,
        vec: Union[np.ndarray, List],
        rows: np.ndarray = None,
        cols: np.ndarray = None,
    ) -> np.ndarray:
        """
        Perform: self[rows, cols].T @ vec

        The rows and cols parameters allow restricting to a subset of the
        matrix without making a copy.
        """
        # TODO: write a function that doesn't reference the data. That will be
        # especially helpful with a col_mult
        vec = np.asarray(vec)
        data, indices, indptr = self._check_csc()
        data = np.ones(self.shape[0], dtype=vec.dtype) if data is None else data
        as_csc = MKLSparseMatrix((data, indices, indptr), shape=self.shape)
        return as_csc.transpose_dot(vec, rows, cols)

    def sandwich(
        self,
        d: Union[np.ndarray, List],
        rows: np.ndarray = None,
        cols: np.ndarray = None,
    ) -> sps.dia_matrix:
        """
        sandwich(self, d)[i, j] = (self.T @ diag(d) @ self)[i, j]
            = sum_k (self[k, i] (diag(d) @ self)[k, j])
            = sum_k self[k, i] sum_m diag(d)[k, m] self[m, j]
            = sum_k self[k, i] d[k] self[k, j]
            = 0 if i != j
        sandwich(self, d)[i, i] = sum_k self[k, i] ** 2 * d(k)
               = col_mult[i] ** 2 *  sum_k self.mat[k, i]** 2

        The rows and cols parameters allow restricting to a subset of the
        matrix without making a copy.
        """
        # TODO: make downstream calls to this exploit the sparse structure
        d = np.asarray(d)
        _, indices, indptr = self._check_csc()
        res_diag = sandwich_categorical(indices, indptr, d, rows, cols, d.dtype)
        if self.col_mult is not None:
            if cols is None:
                res_diag *= self.col_mult ** 2
            else:
                res_diag *= self.col_mult[cols] ** 2
        return sps.diags(res_diag)

    def _check_csc(
        self, force_reset=False
    ) -> Tuple[Optional[np.ndarray], np.ndarray, np.ndarray]:
        if self.x_csc is None or force_reset:
            # Currently taking up a lot of time
            csc = self.tocsr().tocsc()
            if self.col_mult is None:
                np.testing.assert_allclose(csc.data, np.ones(self.shape[0]))
                data = None
            else:
                data = csc.data
            self.x_csc = (data, csc.indices, csc.indptr)
        return self.x_csc

    # TODO: best way to return this depends on the use case. See what that is
    # See how csr getcol works
    def getcol(self, i: int) -> np.ndarray:
        i %= self.shape[1]  # wrap-around indexing
        col_i = (self.indices == i).astype(int)[:, None]
        if self.col_mult is None:
            return col_i
        return col_i * self.col_mult[i]

    def tocsr(self) -> sps.csr_matrix:
        # TODO: write a test for this
        # TODO: data should be uint8
        if self.col_mult is None:
            data = np.ones(self.shape[0], dtype=int)
        else:
            data = self.col_mult[self.indices]

        return sps.csr_matrix(
            (data, self.indices, np.arange(self.shape[0] + 1, dtype=int)),
            shape=self.shape,
        )

    def toarray(self) -> np.ndarray:
        return self.tocsr().A

    def astype(self, dtype, order="K", casting="unsafe", copy=True):
        """
        This method doesn't make a lot of sense since indices needs to be of int dtype,
        but it needs to be implemented.
        """
        if self.col_mult is not None:
            self.col_mult = self.col_mult.astype(dtype, order, casting, copy)
        self.dtype = dtype
        return self

    def get_col_stds(self, weights: np.ndarray, col_means: np.ndarray) -> np.ndarray:
        one = self.transpose_dot(weights)
        if self.col_mult is not None:
            one *= self.col_mult

        return np.sqrt(one - col_means ** 2)

    def scale_cols_inplace(self, col_scaling: np.ndarray) -> None:
        if self.col_mult is None:
            self.col_mult = col_scaling
        else:
            self.col_mult *= col_scaling
            # If we have standardized then undstandardized, col_mult
            # should become 1, which is the same as not having a col_mult.
            if np.all(np.abs(self.col_mult - 1) < 1e-12):
                self.col_mult = None

        if self.x_csc is not None:
            self._check_csc(force_reset=True)

    def __getitem__(self, item):
        if isinstance(item, tuple):
            row, col = item
            if not col == slice(None, None, None):
                raise IndexError("Only column indexing is supported.")
        else:
            row = item
        if isinstance(row, int):
            row = [row]
        return CategoricalMatrix(self.cat[row], self.col_mult)<|MERGE_RESOLUTION|>--- conflicted
+++ resolved
@@ -4,12 +4,7 @@
 import pandas as pd
 from scipy import sparse as sps
 
-<<<<<<< HEAD
-from quantcore.glm.matrix.ext.categorical import sandwich_categorical
-
-=======
 from .ext.categorical import sandwich_categorical
->>>>>>> 4d627d79
 from .matrix_base import MatrixBase
 from .mkl_sparse_matrix import MKLSparseMatrix
 
