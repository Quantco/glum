--- conflicted
+++ resolved
@@ -15,9 +15,6 @@
 
     @abstractmethod
     def dot(self, other, rows: np.ndarray = None, cols: np.ndarray = None):
-<<<<<<< HEAD
-        """ Matrix multiplication. """
-=======
         """
         Perform: self[rows, cols] @ other
 
@@ -51,7 +48,6 @@
         The rows and cols parameters allow restricting to a subset of the
         matrix without making a copy.
         """
->>>>>>> 4d627d79
         pass
 
     def __matmul__(self, other):
@@ -62,15 +58,6 @@
     def getcol(self, i: int):
         pass
 
-<<<<<<< HEAD
-    @abstractmethod
-    def sandwich(
-        self, d: np.ndarray, rows: np.ndarray = None, cols: np.ndarray = None
-    ) -> np.ndarray:
-        pass
-
-=======
->>>>>>> 4d627d79
     @property
     def A(self) -> np.ndarray:
         return self.toarray()
@@ -79,18 +66,6 @@
     def toarray(self) -> np.ndarray:
         pass
 
-<<<<<<< HEAD
-    @abstractmethod
-    def transpose_dot(
-        self,
-        vec: Union[np.ndarray, List],
-        rows: np.ndarray = None,
-        cols: np.ndarray = None,
-    ) -> np.ndarray:
-        pass
-
-=======
->>>>>>> 4d627d79
     def __rmatmul__(self, other: Union[np.ndarray, List]) -> np.ndarray:
         """
         other @ X = (X.T @ other.T).T = X.transpose_dot(other.T).T
