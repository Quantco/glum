import warnings
from typing import List, Optional, Tuple, Union

import numpy as np
from scipy import sparse as sps

from . import MatrixBase
from .categorical_matrix import CategoricalMatrix
from .dense_glm_matrix import DenseGLMDataMatrix
from .ext.split import split_col_subsets
from .mkl_sparse_matrix import MKLSparseMatrix


def split_sparse_and_dense_parts(
    arg1: sps.csc_matrix, threshold: float = 0.1
) -> Tuple[DenseGLMDataMatrix, MKLSparseMatrix, np.ndarray, np.ndarray]:
    if not isinstance(arg1, sps.csc_matrix):
        raise TypeError(
            f"X must be of type scipy.sparse.csc_matrix or matrix.MKLSparseMatrix, not {type(arg1)}"
        )
    if not 0 <= threshold <= 1:
        raise ValueError("Threshold must be between 0 and 1.")
    densities = np.diff(arg1.indptr) / arg1.shape[0]
    dense_indices = np.where(densities > threshold)[0]
    sparse_indices = np.setdiff1d(np.arange(densities.shape[0]), dense_indices)

    X_dense_F = DenseGLMDataMatrix(np.asfortranarray(arg1.toarray()[:, dense_indices]))
    X_sparse = MKLSparseMatrix(arg1[:, sparse_indices])
    return X_dense_F, X_sparse, dense_indices, sparse_indices


def csc_to_split(mat: sps.csc_matrix, threshold=0.1):
    dense, sparse, dense_idx, sparse_idx = split_sparse_and_dense_parts(mat, threshold)
    return SplitMatrix([dense, sparse], [dense_idx, sparse_idx])


def _sandwich_cat_other(
    mat_i: CategoricalMatrix,
    mat_j: MatrixBase,
    d: np.ndarray,
    rows: np.ndarray,
    L_cols: np.ndarray,
    R_cols: np.ndarray,
) -> np.ndarray:
    if rows is None:
        rows = slice(None, None, None)
    if L_cols is None:
        L_cols = slice(None, None, None)
    if R_cols is None:
        R_cols = slice(None, None, None)

    term_1 = mat_i.tocsr()
    term_1.data = d
    term_1 = term_1[rows, :][:, L_cols]
    res = term_1.T.dot(mat_j[rows, :][:, R_cols])
    if sps.issparse(res):
        res = res.A
    assert isinstance(res, np.ndarray)
    return res


def mat_sandwich(
    mat_i: MatrixBase,
    mat_j: MatrixBase,
    d: np.ndarray,
    rows: np.ndarray,
    colsA: np.ndarray,
    colsB: np.ndarray,
) -> np.ndarray:
    if mat_i is mat_j:
        return mat_i.sandwich(d, rows, colsA)
<<<<<<< HEAD
    # TODO: dispatch dictionary?
=======
>>>>>>> 4d627d79
    if isinstance(mat_i, MKLSparseMatrix):
        if isinstance(mat_j, DenseGLMDataMatrix):
            return mat_i.sandwich_dense(mat_j, d, rows, colsA, colsB)
        if isinstance(mat_j, CategoricalMatrix):
            return _sandwich_cat_other(mat_j, mat_i, d, rows, colsB, colsA).T
    elif isinstance(mat_i, DenseGLMDataMatrix):
        if isinstance(mat_j, MKLSparseMatrix):
            return mat_j.sandwich_dense(mat_i, d, rows, colsB, colsA).T
        if isinstance(mat_j, CategoricalMatrix):
            return _sandwich_cat_other(mat_j, mat_i, d, rows, colsB, colsA).T
    elif isinstance(mat_i, CategoricalMatrix):
        return _sandwich_cat_other(mat_i, mat_j, d, rows, colsA, colsB)
    raise NotImplementedError(f"Not implemented with {type(mat_i)} or {type(mat_j)}")


class SplitMatrix(MatrixBase):
    def __init__(
        self, matrices: List[MatrixBase], indices: Optional[List[np.ndarray]] = None
    ):

        if indices is None:
            indices = []
            current_idx = 0
            for mat in matrices:
                indices.append(
                    np.arange(current_idx, current_idx + mat.shape[1], dtype=np.int)
                )
                current_idx += mat.shape[1]

        assert isinstance(indices, list)
        n_row = matrices[0].shape[0]
        self.dtype = matrices[0].dtype

        for i, (mat, idx) in enumerate(zip(matrices, indices)):
            if not mat.shape[0] == n_row:
                raise ValueError(
                    f"""
                    All matrices should have the same first dimension,
                    but the first matrix has first dimension {n_row} and matrix {i} has
                    first dimension {mat.shape[0]}."""
                )
            if not isinstance(mat, MatrixBase):
                raise ValueError(
                    "Expected all elements of matrices to be subclasses of MatrixBase."
                )
            if isinstance(mat, SplitMatrix):
                raise ValueError("Elements of matrices cannot be SplitMatrix.")
            if not mat.shape[1] == len(idx):
                raise ValueError(
                    f"""Element {i} of indices should should have length {mat.shape[1]},
                but it has shape {idx.shape}"""
                )
            if mat.dtype != self.dtype:
                warnings.warn(
                    f"""Matrices do not all have the same dtype. Dtypes are
                {[elt.dtype for elt in matrices]}."""
                )

        # If there are multiple spares and dense matrices, combine them
        for mat_type_, stack_fn in [
            (DenseGLMDataMatrix, np.hstack),
            (MKLSparseMatrix, sps.hstack),
        ]:
            this_type_matrices = [
                i for i, mat in enumerate(matrices) if isinstance(mat, mat_type_)
            ]
            if len(this_type_matrices) > 1:
                matrices[this_type_matrices[0]] = mat_type_(
                    stack_fn([matrices[i] for i in this_type_matrices])
                )
                assert matrices[this_type_matrices[0]].shape[0] == n_row
                indices[this_type_matrices[0]] = np.concatenate(
                    [indices[i] for i in this_type_matrices]
                )
                indices = [
                    idx
                    for i, idx in enumerate(indices)
                    if i not in this_type_matrices[1:]
                ]
                matrices = [
                    mat
                    for i, mat in enumerate(matrices)
                    if i not in this_type_matrices[1:]
                ]

        self.matrices = matrices
        self.indices = [np.asarray(I) for I in indices]
        self.shape = (n_row, sum([len(elt) for elt in indices]))
        assert self.shape[1] > 0

    def astype(self, dtype, order="K", casting="unsafe", copy=True):
        if copy:
            new_matrices = [
                mat.astype(dtype=dtype, order=order, casting=casting, copy=True)
                for mat in self.matrices
            ]
            return SplitMatrix(new_matrices, self.indices)
        for i in range(len(self.matrices)):
            self.matrices[i] = self.matrices[i].astype(
                dtype=dtype, order=order, casting=casting, copy=False
            )
        return SplitMatrix(self.matrices, self.indices)

    def toarray(self) -> np.ndarray:
        out = np.empty(self.shape)
        for mat, idx in zip(self.matrices, self.indices):
            out[:, idx] = mat.A
        return out

    def getcol(self, i: int) -> Union[np.ndarray, sps.csr_matrix]:
        # wrap-around indexing
        i %= self.shape[1]
        for mat, idx in zip(self.matrices, self.indices):
            if i in idx:
                loc = np.where(idx == i)[0][0]
                return mat.getcol(loc)
        raise RuntimeError(f"Column {i} was not found.")

<<<<<<< HEAD
    def _split_col_subsets(self, cols):
        return split_col_subsets(self, cols)

=======
>>>>>>> 4d627d79
    def sandwich(
        self, d: np.ndarray, rows: np.ndarray = None, cols: np.ndarray = None
    ) -> np.ndarray:
        if np.shape(d) != (self.shape[0],):
            raise ValueError

<<<<<<< HEAD
        if cols is None:
            # TODO: handle this special case!
            cols = np.arange(self.shape[1], dtype=np.int32)
        subset_cols_indices, subset_cols = self._split_col_subsets(cols)

        out = np.zeros((cols.shape[0], cols.shape[0]))
=======
        subset_cols_indices, subset_cols, n_cols = self.split_col_subsets(cols)

        out = np.zeros((n_cols, n_cols))
>>>>>>> 4d627d79
        for i in range(len(self.indices)):
            for j in range(i, len(self.indices)):
                idx_i = subset_cols_indices[i]
                mat_i = self.matrices[i]
                idx_j = subset_cols_indices[j]
                mat_j = self.matrices[j]
                res = mat_sandwich(
                    mat_i, mat_j, d, rows, subset_cols[i], subset_cols[j]
                )
                if isinstance(res, sps.dia_matrix):
                    out[(idx_i, idx_i)] += np.squeeze(res.data)
                else:
                    out[np.ix_(idx_i, idx_j)] = res
                    if i != j:
                        out[np.ix_(idx_j, idx_i)] = res.T
        return out

    def split_col_subsets(self, cols):
        if cols is None:
            subset_cols_indices = self.indices
            subset_cols = [None for i in range(len(self.indices))]
            return subset_cols_indices, subset_cols, self.shape[1]

        next_subset_idx = np.zeros(len(self.indices), dtype=np.int32)
        subset_cols_indices = [[] for j in range(len(self.indices))]
        subset_cols = [[] for j in range(len(self.indices))]
        for i in range(cols.shape[0]):
            for j in range(len(self.indices)):
                while (
                    next_subset_idx[j] < len(self.indices[j])
                    and self.indices[j][next_subset_idx[j]] < cols[i]
                ):
                    next_subset_idx[j] += 1
                if (
                    next_subset_idx[j] < len(self.indices[j])
                    and self.indices[j][next_subset_idx[j]] == cols[i]
                ):
                    subset_cols_indices[j].append(i)
                    subset_cols[j].append(next_subset_idx[j])
                    next_subset_idx[j] += 1
                    break
        return (
            [
                np.array(subset_cols_indices[j], dtype=np.int32)
                for j in range(len(self.indices))
            ],
            [
                np.array(subset_cols[j], dtype=np.int32)
                for j in range(len(self.indices))
            ],
            cols.shape[0],
        )

    def get_col_means(self, weights: np.ndarray) -> np.ndarray:
        col_means = np.empty(self.shape[1], dtype=self.dtype)
        for idx, mat in zip(self.indices, self.matrices):
            col_means[idx] = mat.get_col_means(weights)
        return col_means

    def get_col_stds(self, weights: np.ndarray, col_means: np.ndarray) -> np.ndarray:
        col_stds = np.empty(self.shape[1], dtype=self.dtype)
        for idx, mat in zip(self.indices, self.matrices):
            col_stds[idx] = mat.get_col_stds(weights, col_means[idx])

        return col_stds

    def dot(
        self, v: np.ndarray, rows: np.ndarray = None, cols: np.ndarray = None
    ) -> np.ndarray:
        assert not isinstance(v, sps.spmatrix)
        v = np.asarray(v)
        if v.shape[0] != self.shape[1]:
            raise ValueError(f"shapes {self.shape} and {v.shape} not aligned")

        if cols is None:
            cols = np.arange(self.shape[1], dtype=np.int32)
<<<<<<< HEAD
        _, subset_cols = self._split_col_subsets(cols)
=======
        _, subset_cols, n_cols = self.split_col_subsets(cols)
>>>>>>> 4d627d79

        out_shape_base = [self.shape[0]] if rows is None else [rows.shape[0]]
        out_shape = out_shape_base + ([] if v.ndim == 1 else list(v.shape[1:]))
        out = np.zeros(out_shape, np.result_type(self.dtype, v.dtype))
        for sub_cols, idx, mat in zip(subset_cols, self.indices, self.matrices):
            out += mat.dot(v[idx, ...], rows, sub_cols)
        return out

    def transpose_dot(
        self,
        vec: Union[np.ndarray, List],
        rows: np.ndarray = None,
        cols: np.ndarray = None,
    ) -> np.ndarray:
        """
        self.T.dot(vec)[i] = sum_k self[k, i] vec[k]
        = sum_{k in self.dense_indices} self[k, i] vec[k] +
          sum_{k in self.sparse_indices} self[k, i] vec[k]
        = self.X_dense.T.dot(vec) + self.X_sparse.T.dot(vec)
        """

        vec = np.asarray(vec)
        if cols is None:
            cols = np.arange(self.shape[1], dtype=np.int32)
<<<<<<< HEAD
        subset_cols_indices, subset_cols = self._split_col_subsets(cols)

        out_shape = [cols.shape[0]] + list(vec.shape[1:])
=======
        subset_cols_indices, subset_cols, n_cols = self.split_col_subsets(cols)

        out_shape = [n_cols] + list(vec.shape[1:])
>>>>>>> 4d627d79
        out = np.empty(out_shape, dtype=vec.dtype)

        for idx, sub_cols, mat in zip(subset_cols_indices, subset_cols, self.matrices):
            out[idx, ...] = mat.transpose_dot(vec, rows, sub_cols)
        return out

    def __getitem__(self, key):
        if isinstance(key, tuple):
            row, col = key
        else:
            row = key
            col = slice(None, None, None)  # all columns

        if col == slice(None, None, None):
            if isinstance(row, int):
                row = [row]

            return SplitMatrix([mat[row, :] for mat in self.matrices], self.indices)
        else:
            raise NotImplementedError(
                f"Only row indexing is supported. Index passed was {key}."
            )

    __array_priority__ = 13<|MERGE_RESOLUTION|>--- conflicted
+++ resolved
@@ -69,10 +69,6 @@
 ) -> np.ndarray:
     if mat_i is mat_j:
         return mat_i.sandwich(d, rows, colsA)
-<<<<<<< HEAD
-    # TODO: dispatch dictionary?
-=======
->>>>>>> 4d627d79
     if isinstance(mat_i, MKLSparseMatrix):
         if isinstance(mat_j, DenseGLMDataMatrix):
             return mat_i.sandwich_dense(mat_j, d, rows, colsA, colsB)
@@ -191,30 +187,15 @@
                 return mat.getcol(loc)
         raise RuntimeError(f"Column {i} was not found.")
 
-<<<<<<< HEAD
-    def _split_col_subsets(self, cols):
-        return split_col_subsets(self, cols)
-
-=======
->>>>>>> 4d627d79
     def sandwich(
         self, d: np.ndarray, rows: np.ndarray = None, cols: np.ndarray = None
     ) -> np.ndarray:
         if np.shape(d) != (self.shape[0],):
             raise ValueError
 
-<<<<<<< HEAD
-        if cols is None:
-            # TODO: handle this special case!
-            cols = np.arange(self.shape[1], dtype=np.int32)
-        subset_cols_indices, subset_cols = self._split_col_subsets(cols)
-
-        out = np.zeros((cols.shape[0], cols.shape[0]))
-=======
         subset_cols_indices, subset_cols, n_cols = self.split_col_subsets(cols)
 
         out = np.zeros((n_cols, n_cols))
->>>>>>> 4d627d79
         for i in range(len(self.indices)):
             for j in range(i, len(self.indices)):
                 idx_i = subset_cols_indices[i]
@@ -291,11 +272,7 @@
 
         if cols is None:
             cols = np.arange(self.shape[1], dtype=np.int32)
-<<<<<<< HEAD
-        _, subset_cols = self._split_col_subsets(cols)
-=======
         _, subset_cols, n_cols = self.split_col_subsets(cols)
->>>>>>> 4d627d79
 
         out_shape_base = [self.shape[0]] if rows is None else [rows.shape[0]]
         out_shape = out_shape_base + ([] if v.ndim == 1 else list(v.shape[1:]))
@@ -320,15 +297,9 @@
         vec = np.asarray(vec)
         if cols is None:
             cols = np.arange(self.shape[1], dtype=np.int32)
-<<<<<<< HEAD
-        subset_cols_indices, subset_cols = self._split_col_subsets(cols)
-
-        out_shape = [cols.shape[0]] + list(vec.shape[1:])
-=======
         subset_cols_indices, subset_cols, n_cols = self.split_col_subsets(cols)
 
         out_shape = [n_cols] + list(vec.shape[1:])
->>>>>>> 4d627d79
         out = np.empty(out_shape, dtype=vec.dtype)
 
         for idx, sub_cols, mat in zip(subset_cols_indices, subset_cols, self.matrices):
