--- conflicted
+++ resolved
@@ -34,32 +34,53 @@
 
 
 def _sandwich_cat_other(
-    mat_i: CategoricalMatrix, mat_j: MatrixBase, d: np.ndarray
+    mat_i: CategoricalMatrix,
+    mat_j: MatrixBase,
+    d: np.ndarray,
+    rows: np.ndarray,
+    L_cols: np.ndarray,
+    R_cols: np.ndarray,
 ) -> np.ndarray:
+    if rows is None:
+        rows = slice(None, None, None)
+    if L_cols is None:
+        L_cols = slice(None, None, None)
+    if R_cols is None:
+        R_cols = slice(None, None, None)
+
     term_1 = mat_i.tocsr()
     term_1.data = d
-    res = term_1.T.dot(mat_j)
+    term_1 = term_1[rows, :][:, L_cols]
+    res = term_1.T.dot(mat_j[rows, :][:, R_cols])
     if sps.issparse(res):
         res = res.A
     assert isinstance(res, np.ndarray)
     return res
 
 
-def mat_sandwich(mat_i: MatrixBase, mat_j: MatrixBase, d: np.ndarray) -> np.ndarray:
+def mat_sandwich(
+    mat_i: MatrixBase,
+    mat_j: MatrixBase,
+    d: np.ndarray,
+    rows: np.ndarray,
+    colsA: np.ndarray,
+    colsB: np.ndarray,
+) -> np.ndarray:
     if mat_i is mat_j:
-        return mat_i.sandwich(d)
+        return mat_i.sandwich(d, rows, colsA)
+    # TODO: dispatch dictionary?
     if isinstance(mat_i, MKLSparseMatrix):
         if isinstance(mat_j, DenseGLMDataMatrix):
-            return mat_i.sandwich_dense(mat_j, d)
+            return mat_i.sandwich_dense(mat_j, d, rows, colsA, colsB)
         if isinstance(mat_j, CategoricalMatrix):
-            return _sandwich_cat_other(mat_j, mat_i, d).T
+            return _sandwich_cat_other(mat_j, mat_i, d, rows, colsB, colsA).T
     elif isinstance(mat_i, DenseGLMDataMatrix):
         if isinstance(mat_j, MKLSparseMatrix):
-            return mat_j.sandwich_dense(mat_i, d).T
+            return mat_j.sandwich_dense(mat_i, d, rows, colsB, colsA).T
         if isinstance(mat_j, CategoricalMatrix):
-            return _sandwich_cat_other(mat_j, mat_i, d).T
+            return _sandwich_cat_other(mat_j, mat_i, d, rows, colsB, colsA).T
     elif isinstance(mat_i, CategoricalMatrix):
-        return _sandwich_cat_other(mat_i, mat_j, d)
+        return _sandwich_cat_other(mat_i, mat_j, d, rows, colsA, colsB)
     raise NotImplementedError(f"Not implemented with {type(mat_i)} or {type(mat_j)}")
 
 
@@ -166,97 +187,63 @@
                 return mat.getcol(loc)
         raise RuntimeError(f"Column {i} was not found.")
 
-<<<<<<< HEAD
     def sandwich(
         self, d: np.ndarray, rows: np.ndarray = None, cols: np.ndarray = None
     ) -> np.ndarray:
-        d = np.asarray(d)
-        if rows is None:
-            rows = np.arange(self.shape[0], dtype=np.int32)
-        if cols is None:
-            cols = np.arange(self.shape[1], dtype=np.int32)
-
-        (
-            dense_cols,
-            dense_cols_indices,
-            sparse_cols,
-            sparse_cols_indices,
-        ) = self.split_col_subsets(cols)
-
-        out = np.empty((cols.shape[0], cols.shape[0]))
-        if sparse_cols_indices.shape[0] > 0:
-            SS = self.X_sparse.sandwich(d, rows, sparse_cols)
-            out[np.ix_(sparse_cols_indices, sparse_cols_indices)] = SS
-        if dense_cols_indices.shape[0] > 0:
-            DD = self.X_dense_F.sandwich(d, rows, dense_cols)
-            out[np.ix_(dense_cols_indices, dense_cols_indices)] = DD
-            if sparse_cols_indices.shape[0] > 0:
-                DS = self.X_sparse.sandwich_dense(
-                    self.X_dense_F, d, rows, sparse_cols, dense_cols
-                )
-                out[np.ix_(sparse_cols_indices, dense_cols_indices)] = DS
-                out[np.ix_(dense_cols_indices, sparse_cols_indices)] = DS.T
-=======
-    def sandwich(self, d: np.ndarray) -> np.ndarray:
         if np.shape(d) != (self.shape[0],):
             raise ValueError
-        out = np.zeros((self.shape[1], self.shape[1]))
+
+        if cols is None:
+            # TODO: handle this special case!
+            cols = np.arange(self.shape[1], dtype=np.int32)
+        subset_cols_indices, subset_cols = self.split_col_subsets(cols)
+
+        out = np.zeros((cols.shape[0], cols.shape[0]))
         for i in range(len(self.indices)):
             for j in range(i, len(self.indices)):
-                idx_i = self.indices[i]
+                idx_i = subset_cols_indices[i]
                 mat_i = self.matrices[i]
-                idx_j = self.indices[j]
+                idx_j = subset_cols_indices[j]
                 mat_j = self.matrices[j]
-                res = mat_sandwich(mat_i, mat_j, d)
+                res = mat_sandwich(
+                    mat_i, mat_j, d, rows, subset_cols[i], subset_cols[j]
+                )
                 if isinstance(res, sps.dia_matrix):
                     out[(idx_i, idx_i)] += np.squeeze(res.data)
                 else:
                     out[np.ix_(idx_i, idx_j)] = res
                     if i != j:
                         out[np.ix_(idx_j, idx_i)] = res.T
->>>>>>> a7765b58
         return out
 
     def split_col_subsets(self, cols):
-        next_dense_idx = 0
-        next_sparse_idx = 0
-        dense_cols_indices = []
-        dense_cols = []
-        sparse_cols_indices = []
-        sparse_cols = []
+        next_subset_idx = np.zeros(len(self.indices), dtype=np.int32)
+        subset_cols_indices = [[] for j in range(len(self.indices))]
+        subset_cols = [[] for j in range(len(self.indices))]
         for i in range(cols.shape[0]):
-            while (
-                next_dense_idx < self.dense_indices.shape[0]
-                and self.dense_indices[next_dense_idx] < cols[i]
-            ):
-                next_dense_idx += 1
-            while (
-                next_sparse_idx < self.sparse_indices.shape[0]
-                and self.sparse_indices[next_sparse_idx] < cols[i]
-            ):
-                next_sparse_idx += 1
-
-            if (
-                next_dense_idx < self.dense_indices.shape[0]
-                and self.dense_indices[next_dense_idx] == cols[i]
-            ):
-                dense_cols_indices.append(i)
-                dense_cols.append(next_dense_idx)
-                next_dense_idx += 1
-            else:
-                is_sparse = (
-                    next_sparse_idx < self.sparse_indices.shape[0]
-                    and self.sparse_indices[next_sparse_idx] == cols[i]
-                )
-                assert is_sparse
-                sparse_cols_indices.append(i)
-                sparse_cols.append(next_sparse_idx)
-                next_sparse_idx += 1
+            for j in range(len(self.indices)):
+                while (
+                    next_subset_idx[j] < len(self.indices[j])
+                    and self.indices[j][next_subset_idx[j]] < cols[i]
+                ):
+                    next_subset_idx[j] += 1
+                if (
+                    next_subset_idx[j] < len(self.indices[j])
+                    and self.indices[j][next_subset_idx[j]] == cols[i]
+                ):
+                    subset_cols_indices[j].append(i)
+                    subset_cols[j].append(next_subset_idx[j])
+                    next_subset_idx[j] += 1
+                    break
         return (
-            np.array(dense_cols, dtype=np.int32),
-            np.array(dense_cols_indices),
-            np.array(sparse_cols, dtype=np.int32),
-            np.array(sparse_cols_indices),
+            [
+                np.array(subset_cols_indices[j], dtype=np.int32)
+                for j in range(len(self.indices))
+            ],
+            [
+                np.array(subset_cols[j], dtype=np.int32)
+                for j in range(len(self.indices))
+            ],
         )
 
     def get_col_means(self, weights: np.ndarray) -> np.ndarray:
@@ -279,29 +266,17 @@
         v = np.asarray(v)
         if v.shape[0] != self.shape[1]:
             raise ValueError(f"shapes {self.shape} and {v.shape} not aligned")
-<<<<<<< HEAD
-
-        if rows is None:
-            rows = np.arange(self.shape[0], dtype=np.int32)
+
         if cols is None:
             cols = np.arange(self.shape[1], dtype=np.int32)
-        (
-            dense_cols,
-            dense_cols_indices,
-            sparse_cols,
-            sparse_cols_indices,
-        ) = self.split_col_subsets(cols)
-
-        dense_out = self.X_dense_F.dot(v[self.dense_indices, ...], rows, dense_cols)
-        sparse_out = self.X_sparse.dot(v[self.sparse_indices, ...], rows, sparse_cols)
-        return dense_out + sparse_out
-=======
-        out_shape = (self.shape[0],) if v.ndim == 1 else (self.shape[0], v.shape[1])
+        subset_cols_indices, subset_cols = self.split_col_subsets(cols)
+
+        out_shape_base = [self.shape[0]] if rows is None else [rows.shape[0]]
+        out_shape = out_shape_base + ([] if v.ndim == 1 else list(v.shape[1:]))
         out = np.zeros(out_shape, np.result_type(self.dtype, v.dtype))
-        for idx, mat in zip(self.indices, self.matrices):
-            out += mat.dot(v[idx, ...])
+        for idx, sub_cols, mat in zip(subset_cols_indices, subset_cols, self.matrices):
+            out += mat.dot(v[idx, ...], rows, sub_cols)
         return out
->>>>>>> a7765b58
 
     def transpose_dot(
         self,
@@ -317,40 +292,15 @@
         """
 
         vec = np.asarray(vec)
-        if rows is None:
-            rows = np.arange(self.shape[0], dtype=np.int32)
         if cols is None:
             cols = np.arange(self.shape[1], dtype=np.int32)
-        (
-            dense_cols,
-            dense_cols_indices,
-            sparse_cols,
-            sparse_cols_indices,
-        ) = self.split_col_subsets(cols)
-
-        vec = np.asarray(vec)
-<<<<<<< HEAD
+        subset_cols_indices, subset_cols = self.split_col_subsets(cols)
+
         out_shape = [cols.shape[0]] + list(vec.shape[1:])
         out = np.empty(out_shape, dtype=vec.dtype)
-        if dense_cols_indices.shape[0] > 0:
-            dense_component = self.X_dense_F.transpose_dot(vec, rows, dense_cols)
-            out[dense_cols_indices, ...] = dense_component
-        if sparse_cols_indices.shape[0] > 0:
-            sparse_component = self.X_sparse.transpose_dot(vec, rows, sparse_cols)
-            out[sparse_cols_indices, ...] = sparse_component
-=======
-        if vec.ndim == 1:
-            out_shape = (self.shape[1],)
-        elif vec.ndim == 2:
-            out_shape = (self.shape[1], vec.shape[1])  # type: ignore
-        else:
-            raise NotImplementedError
-
-        out = np.empty(out_shape, dtype=vec.dtype)
-
-        for idx, mat in zip(self.indices, self.matrices):
-            out[idx, ...] = mat.transpose_dot(vec)
->>>>>>> a7765b58
+
+        for idx, sub_cols, mat in zip(subset_cols_indices, subset_cols, self.matrices):
+            out[idx, ...] = mat.transpose_dot(vec, rows, sub_cols)
         return out
 
     def scale_cols_inplace(self, col_scaling: np.ndarray):
