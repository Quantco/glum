from typing import Union

import numpy as np
from quantcore.matrix import MatrixBase, StandardizedMatrix
from scipy import sparse


def _safe_lin_pred(
    X: Union[MatrixBase, StandardizedMatrix],
    coef: np.ndarray,
    offset: np.ndarray = None,
) -> np.ndarray:
    """Compute the linear predictor taking care if intercept is present."""
    idx_offset = 0 if X.shape[1] == coef.shape[0] else 1
    nonzero_coefs = np.where(coef[idx_offset:] != 0.0)[0].astype(np.int32)
<<<<<<< HEAD
    res = X.matvec(coef[idx_offset:], cols=nonzero_coefs,)
=======
    res = X.dot(
        coef[idx_offset:],
        cols=nonzero_coefs,
    )
>>>>>>> 0b7c2808

    if idx_offset == 1:
        res += coef[0]
    if offset is not None:
        return res + offset
    return res


def _safe_sandwich_dot(
    X: Union[MatrixBase, StandardizedMatrix],
    d: np.ndarray,
    rows: np.ndarray = None,
    cols: np.ndarray = None,
    intercept=False,
) -> np.ndarray:
    """
    Compute sandwich product X.T @ diag(d) @ X.

    With ``intercept=True``, X is treated as if a column of 1 were appended as
    first column of X.
    X can be sparse, d must be an ndarray. Always returns a ndarray.
    """
    result = X.sandwich(d, rows, cols)
    if isinstance(result, sparse.dia_matrix):
        result = result.A

    if intercept:
        dim = result.shape[0] + 1
        res_including_intercept = np.empty((dim, dim), dtype=X.dtype)
        res_including_intercept[0, 0] = d.sum()
        res_including_intercept[1:, 0] = X.transpose_matvec(d, rows, cols)
        res_including_intercept[0, 1:] = res_including_intercept[1:, 0]
        res_including_intercept[1:, 1:] = result
    else:
        res_including_intercept = result
    return res_including_intercept


def _safe_toarray(X) -> np.ndarray:
    """Return a numpy array."""
    if sparse.issparse(X):
        return X.toarray()
    else:
        return np.asarray(X)<|MERGE_RESOLUTION|>--- conflicted
+++ resolved
@@ -13,14 +13,7 @@
     """Compute the linear predictor taking care if intercept is present."""
     idx_offset = 0 if X.shape[1] == coef.shape[0] else 1
     nonzero_coefs = np.where(coef[idx_offset:] != 0.0)[0].astype(np.int32)
-<<<<<<< HEAD
-    res = X.matvec(coef[idx_offset:], cols=nonzero_coefs,)
-=======
-    res = X.dot(
-        coef[idx_offset:],
-        cols=nonzero_coefs,
-    )
->>>>>>> 0b7c2808
+    res = X.dot(coef[idx_offset:], cols=nonzero_coefs)
 
     if idx_offset == 1:
         res += coef[0]
