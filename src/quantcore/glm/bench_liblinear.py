import warnings
from typing import Any, Dict, Optional, Union

import numpy as np
import pandas as pd
from scipy import sparse as sps
from sklearn.linear_model import LogisticRegression

from .util import benchmark_convergence_tolerance, runtime


def build_and_fit(model_args, train_args):
    return LogisticRegression(**model_args).fit(**train_args)


def liblinear_bench(
    dat: Dict[str, Union[sps.spmatrix, np.ndarray]],
    distribution: str,
    alpha: float,
    l1_ratio: float,
    iterations: int,
    cv: bool,
    reg_multiplier: Optional[float] = None,
    **kwargs,
) -> Dict[str, Any]:

    result: Dict = dict()

    X = dat["X"]
    if not isinstance(X, (np.ndarray, sps.spmatrix, pd.DataFrame)):
        warnings.warn(
            "liblinear requires data as scipy.sparse matrix, pandas dataframe, or numpy array. Skipping."
        )
        return result

    if distribution != "binomial":
        warnings.warn("liblinear only supports binomial")
        return result

    if l1_ratio == 1 and alpha > 0:
        pen = "l1"
    elif l1_ratio == 0 and alpha > 0:
        pen = "l2"
    else:
        warnings.warn(
            "liblinear only supports lasso and ridge regression with positive alpha"
        )
        return result

    if "offset" in dat.keys():
        warnings.warn("liblinear does not support offsets")
        return result

    if cv:
        warnings.warn("liblinear does not yet support CV")
        return result

    model_args = dict(
        penalty=pen,
        tol=benchmark_convergence_tolerance,
        C=1 / (X.shape[0] * alpha)
        if reg_multiplier is None
        else 1 / (X.shape[0] * alpha * reg_multiplier),
<<<<<<< HEAD
        # Note that when an intercept is fitted, it is subject to regularization, unlike other solvers
=======
        # Note that when an intercept is fitted, it is subject to regularization, unlike other solvers.
        # intercept_scaling helps combat this by inflating the intercept column, though too low of a value
        # leaves too much regularization and too high of a value results in poor matrix properties.
        # See https://scikit-learn.org/stable/modules/generated/sklearn.linear_model.LogisticRegression.html
>>>>>>> bd56888a
        intercept_scaling=1e3,
        solver="liblinear",
    )

    fit_args = dict(
        X=X,
        y=dat["y"].astype(np.int64).copy(),
        sample_weight=dat["weights"] if "weights" in dat.keys() else None,
    )

    result["runtime"], m = runtime(build_and_fit, iterations, model_args, fit_args)
    result["intercept"] = m.intercept_[0]
    result["coef"] = np.squeeze(m.coef_)
    result["n_iter"] = m.n_iter_[0]

    return result<|MERGE_RESOLUTION|>--- conflicted
+++ resolved
@@ -61,14 +61,10 @@
         C=1 / (X.shape[0] * alpha)
         if reg_multiplier is None
         else 1 / (X.shape[0] * alpha * reg_multiplier),
-<<<<<<< HEAD
-        # Note that when an intercept is fitted, it is subject to regularization, unlike other solvers
-=======
         # Note that when an intercept is fitted, it is subject to regularization, unlike other solvers.
         # intercept_scaling helps combat this by inflating the intercept column, though too low of a value
         # leaves too much regularization and too high of a value results in poor matrix properties.
         # See https://scikit-learn.org/stable/modules/generated/sklearn.linear_model.LogisticRegression.html
->>>>>>> bd56888a
         intercept_scaling=1e3,
         solver="liblinear",
     )
