--- conflicted
+++ resolved
@@ -98,11 +98,7 @@
     max_iter : int, optional (default=100)
         The maximal number of iterations for solver algorithms.
 
-<<<<<<< HEAD
     gradient_tol : float, optional (default=None)
-        Stopping criterion for each value of alpha.
-=======
-    gradient_tol : float, optional (default=1e-4)
         Stopping criterion. For the IRLS-LS and L-BFGS solvers, the iteration
         will stop when ``max{|g_i|, i = 1, ..., n} <= tol``, where ``g_i`` is
         the ``i``-th component of the gradient (derivative) of the objective
@@ -110,10 +106,6 @@
         ``sum_i(|minimum norm of g_i|)``, where ``g_i`` is the subgradient of
         the objective and the minimum norm of ``g_i`` is the element of the
         subgradient with the smallest L2 norm.
-
-        ``gradient_tol`` is not permitted to be None. If you wish to only use a
-        step-size tolerance, set ``gradient_tol`` to a very small number.
->>>>>>> 6ce7ce36
 
     step_size_tol: float, optional (default=None)
         Alternative stopping criterion. For the IRLS-LS and IRLS-CD solvers, the
@@ -214,7 +206,6 @@
     upper_bounds : array-like, shape=(n_features), optional (default=None)
         See ``lower_bounds``.
 
-<<<<<<< HEAD
     A_ineq : np.ndarray, shape=(n_constraints, n_features), optional (default=None)
         Constraint matrix for linear inequality constraints of the form
         ``A_ineq w <= b_ineq``.
@@ -223,13 +214,8 @@
         Constraint vector for linear inequality constraints of the form
         ``A_ineq w <= b_ineq``.
 
-    cv : int, cross-validation generator or an iterable, optional
-        Determines the cross-validation splitting strategy.
-        Possible inputs for cv are:
-=======
     cv : int, cross-validation generator or Iterable, optional (default=None)
         Determines the cross-validation splitting strategy. One of:
->>>>>>> 6ce7ce36
 
         - ``None``, to use the default 5-fold cross-validation,
         - ``int``, to specify the number of folds.
