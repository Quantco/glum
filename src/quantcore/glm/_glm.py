"""
Generalized Linear Models with Exponential Dispersion Family
"""

# Author: Christian Lorentzen <lorentzen.ch@googlemail.com>
# some parts and tricks stolen from other sklearn files.
# License: BSD 3 clause

# TODO: Add cross validation support, e.g. GCV?
# TODO: Should GeneralizedLinearRegressor inherit from LinearModel?
#       So far, it does not.
# TODO: Include further classes in class.rst? ExponentialDispersionModel?
#       TweedieDistribution?
# TODO: Negative values in P1 are not allowed so far. They could be used
#       for group lasso.

# Design Decisions:
# - Which name? GeneralizedLinearModel vs GeneralizedLinearRegressor.
#   Estimators in sklearn are either regressors or classifiers. A GLM can do
#   both depending on the distr (Normal => regressor, Binomial => classifier).
#   Solution: GeneralizedLinearRegressor since this is the focus.
# - Allow for finer control of penalty terms:
#   L1: ||P1*w||_1 with P1*w as element-wise product, this allows to exclude
#       factors from the L1 penalty.
#   L2: w*P2*w with P2 a positive (semi-) definite matrix, e.g. P2 could be
#   a 1st or 2nd order difference matrix (compare B-spline penalties and
#   Tikhonov regularization).
# - The link function (instance of class Link) is necessary for the evaluation
#   of deviance, score, Hessian matrix as functions of the
#   coefficients, which is needed by optimizers.
#   Solution: link as argument in those functions
# - Which name/symbol for sample_weight in docu?
#   sklearn.linear_models uses w for coefficients, standard literature on
#   GLMs use beta for coefficients and w for (sample) weights.
#   So far, coefficients=w and sample weights=s.
# - The intercept term is the first index, i.e. coef[0]


from __future__ import division

import copy
import warnings
from typing import Any, Iterable, List, Optional, Tuple, Union

import numpy as np
import pandas as pd
import scipy.sparse.linalg as splinalg
from scipy import linalg, sparse
from sklearn.base import BaseEstimator, RegressorMixin
from sklearn.utils import check_array
from sklearn.utils.validation import (
    _assert_all_finite,
    check_consistent_length,
    check_is_fitted,
    check_random_state,
    check_X_y,
    column_or_1d,
)

import quantcore.matrix as mx

from ._distribution import (
    BinomialDistribution,
    ExponentialDispersionModel,
    GammaDistribution,
    GeneralizedHyperbolicSecant,
    InverseGaussianDistribution,
    NormalDistribution,
    PoissonDistribution,
    TweedieDistribution,
    guess_intercept,
)
from ._link import IdentityLink, Link, LogitLink, LogLink, TweedieLink
from ._solvers import (
    IRLSData,
    _cd_solver,
    _irls_solver,
    _lbfgs_solver,
    _least_squares_solver,
)

_float_itemsize_to_dtype = {8: np.float64, 4: np.float32, 2: np.float16}

ArrayLike = Union[
    pd.DataFrame,
    pd.Series,
    List,
    np.ndarray,
    sparse.spmatrix,
    mx.MatrixBase,
    mx.StandardizedMatrix,
]
ShapedArrayLike = Union[
    pd.DataFrame,
    pd.Series,
    np.ndarray,
    sparse.spmatrix,
    mx.MatrixBase,
    mx.StandardizedMatrix,
]


def check_array_matrix_compliant(mat: ArrayLike, **kwargs):
    to_copy = "copy" in kwargs.keys() and kwargs["copy"]

    if isinstance(mat, mx.SplitMatrix):
        kwargs.update({"ensure_min_features": 0})
        new_matrices = [check_array_matrix_compliant(m, **kwargs) for m in mat.matrices]
        new_indices = [elt.copy() for elt in mat.indices] if to_copy else mat.indices

        return mx.SplitMatrix(new_matrices, new_indices)

    if isinstance(mat, mx.CategoricalMatrix):
        if to_copy:
            return copy.copy(mat)
        return mat

    if isinstance(mat, mx.StandardizedMatrix):
        return mx.StandardizedMatrix(
            check_array_matrix_compliant(mat.mat, **kwargs),
            check_array(mat.shift, **kwargs),
        )
    original_type = type(mat)
    res = check_array(mat, **kwargs)

    if res is not mat and original_type in (mx.DenseMatrix, mx.SparseMatrix):
        res = original_type(res)  # type: ignore
    return res


def check_X_y_matrix_compliant(
    X: ArrayLike, y: Union[np.ndarray, sparse.spmatrix], **kwargs
) -> Tuple[Union[mx.MatrixBase, sparse.spmatrix, np.ndarray], np.ndarray]:
    """
    See documentation for sklearn.utils.check_X_y. This function behaves identically
    for inputs that are not from the Matrix package, and has some parameters,
    such as "force_all_finite", fixed to match the needs of GLMs..

    Returns
    -------
    X_converted : object
        The converted and validated X.
    y_converted : object
        The converted and validated y.
    """
    if y is None:
        raise ValueError("y cannot be None")

    y = column_or_1d(y, warn=True)
    _assert_all_finite(y)
    if y.dtype.kind == "O":
        y = y.astype(np.float64)

    check_consistent_length(X, y)
    X = check_array_matrix_compliant(X, **kwargs)

    return X, y


def _check_weights(
    sample_weight: Union[float, np.ndarray, None],
    n_samples: int,
    dtype,
    force_all_finite: bool = True,
) -> np.ndarray:
    """Check that sample weights are non-negative and have the right shape."""
    if sample_weight is None:
        weights = np.ones(n_samples, dtype=dtype)
    elif np.isscalar(sample_weight):
        if sample_weight <= 0:
            raise ValueError("Sample weights must be non-negative.")
        weights = sample_weight * np.ones(n_samples, dtype=dtype)
    else:
        _dtype = [np.float64, np.float32]
        weights = check_array(
            sample_weight,
            accept_sparse=False,
            force_all_finite=force_all_finite,
            ensure_2d=False,
            dtype=_dtype,
        )
        if weights.ndim > 1:
            raise ValueError("Sample weight must be 1D array or scalar")
        elif weights.shape[0] != n_samples:
            raise ValueError("Sample weights must have the same length as y")
        if not np.all(weights >= 0):
            raise ValueError("Sample weights must be non-negative.")
        elif not np.sum(weights) > 0:
            raise ValueError(
                "Sample weights must have at least one positive " "element."
            )

    return weights


def _check_offset(
    offset: Union[np.ndarray, float, None], n_rows: int, dtype
) -> Optional[np.ndarray]:
    """
    Unlike weights, if the offset is given as None, it can stay None. So we only need
    to validate it when it is not none.
    """
    if offset is None:
        return None
    if not np.isscalar(offset):
        offset = check_array(
            offset,
            accept_sparse=False,
            force_all_finite=True,
            ensure_2d=False,
            dtype=dtype,
        )
        if offset.ndim > 1:
            raise ValueError("Offset must be 1D array or scalar.")
        elif offset.shape[0] != n_rows:
            raise ValueError("offset must have the same length as y.")
    return np.full(n_rows, offset)


def check_bounds(
    bounds: Union[Iterable, float, np.ndarray, None], n_features: int, dtype
) -> Union[None, np.ndarray]:
    """Check that the bounds have the right shape."""
    if bounds is None:
        return None
    if np.isscalar(bounds):
        bounds = np.full(n_features, bounds, dtype=dtype)
    else:  # assume it's an array
        bounds = check_array(
            bounds,
            accept_sparse=False,
            force_all_finite=False,
            ensure_2d=False,
            dtype=dtype,
        )
        if bounds.ndim > 1:
            raise ValueError("Bounds must be 1D array or scalar.")
        if bounds.shape[0] != n_features:
            raise ValueError("Bounds must be the same length as X.shape[1].")
    return bounds


def _standardize(
    X: mx.MatrixBase,
    weights: np.ndarray,
    center_predictors: bool,
<<<<<<< HEAD
    estimate_as_if_scaled_model: bool,
=======
    scale_penalties: bool,
>>>>>>> dcc90fbf
    lower_bounds: np.ndarray,
    upper_bounds: np.ndarray,
    P1: Union[np.ndarray, sparse.spmatrix],
    P2: Union[np.ndarray, sparse.spmatrix],
) -> Tuple[
    mx.StandardizedMatrix,
    np.ndarray,
    Optional[np.ndarray],
    Optional[np.ndarray],
    Optional[np.ndarray],
    Any,
    Any,
]:
    """
    Standardize the data matrix X and adjust the bounds and penalties to match the\
    standardized data matrix, so that standardizing does not affect estimates.

    This is only done for computational reasons and does not affect final estimates or\
    alter the input data. Columns are always scaled to have standard deviation 1.

<<<<<<< HEAD
    Parameters
    ----------
    X: MatrixBase
    weights
    center_predictors: If True, adjust the data matrix so that columns have mean zero.
    estimate_as_if_scaled_model: If True, estimates returned equal those from a model \
        where predictors have been standardized to standard deviation 1, with penalty \
        unchanged. Note that internally, for purely computational reasons, we always \
        scale predictors; whether estimates match a scaled model depends on whether we \
        modify the penalty. If 'estimate_as_if_scaled_model' is False, penalties are \
        rescaled to match the original scale, canceling out the effect of rescaling X.
    lower_bounds
    upper_bounds
    P1
    P2
=======
    If scale_penalties is False, the penalties will not be scaled. The result
    will be that the input penalty matrices are applied to the standardized
    coefficients. This can be useful to scale
>>>>>>> dcc90fbf
    """
    X, col_means, col_stds = X.standardize(weights, center_predictors, True)

    if col_stds is not None:
        # We copy the bounds when multiplying here so the we avoid
        # side effects.
        if lower_bounds is not None:
            lower_bounds = lower_bounds * col_stds
        if upper_bounds is not None:
            upper_bounds = upper_bounds * col_stds

<<<<<<< HEAD
    if not estimate_as_if_scaled_model and col_stds is not None:
=======
    # NOTE: We always scale predictors. The only thing controlled by
    # scale_penalties is whether or not we also scale the penalties.
    # If scale_penalties=False, we do not scale penalties. This can be
    # useful if the user wants to uniformly penalize in the scale
    # coefficient space rather than in the original coefficient space.
    if scale_penalties and col_stds is not None:
>>>>>>> dcc90fbf
        penalty_mult = mx.one_over_var_inf_to_val(col_stds, 1.0)
        P1 *= penalty_mult
        if sparse.issparse(P2):
            inv_col_stds_mat = sparse.diags(penalty_mult)
            P2 = inv_col_stds_mat @ P2 @ inv_col_stds_mat
        elif P2.ndim == 1:
            P2 *= penalty_mult ** 2
        else:
            P2 = (penalty_mult[:, None] * P2) * penalty_mult[None, :]
    return X, col_means, col_stds, lower_bounds, upper_bounds, P1, P2


def _unstandardize(
    col_means: np.ndarray,
    col_stds: Optional[np.ndarray],
    intercept: Union[float, np.ndarray],
    coef: np.ndarray,
) -> Tuple[Union[float, np.ndarray], np.ndarray]:
    if col_stds is None:
        intercept -= np.squeeze(np.squeeze(col_means).dot(np.atleast_1d(coef).T))
    else:
        penalty_mult = mx.one_over_var_inf_to_val(col_stds, 1.0)
        intercept -= np.squeeze(
            np.squeeze(col_means * penalty_mult).dot(np.atleast_1d(coef).T)
        )
        coef *= penalty_mult
    return intercept, coef


def _standardize_warm_start(
    coef: np.ndarray, col_means: np.ndarray, col_stds: Optional[np.ndarray]
) -> None:
    if col_stds is None:
        coef[0] += np.squeeze(col_means).dot(coef[1:])
    else:
        coef[1:] *= col_stds
        coef[0] += np.squeeze(col_means / col_stds).dot(coef[1:])


def get_family(
    family: Union[str, ExponentialDispersionModel]
) -> ExponentialDispersionModel:
    if isinstance(family, ExponentialDispersionModel):
        return family
    name_to_dist = {
        "normal": NormalDistribution,
        "poisson": PoissonDistribution,
        "gamma": GammaDistribution,
        "inverse.gaussian": InverseGaussianDistribution,
        "binomial": BinomialDistribution,
    }
    try:
        return name_to_dist[family]()
    except KeyError:
        raise ValueError(
            "The family must be an instance of class"
            " ExponentialDispersionModel or an element of"
            " ['normal', 'poisson', 'gamma', 'inverse.gaussian', "
            "'binomial']; got (family={})".format(family)
        )


def get_link(link: Union[str, Link], family: ExponentialDispersionModel) -> Link:
    """
    For the Tweedie distribution, this code follows actuarial best practices regarding
    link functions. Note that these links are sometimes non-canonical:
        - Identity for normal (p=0)
        - No convention for p < 0, so let's leave it as identity
        - Log otherwise
    """
    if isinstance(link, Link):
        return link
    if link == "auto":
        if isinstance(family, TweedieDistribution):
            if family.power <= 0:
                return IdentityLink()
            if family.power < 1:
                raise ValueError(
                    "For 0 < p < 1, no Tweedie distribution"
                    " exists. Please choose a different distribution."
                )
            return LogLink()
        if isinstance(family, GeneralizedHyperbolicSecant):
            return IdentityLink()
        if isinstance(family, BinomialDistribution):
            return LogitLink()
        raise ValueError(
            """No default link known for the specified distribution family. Please
            set link manually, i.e. not to 'auto';
            got (link='auto', family={})""".format(
                family.__class__.__name__
            )
        )
    if link == "identity":
        return IdentityLink()
    if link == "log":
        return LogLink()
    if link == "logit":
        return LogitLink()
    if link[:7] == "tweedie":
        return TweedieLink(float(link[7:]))
    raise ValueError(
        """The link must be an instance of class Link or an element of
        ['auto', 'identity', 'log', 'logit', 'tweedie']; got (link={})""".format(
            link
        )
    )


def setup_p1(
    P1: Union[str, np.ndarray],
    X: Union[mx.MatrixBase, mx.StandardizedMatrix],
    _dtype,
    alpha: float,
    l1_ratio: float,
) -> np.ndarray:
    n_features = X.shape[1]
    assert isinstance(X, (mx.MatrixBase, mx.StandardizedMatrix))
    if isinstance(P1, str) and P1 == "identity":
        P1 = np.ones(n_features, dtype=_dtype)
    else:
        P1 = np.atleast_1d(P1)
        try:
            P1 = P1.astype(_dtype, casting="safe", copy=False)
        except TypeError:
            raise TypeError(
                "The given P1 cannot be converted to a numeric"
                "array; got (P1.dtype={}).".format(P1.dtype)
            )
        if (P1.ndim != 1) or (P1.shape[0] != n_features):
            raise ValueError(
                "P1 must be either 'identity' or a 1d array "
                "with the length of X.shape[1]; "
                "got (P1.shape[0]={}), "
                "needed (X.shape[1]={}).".format(P1.shape[0], n_features)
            )

    # P1 and P2 are now for sure copies
    P1 = alpha * l1_ratio * P1
    return P1.astype(_dtype)


def setup_p2(
    P2: Union[str, np.ndarray],
    X: Union[mx.MatrixBase, mx.StandardizedMatrix],
    _stype,
    _dtype,
    alpha: float,
    l1_ratio: float,
) -> Union[np.ndarray, sparse.spmatrix]:
    assert isinstance(X, (mx.MatrixBase, mx.StandardizedMatrix))
    n_features = X.shape[1]

    # If X is sparse, make P2 sparse, too.
    if isinstance(P2, str) and P2 == "identity":
        if sparse.issparse(X):
            P2 = (
                sparse.dia_matrix(
                    (np.ones(n_features, dtype=_dtype), 0),
                    shape=(n_features, n_features),
                )
            ).tocsc()
        else:
            P2 = np.ones(n_features, dtype=_dtype)
    else:
        P2 = check_array(
            P2, copy=True, accept_sparse=_stype, dtype=_dtype, ensure_2d=False
        )
        if P2.ndim == 1:
            P2 = np.asarray(P2)
            if P2.shape[0] != n_features:
                raise ValueError(
                    "P2 should be a 1d array of shape "
                    "(n_features,) with "
                    "n_features=X.shape[1]; "
                    "got (P2.shape=({},)), needed ({},)".format(P2.shape[0], X.shape[1])
                )
            if sparse.issparse(X):
                P2 = (
                    sparse.dia_matrix((P2, 0), shape=(n_features, n_features))
                ).tocsc()
        elif P2.ndim == 2 and P2.shape[0] == P2.shape[1] and P2.shape[0] == X.shape[1]:
            if sparse.issparse(X):
                P2 = sparse.csc_matrix(P2)
        else:
            raise ValueError(
                "P2 must be either None or an array of shape "
                "(n_features, n_features) with "
                "n_features=X.shape[1]; "
                "got (P2.shape=({0}, {1})), needed ({2}, {2})".format(
                    P2.shape[0], P2.shape[1], X.shape[1]
                )
            )

    # P1 and P2 are now for sure copies
    P2 = alpha * (1 - l1_ratio) * P2
    # one only ever needs the symmetrized L2 penalty matrix 1/2 (P2 + P2')
    # reason: w' P2 w = (w' P2 w)', i.e. it is symmetric
    if P2.ndim == 2:
        if sparse.issparse(P2):
            if sparse.isspmatrix_csc(P2):
                P2 = 0.5 * (P2 + P2.transpose()).tocsc()
            else:
                P2 = 0.5 * (P2 + P2.transpose()).tocsr()
        else:
            P2 = 0.5 * (P2 + P2.T)
    return P2


def initialize_start_params(
    start_params: Optional[np.ndarray], n_cols: int, fit_intercept: bool, _dtype
) -> Optional[np.ndarray]:
    if start_params is not None:
        start_params = check_array(
            start_params,
            accept_sparse=False,
            force_all_finite=True,
            ensure_2d=False,
            dtype=_dtype,
            copy=True,
        )
        if (start_params.shape[0] != n_cols + fit_intercept) or (
            start_params.ndim != 1
        ):
            raise ValueError(
                "Start values for parameters must have the"
                "right length and dimension; required (length"
                "={}, ndim=1); got (length={}, ndim={}).".format(
                    n_cols + fit_intercept, start_params.shape[0], start_params.ndim,
                )
            )
    return start_params


def is_pos_semidef(p: Union[sparse.spmatrix, np.ndarray]) -> bool:
    """
    Checks for positive semidefiniteness of p if p is a matrix, or diag(p) if p is a
    vector.

    np.linalg.cholesky(P2) 'only' asserts positive definite due to numerical precision,
    we allow eigenvalues to be a tiny bit negative
    """
    # 1d case
    if p.ndim == 1 or p.shape[0] == 1:
        any_negative = (p < 0).max() if sparse.isspmatrix(p) else (p < 0).any()
        return not any_negative

    # 2d case
    # About -6e-7 for 32-bit, -1e-15 for 64-bit
    epsneg = -10 * np.finfo(np.result_type(float, p.dtype)).epsneg
    if sparse.issparse(p):
        # Computing eigenvalues for sparse matrices is inefficient. If the matrix is
        # not huge, convert to dense. Otherwise, calculate 10% of its eigenvalues.
        if p.shape[0] < 2000:
            eigenvalues = linalg.eigvalsh(p.toarray())
        else:
            n_evals_to_compuate = p.shape[0] // 10 + 1
            sigma = -1000 * epsneg  # start searching near this value
            which = "SA"  # find smallest algebraic eigenvalues first
            eigenvalues = splinalg.eigsh(
                p,
                k=n_evals_to_compuate,
                sigma=sigma,
                which=which,
                return_eigenvectors=False,
            )
    else:
        # dense
        eigenvalues = linalg.eigvalsh(p)
    pos_semidef = np.all(eigenvalues >= epsneg)
    return pos_semidef


# TODO: abc
class GeneralizedLinearRegressorBase(BaseEstimator, RegressorMixin):
    """
    Base class for GeneralizedLinearRegressor and GeneralizedLinearRegressorCV.
    """

    def __init__(
        self,
        l1_ratio: Union[int, float] = 0,
        P1="identity",
        P2: Union[int, float, str, np.ndarray, sparse.spmatrix] = "identity",
        fit_intercept=True,
        family: Union[str, ExponentialDispersionModel] = "normal",
        link: Union[str, Link] = "auto",
        fit_dispersion=None,
        solver="auto",
        max_iter=100,
        gradient_tol: Optional[float] = 1e-4,
        step_size_tol: Optional[float] = None,
        hessian_approx: float = 0.0,
        warm_start=False,
        alpha_search: bool = False,
        n_alphas: int = 100,
        alphas: Optional[np.ndarray] = None,
        min_alpha_ratio: Optional[float] = None,
        min_alpha: Optional[float] = None,
        start_params: Optional[np.ndarray] = None,
        selection="cyclic",
        random_state=None,
        copy_X: Optional[bool] = None,
        check_input=True,
        verbose=0,
<<<<<<< HEAD
        scale_predictors: bool = False,
=======
        scale_penalties=True,
>>>>>>> dcc90fbf
        lower_bounds: Optional[np.ndarray] = None,
        upper_bounds: Optional[np.ndarray] = None,
        force_all_finite: bool = True,
    ):
        self.l1_ratio = l1_ratio
        self.P1 = P1
        self.P2 = P2
        self.fit_intercept = fit_intercept
        self.family = family
        self.link = link
        self.fit_dispersion = fit_dispersion
        self.solver = solver
        self.max_iter = max_iter
        self.gradient_tol = gradient_tol
        self.step_size_tol = step_size_tol
        self.hessian_approx = hessian_approx
        self.warm_start = warm_start
        self.alpha_search = alpha_search
        self.n_alphas = n_alphas
        self.alphas = alphas
        self.min_alpha_ratio = min_alpha_ratio
        self.min_alpha = min_alpha
        self.start_params = start_params
        self.selection = selection
        self.random_state = random_state
        self.copy_X = copy_X
        self.check_input = check_input
        self.verbose = verbose
        self.scale_penalties = scale_penalties
        self.lower_bounds = lower_bounds
        self.upper_bounds = upper_bounds
        self.force_all_finite = force_all_finite

    def get_start_coef(
        self,
        start_params,
        X: Union[mx.MatrixBase, mx.StandardizedMatrix],
        y: np.ndarray,
        weights: np.ndarray,
        offset: Optional[np.ndarray],
        col_means: Optional[np.ndarray],
        col_stds: Optional[np.ndarray],
    ) -> np.ndarray:
        if self.warm_start and hasattr(self, "coef_"):
            coef = self.coef_  # type: ignore
            intercept = self.intercept_  # type: ignore
            if self.fit_intercept:
                coef = np.concatenate((np.array([intercept]), coef))
            if self._center_predictors:
                _standardize_warm_start(coef, col_means, col_stds)
        elif start_params is None:
            if self.fit_intercept:
                coef = np.zeros(
                    X.shape[1] + 1, dtype=_float_itemsize_to_dtype[X.dtype.itemsize]
                )
                coef[0] = guess_intercept(
                    y, weights, self._link_instance, self._family_instance, offset
                )
            else:
                coef = np.zeros(
                    X.shape[1], dtype=_float_itemsize_to_dtype[X.dtype.itemsize]
                )

        else:  # assign given array as start values
            coef = start_params
            if self._center_predictors:
                _standardize_warm_start(coef, col_means, col_stds)

        # If starting values are outside the specified bounds (if set),
        # bring the starting value exactly at the bound.
        idx = 1 if self.fit_intercept else 0
        if self.lower_bounds is not None:
            if np.any(coef[idx:] < self.lower_bounds):
                warnings.warn(
                    "lower_bounds above starting value. Setting the starting values "
                    "to max(start_params, lower_bounds)."
                )
                coef[idx:] = np.maximum(coef[idx:], self.lower_bounds)
        if self.upper_bounds is not None:
            if np.any(coef[idx:] > self.upper_bounds):
                warnings.warn(
                    "upper_bounds below starting value. Setting the starting values "
                    "to min(start_params, upper_bounds)."
                )
                coef[idx:] = np.minimum(coef[idx:], self.upper_bounds)

        return coef

    def set_up_for_fit(self, y: np.ndarray) -> None:
        #######################################################################
        # 1. input validation                                                 #
        #######################################################################
        # self.family and self.link are user-provided inputs and may be strings or
        #  ExponentialDispersonModel/Link objects
        # self.family_instance_ and self.link_instance_ are cleaned by 'fit' to be
        # ExponentialDispersionModel and Link arguments
        self._family_instance: ExponentialDispersionModel = get_family(self.family)
        # Guarantee that self._link_instance is set to an instance of class Link
        self._link_instance: Link = get_link(self.link, self._family_instance)

        # when fit_intercept is False, we can't center because that would
        # substantially change estimates
        self._center_predictors: bool = self.fit_intercept

        if self.solver == "auto":
            if (self.lower_bounds is None) and (self.upper_bounds is None):
                if np.all(np.asarray(self.l1_ratio) == 0):
                    self._solver = "irls-ls"
                elif getattr(self, "alpha", 1) == 0 and not self.alpha_search:
                    self._solver = "irls-ls"
                else:
                    self._solver = "irls-cd"
            else:
                self._solver = "irls-cd"
        else:
            self._solver = self.solver

        self._random_state = check_random_state(self.random_state)

        # 1.4 additional validations ##########################################
        if self.check_input:
            if not np.all(self._family_instance.in_y_range(y)):
                raise ValueError(
                    "Some value(s) of y are out of the valid "
                    "range for family {}".format(
                        self._family_instance.__class__.__name__
                    )
                )

    def tear_down_from_fit(
        self,
        X: Union[mx.MatrixBase, mx.StandardizedMatrix],
        y: np.ndarray,
        col_means: Optional[np.ndarray],
        col_stds: Optional[np.ndarray],
        weights: np.ndarray,
        weights_sum: Optional[float],
    ):
        """
        Delete attributes that were only needed for the fit method.
        """
        #######################################################################
        # 5a. undo standardization
        #######################################################################
        if self.fit_dispersion in ["chisqr", "deviance"]:
            # attention because of rescaling of weights
            X_unstandardized = X.mat if isinstance(X, mx.StandardizedMatrix) else X
            self.dispersion_ = (
                self.estimate_phi(X_unstandardized, y, weights) * weights_sum
            )

        del self._center_predictors
        del self._solver
        del self._random_state

    def _get_alpha_path(
        self,
        P1_no_alpha: np.ndarray,
        X,
        y: np.ndarray,
        w: np.ndarray,
        offset: np.ndarray = None,
    ) -> np.ndarray:
        """
        Get the regularization path.

        If some features have l1 regularization, the maximum alpha is the lowest
        alpha such that no l1-regularized coefficients are nonzero.

        If all features do not have l1 regularization, use the sklearn RidgeCV
        default path [10, 1, 0.1] or whatever is specified by the input parameters
        min_alpha_ratio and n_alphas.

        min_alpha_ratio governs the length of the path, with 1e-6 as the default.
        Smaller values will lead to a longer path.
        """

        def _make_grid(max_alpha: float) -> np.ndarray:
            if self.min_alpha is None:
                if self.min_alpha_ratio is None:
                    min_alpha = max_alpha * 1e-6
                else:
                    min_alpha = max_alpha * self.min_alpha_ratio
            else:
                if self.min_alpha >= max_alpha:
                    raise ValueError(
                        "Current value of min_alpha would generate all zeros. "
                        "Consider reducing this value."
                    )
                min_alpha = self.min_alpha
            return np.logspace(
                np.log(max_alpha), np.log(min_alpha), self.n_alphas, base=np.e
            )

        if np.all(P1_no_alpha == 0):
            alpha_max = 10
            return _make_grid(alpha_max)

        if self.fit_intercept:
            intercept_offset = 1
            coef = np.zeros(X.shape[1] + 1)
            coef[0] = guess_intercept(
                y=y,
                weights=w,
                link=self._link_instance,
                distribution=self._family_instance,
            )
        else:
            intercept_offset = 0
            coef = np.zeros(X.shape[1])

        _, dev_der = self._family_instance._mu_deviance_derivative(
            coef=coef, X=X, y=y, weights=w, link=self._link_instance, offset=offset,
        )

        l1_regularized_mask = P1_no_alpha > 0
        alpha_max = np.max(
            np.abs(
                -0.5
                * dev_der[intercept_offset:][l1_regularized_mask]
                / P1_no_alpha[l1_regularized_mask]
            )
        )
        return _make_grid(alpha_max)

    def solve(
        self,
        X: Union[mx.MatrixBase, mx.StandardizedMatrix],
        y: np.ndarray,
        weights: np.ndarray,
        P2,
        P1: np.ndarray,
        coef: np.ndarray,
        offset: Optional[np.ndarray],
        lower_bounds: Optional[np.ndarray],
        upper_bounds: Optional[np.ndarray],
    ) -> np.ndarray:
        """
        Must be run after running set_up_for_fit and before running tear_down_from_fit.
        Sets self.coef_ and self.intercept_.
        """
        fixed_inner_tol = None
        if (
            isinstance(self._family_instance, NormalDistribution)
            and isinstance(self._link_instance, IdentityLink)
            and "irls" in self._solver
        ):
            # IRLS-CD and IRLS-LS should converge in one iteration for any
            # normal distribution problem with identity link.
            fixed_inner_tol = (self.gradient_tol, self.step_size_tol)
            max_iter = 1
        else:
            max_iter = self.max_iter

        # 4.1 IRLS ############################################################
        if "irls" in self._solver:
            # Note: we already set P1 = l1*P1, see above
            # Note: we already set P2 = l2*P2, see above
            # Note: we already symmetrized P2 = 1/2 (P2 + P2')
            irls_data = IRLSData(
                X=X,
                y=y,
                weights=weights,
                P1=P1,
                P2=P2,
                fit_intercept=self.fit_intercept,
                family=self._family_instance,
                link=self._link_instance,
                max_iter=max_iter,
                gradient_tol=self.gradient_tol,
                step_size_tol=self.step_size_tol,
                fixed_inner_tol=fixed_inner_tol,
                hessian_approx=self.hessian_approx,
                selection=self.selection,
                random_state=self.random_state,
                offset=offset,
                lower_bounds=lower_bounds,
                upper_bounds=upper_bounds,
                verbose=self.verbose > 0,
            )
            if self._solver == "irls-ls":
                coef, self.n_iter_, self._n_cycles, self.diagnostics_ = _irls_solver(
                    _least_squares_solver, coef, irls_data
                )
            # 4.2 coordinate descent ##############################################
            elif self._solver == "irls-cd":
                coef, self.n_iter_, self._n_cycles, self.diagnostics_ = _irls_solver(
                    _cd_solver, coef, irls_data
                )
        # 4.3 L-BFGS ##########################################################
        elif self._solver == "lbfgs":
            coef, self.n_iter_, self._n_cycles, self.diagnostics_ = _lbfgs_solver(
                coef=coef,
                X=X,
                y=y,
                weights=weights,
                P2=P2,
                verbose=self.verbose,
                family=self._family_instance,
                link=self._link_instance,
                max_iter=max_iter,
                # TODO: support step_size_tol?
                tol=self.gradient_tol,  # type: ignore
                offset=offset,
            )
        return coef

    def solve_regularization_path(
        self,
        X: Union[mx.MatrixBase, mx.StandardizedMatrix],
        y: np.ndarray,
        weights: np.ndarray,
        alphas: np.ndarray,
        P2_no_alpha,
        P1_no_alpha: np.ndarray,
        coef: np.ndarray,
        offset: Optional[np.ndarray],
        lower_bounds: Optional[np.ndarray],
        upper_bounds: Optional[np.ndarray],
    ) -> np.ndarray:

        self.coef_path_ = np.empty((len(alphas), len(coef)), dtype=X.dtype)

        for k, alpha in enumerate(alphas):
            P1 = P1_no_alpha * alpha
            P2 = P2_no_alpha * alpha

            coef = self.solve(
                X=X,
                y=y,
                weights=weights,
                P2=P2,
                P1=P1,
                coef=coef,
                offset=offset,
                lower_bounds=lower_bounds,
                upper_bounds=upper_bounds,
            )

            self.coef_path_[k, :] = coef

        return self.coef_path_

    def _report_diagnostics(
        self, full_report: bool = False, custom_columns: Optional[Iterable] = None
    ) -> None:
        """Print diagnostics to stdout.

        Parameters
        ----------
        full_report: boolean (default False)
            Print all available information. When False and custom_columns
            is set to None, a restricted set of columns is printed out.
        custom_columns: Iterable (optional, default None)
            Print only the specified columns
        """
        diagnostics = self._get_formatted_diagnostics(full_report, custom_columns)
        if isinstance(diagnostics, str):
            print(diagnostics)
            return

        import pandas as pd

        print("Diagnostics:")
        with pd.option_context("max_rows", None, "max_columns", None):
            print(diagnostics)

    def _get_formatted_diagnostics(
        self, full_report: bool = False, custom_columns: Optional[Iterable] = None
    ) -> Union[str, pd.DataFrame]:
        """Get formatted diagnostics; can be printed with _report_diagnostics.

        Parameters
        ----------
        full_report: boolean (default False)
            Print all available information. When False and custom_columns
            is set to None, a restricted set of columns is printed out.
        custom_columns: Iterable (optional, default None)
            Print only the specified columns
        """
        if not hasattr(self, "diagnostics_"):
            to_print = "Model has not been fit, so no diagnostics exist."
            return to_print
        if self.diagnostics_ is None:
            to_print = "solver does not report diagnostics"
            return to_print

        import pandas as pd

        df = pd.DataFrame(data=self.diagnostics_).set_index("n_iter", drop=True)
        if self.fit_intercept:
            df["intercept"] = df["first_coef"]
        else:
            df["intercept"] = np.nan

        if custom_columns is not None:
            keep_cols = custom_columns
        elif full_report:
            keep_cols = df.columns
        else:
            keep_cols = [
                "convergence",
                "n_cycles",
                "iteration_runtime",
                "intercept",
            ]
        return df[keep_cols]

    def linear_predictor(
        self, X: ArrayLike, offset: Optional[ArrayLike] = None, alpha_index: int = None
    ):
        """Compute the linear_predictor = X*coef_ + intercept_.

        Parameters
        ----------
        X : {array-like, sparse matrix}, shape (n_samples, n_features)
            Samples.

        offset: {None, array-like}, shape (n_samples,), optional \
                (default=None)

        alpha_index: int, optional \
                (default=None)
            Sets the index of the alpha to use for the alpha_search = True case

        Returns
        -------
        C : array, shape (n_samples,)
            Returns predicted values of linear predictor.
        """
        check_is_fitted(self, "coef_")
        X = check_array_matrix_compliant(
            X,
            accept_sparse=["csr", "csc", "coo"],
            dtype="numeric",
            copy=True,
            ensure_2d=True,
            allow_nd=False,
        )
        xb = (
            X @ self.coef_ + self.intercept_
            if alpha_index is None
            else X @ self.coef_path_[alpha_index] + self.intercept_path_[alpha_index]
        )
        if offset is None:
            return xb
        return xb + offset

    def predict(
        self,
        X: ShapedArrayLike,
        sample_weight: Optional[ArrayLike] = None,
        offset: Optional[ArrayLike] = None,
        alpha_index: int = None,
    ):
        """Predict using GLM with feature matrix X.

        If sample_weight is given, returns prediction*sample_weight.

        Parameters
        ----------
        X : {array-like, sparse matrix}, shape (n_samples, n_features)
            Samples.

        sample_weight : {None, array-like}, shape (n_samples,), optional \
                (default=None)

        offset: {None, array-like}, shape (n_samples,), optional \
                (default=None)

        alpha_index: int, optional \
                (default=None)
            Sets the index of the alpha to use for the alpha_search = True case

        Returns
        -------
        C : array, shape (n_samples,)
            Returns predicted values times sample_weight.
        """
        X = check_array_matrix_compliant(
            X,
            accept_sparse=["csr", "csc", "coo"],
            dtype="numeric",
            copy=self._should_copy_X(),
            ensure_2d=True,
            allow_nd=False,
        )
        eta = self.linear_predictor(X, offset=offset, alpha_index=alpha_index)
        mu = get_link(self.link, get_family(self.family)).inverse(eta)
        weights = _check_weights(sample_weight, X.shape[0], X.dtype)

        return mu * weights

    def estimate_phi(
        self, X: ArrayLike, y: ArrayLike, sample_weight: Optional[ArrayLike] = None
    ):
        """Estimate/fit the dispersion parameter phi.

        Parameters
        ----------
        X : {array-like, sparse matrix}, shape (n_samples, n_features)
            Training data.

        y : array-like, shape (n_samples,)
            Target values.

        sample_weight : {None, array-like}, shape (n_samples,), optional \
                (default=None)
            Sample weights.

        Returns
        -------
        phi : float
            Dispersion parameter.
        """
        check_is_fitted(self, "coef_")
        _dtype = [np.float64, np.float32]
        if isinstance(X, mx.MatrixBase):
            X, y = check_X_y_matrix_compliant(
                X, y, accept_sparse=["csr", "csc", "coo"], dtype=_dtype
            )
        else:
            X, y = check_X_y(X, y, accept_sparse=["csr", "csc", "coo"], dtype=_dtype)

        n_samples, n_features = X.shape
        weights = _check_weights(sample_weight, n_samples, X.dtype)
        eta = X @ self.coef_
        if self.fit_intercept is True:
            eta += self.intercept_
            n_features += 1
        if n_samples <= n_features:
            raise ValueError(
                "Estimation of dispersion parameter phi requires"
                " more samples than features, got"
                " samples=X.shape[0]={} and"
                " n_features=X.shape[1]+fit_intercept={}.".format(n_samples, n_features)
            )
        mu = self._link_instance.inverse(eta)
        if self.fit_dispersion == "chisqr":
            chisq = np.sum(
                weights * (y - mu) ** 2 / self._family_instance.unit_variance(mu)
            )
            return float(chisq) / (n_samples - n_features)
        elif self.fit_dispersion == "deviance":
            dev = self._family_instance.deviance(y, mu, weights)
            return float(dev) / (n_samples - n_features)

    # Note: check_estimator(GeneralizedLinearRegressor) might raise
    # "AssertionError: -0.28014056555724598 not greater than 0.5"
    # unless GeneralizedLinearRegressor has a score which passes the test.
    def score(
        self,
        X: ShapedArrayLike,
        y: ShapedArrayLike,
        sample_weight: Optional[ArrayLike] = None,
    ):
        """Compute D^2, the percentage of deviance explained.

        D^2 is a generalization of the coefficient of determination R^2.
        R^2 uses squared error and D^2 deviance. Note that those two are equal
        for family='normal'.

        D^2 is defined as
        :math:`D^2 = 1-\\frac{D(y_{true},y_{pred})}{D_{null}}`,
        :math:`D_{null}` is the null deviance, i.e. the deviance of a model
        with intercept alone, which corresponds to :math:`y_{pred} = \\bar{y}`.
        The mean :math:`\\bar{y}` is averaged by sample_weight.
        Best possible score is 1.0 and it can be negative (because the model
        can be arbitrarily worse).

        Parameters
        ----------
        X : {array-like, sparse matrix}, shape (n_samples, n_features)
            Test samples.

        y : array-like, shape (n_samples,)
            True values of target.

        sample_weight : {None, array-like}, shape (n_samples,), optional \
                (default=None)
            Sample weights.

        Returns
        -------
        score : float
            D^2 of self.predict(X) w.r.t. y.
        """
        # Note, default score defined in RegressorMixin is R^2 score.
        # TODO: make D^2 a score function in module metrics (and thereby get
        #       input validation and so on)
        weights = _check_weights(sample_weight, y.shape[0], X.dtype)
        mu = self.predict(X)
        family = get_family(self.family)
        dev = family.deviance(y, mu, weights=weights)
        y_mean = np.average(y, weights=weights)
        dev_null = family.deviance(y, y_mean, weights=weights)
        return 1.0 - dev / dev_null

    def _validate_hyperparameters(self) -> None:

        if not isinstance(self.fit_intercept, bool):
            raise ValueError(
                "The argument fit_intercept must be bool;"
                " got {}".format(self.fit_intercept)
            )

        if self.solver == "newton-cg":
            raise ValueError(
                """
                newton-cg solver is no longer supported because
                sklearn.utils.optimize.newton_cg has been deprecated. If you need this
                functionality, please use
                https://github.com/scikit-learn/scikit-learn/pull/9405.
                """
            )

        if self.solver not in ["auto", "irls-ls", "lbfgs", "irls-cd"]:
            raise ValueError(
                "GeneralizedLinearRegressor supports only solvers"
                " 'auto', 'irls-ls', 'lbfgs', and 'irls-cd';"
                " got {}".format(self.solver)
            )
        if not isinstance(self.max_iter, int) or self.max_iter <= 0:
            raise ValueError(
                "Maximum number of iteration must be a positive "
                "integer;"
                " got (max_iter={!r})".format(self.max_iter)
            )

        if (
            not (
                isinstance(self.gradient_tol, float)
                or isinstance(self.gradient_tol, int)
            )
            or self.gradient_tol <= 0
        ):
            raise ValueError(
                "Tolerance for the gradient stopping criteria must be "
                f"positive; got (tol={self.gradient_tol})"
            )

        if self.step_size_tol is not None and (
            not (
                isinstance(self.step_size_tol, float)
                or isinstance(self.step_size_tol, int)
            )
            or self.step_size_tol <= 0
        ):
            raise ValueError(
                "Tolerance for the step-size stopping criteria must be "
                "positive; got (tol={!r})".format(self.step_size_tol)
            )

        if not isinstance(self.warm_start, bool):
            raise ValueError(
                "The argument warm_start must be bool;"
                " got {}".format(self.warm_start)
            )
        if self.selection not in ["cyclic", "random"]:
            raise ValueError(
                "The argument selection must be 'cyclic' or "
                "'random'; got (selection={})".format(self.selection)
            )
        if self.copy_X is not None and not isinstance(self.copy_X, bool):
            raise ValueError(
                "The argument copy_X must be None or bool;"
                " got {}".format(self.copy_X)
            )
        if not isinstance(self.check_input, bool):
            raise ValueError(
                "The argument check_input must be bool; got "
                "(check_input={})".format(self.check_input)
            )
        if not self.scale_penalties and not self.fit_intercept:
            raise ValueError(
                "scale_penalties=False is not supported when fit_intercept=False"
            )
        if ((self.lower_bounds is not None) or (self.upper_bounds is not None)) and (
            self.solver not in ["irls-cd", "auto"]
        ):
            raise ValueError(
                "Only the 'cd' solver is supported when bounds are set; "
                "got {}".format(self.solver)
            )
        if self.check_input:
            # check if P1 has only non-negative values, negative values might
            # indicate group lasso in the future.
            if not isinstance(self.P1, str):  # if self.P1 != 'identity':
                if not np.all(self.P1 >= 0):
                    raise ValueError("P1 must not have negative values.")

    def _should_copy_X(self):
        # If self.copy_X is True, copy_X is True
        # If self.copy_X is None, copy_X is False. Check for data of wrong dtype and
        # fix if necessary.
        # If self.copy_X is False, check for data of wrong dtype and error if it exists.
        if self.copy_X is None:
            copy_X = False
        else:
            copy_X = self.copy_X
        return copy_X

    def _is_contiguous(self, X):
        if isinstance(X, np.ndarray):
            return X.flags["C_CONTIGUOUS"] or X.flags["F_CONTIGUOUS"]
        elif isinstance(X, pd.DataFrame):
            return self._is_contiguous(X.values)

        # If the object isn't a numpy array or pandas dataframe, we
        # assume it is contiguous.
        else:
            return True

    def set_up_and_check_fit_args(
        self,
        X: ArrayLike,
        y: ArrayLike,
        sample_weight: Union[np.ndarray, None],
        offset: Union[np.ndarray, None],
        solver: str,
        force_all_finite,
    ) -> Tuple[
        mx.MatrixBase, np.ndarray, np.ndarray, Union[np.ndarray, None], float,
    ]:

        _dtype = [np.float64, np.float32]
        if solver == "irls-cd":
            _stype = ["csc"]
        else:
            _stype = ["csc", "csr"]

        copy_X = self._should_copy_X()

        if not self._is_contiguous(X):
            if self.copy_X is not None and not self.copy_X:
                raise ValueError(
                    "The X matrix is noncontiguous and copy_X = False."
                    "To fix this, either set copy_X = None or pass a contiguous matrix."
                )
            X = X.copy()

        if (
            not isinstance(X, mx.CategoricalMatrix)
            and hasattr(X, "dtype")
            and X.dtype == np.int64  # type: ignore
        ):
            if self.copy_X is not None and not self.copy_X:
                raise ValueError(
                    "Integer data needs to be converted to float, but you specified "
                    "copy_X = False. To fix this, set copy_X = None or convert to "
                    "float yourself."
                )
            # check_X_y will convert to float32 if we don't do this, which causes
            # precision issues with the new handling of single precision. The new
            # behavior is to give everything the precision of X, but we don't want to
            # do that if X was intially int64.
            X = X.astype(np.float64)  # type: ignore

        if isinstance(X, mx.MatrixBase):
            X, y = check_X_y_matrix_compliant(
                X,
                y,
                accept_sparse=_stype,
                dtype=_dtype,
                copy=copy_X,
                force_all_finite=force_all_finite,
            )
            self._check_n_features(X, reset=True)
        else:
            X, y = self._validate_data(
                X,
                y,
                ensure_2d=True,
                accept_sparse=_stype,
                dtype=_dtype,
                copy=copy_X,
                force_all_finite=force_all_finite,
            )

        # Without converting y to float, deviance might raise
        # ValueError: Integers to negative integer powers are not allowed.
        # Also, y must not be sparse.
        # Make sure everything has the same precision as X
        # This will prevent accidental upcasting later and slow operations on
        # mixed-precision numbers
        y = np.asarray(y, dtype=X.dtype)
        weights = _check_weights(
            sample_weight, y.shape[0], X.dtype, force_all_finite=force_all_finite
        )
        offset = _check_offset(offset, y.shape[0], X.dtype)

        # IMPORTANT NOTE: Since we want to minimize
        # 1/(2*sum(sample_weight)) * deviance + L1 + L2,
        # deviance = sum(sample_weight * unit_deviance),
        # we rescale weights such that sum(weights) = 1 and this becomes
        # 1/2*deviance + L1 + L2 with deviance=sum(weights * unit_deviance)
        weights_sum: float = np.sum(weights)
        weights = weights / weights_sum
        #######################################################################
        # 2b. convert to wrapper matrix types
        #######################################################################
        if sparse.issparse(X) and not isinstance(X, mx.SparseMatrix):
            X = mx.SparseMatrix(X)
        elif isinstance(X, np.ndarray):
            X = mx.DenseMatrix(X)

        return X, y, weights, offset, weights_sum


class GeneralizedLinearRegressor(GeneralizedLinearRegressorBase):
    """Regression via a Generalized Linear Model (GLM) with penalties.

    GLMs based on a reproductive Exponential Dispersion Model (EDM) aim at
    fitting and predicting the mean of the target y as mu=h(X*w). Therefore,
    the fit minimizes the following objective function with combined L1 and L2
    priors as regularizer::

            1/(2*sum(s)) * deviance(y, h(X*w); s)
            + alpha * l1_ratio * ||P1*w||_1
            + 1/2 * alpha * (1 - l1_ratio) * w*P2*w

    with inverse link function h and s=sample_weight. Note that for
    ``sample_weight=None``, one has s_i=1 and sum(s)=n_samples).
    For ``P1=P2='identity'``, the penalty is the elastic net::

            alpha * l1_ratio * ||w||_1
            + 1/2 * alpha * (1 - l1_ratio) * ||w||_2^2

    If you are interested in controlling the L1 and L2 penalties
    separately, keep in mind that this is equivalent to::

            a * L1 + b * L2

    where::

            alpha = a + b and l1_ratio = a / (a + b)

    The parameter ``l1_ratio`` corresponds to alpha in the R package glmnet,
    while ``alpha`` corresponds to the lambda parameter in glmnet.
    Specifically, l1_ratio = 1 is the lasso penalty.

    Read more in the :ref:`User Guide <Generalized_linear_regression>`.

    Parameters
    ----------
    alpha : float, optional (default=1)
        Constant that multiplies the penalty terms and thus determines the
        regularization strength.
        See the notes for the exact mathematical meaning of this
        parameter.``alpha = 0`` is equivalent to unpenalized GLMs. In this
        case, the design matrix X must have full column rank
        (no collinearities).

    l1_ratio : float, optional (default=0)
        The elastic net mixing parameter, with ``0 <= l1_ratio <= 1``. For
        ``l1_ratio = 0`` the penalty is an L2 penalty. ``For l1_ratio = 1`` it
        is an L1 penalty.  For ``0 < l1_ratio < 1``, the penalty is a
        combination of L1 and L2.

    P1 : {'identity', array-like}, shape (n_features,), optional \
            (default='identity')
        With this array, you can exclude coefficients from the L1 penalty.
        Set the corresponding value to 1 (include) or 0 (exclude). The
        default value ``'identity'`` is the same as a 1d array of ones.
        Note that n_features = X.shape[1].

    P2 : {'identity', array-like, sparse matrix}, shape \

            (n_features,) or (n_features, n_features), optional \
            (default='identity')
        With this option, you can set the P2 matrix in the L2 penalty `w*P2*w`.
        This gives a fine control over this penalty (Tikhonov regularization).
        A 2d array is directly used as the square matrix P2. A 1d array is
        interpreted as diagonal (square) matrix. The default 'identity' sets
        the identity matrix, which gives the usual squared L2-norm. If you just
        want to exclude certain coefficients, pass a 1d array filled with 1,
        and 0 for the coefficients to be excluded.
        Note that P2 must be positive semi-definite.

    fit_intercept : boolean, optional (default=True)
        Specifies if a constant (a.k.a. bias or intercept) should be
        added to the linear predictor (X*coef+intercept).

    family : {'normal', 'poisson', 'gamma', 'inverse.gaussian', 'binomial'} \
            or an instance of class ExponentialDispersionModel, \
            optional(default='normal')
        The distributional assumption of the GLM, i.e. which distribution from
        the EDM, specifies the loss function to be minimized.

    link : {'auto', 'identity', 'log', 'logit'} or an instance of class Link, \
            optional (default='auto')
        The link function of the GLM, i.e. mapping from linear predictor
        (X*coef) to expectation (mu). Option 'auto' sets the link depending on
        the chosen family as follows:

        - 'identity' for family 'normal'

        - 'log' for families 'poisson', 'gamma', 'inverse.gaussian'

        - 'logit' for family 'binomial'

    fit_dispersion : {None, 'chisqr', 'deviance'}, optional (default=None)
        Method for estimation of the dispersion parameter phi. Whether to use
        the chi squared statistic or the deviance statistic. If None, the
        dispersion is not estimated.

    solver : {'auto', 'irls-cd', 'irls-ls', 'lbfgs'}, \
            optional (default='auto')
        Algorithm to use in the optimization problem:

        'auto'
            Sets 'irls-ls' if l1_ratio equals 0, else 'irls-cd'.

        'irls-cd'
            Iteratively reweighted least squares with a coordinate descent
            inner solver. This can deal with L1 as well as L2 penalties. Note
            that in order to avoid unnecessary memory duplication of X in the
            ``fit`` method, X should be directly passed as a Fortran-contiguous
            numpy array or sparse csc matrix.

        'irls-ls'
            Iteratively reweighted least squares with a least squares inner
            solver. This algorithm cannot deal with L1 penalties.

        'lbfgs'
            Calls scipy's L-BFGS-B optimizer. It cannot deal with L1 penalties.

    max_iter : int, optional (default=100)
        The maximal number of iterations for solver algorithms.

    gradient_tol : float, optional (default=1e-4)
        Stopping criterion. For the irls-ls and lbfgs solvers,
        the iteration will stop when ``max{|g_i|, i = 1, ..., n} <= tol``
        where ``g_i`` is the i-th component of the gradient (derivative) of
        the objective function. For the cd solver, convergence is reached
        when ``sum_i(|minimum-norm of g_i|)``, where ``g_i`` is the
        subgradient of the objective and minimum-norm of ``g_i`` is the element
        of the subgradient ``g_i`` with the smallest L2-norm.

        gradient_tol is not permitted to be None. If you wish to only use a
        step-size tolerance, set gradient_tol equal to very small number.

    step_size_tol: float, optional (default=None)
        Alternative stopping criterion. For the IRLS-LS and IRLS-CD solvers,
        the iteration will stop when the L2 norm of the step size is less than
        step_size_tol. This stopping criterion is disabled when
        step_size_tol=None

    hessian_approx: float, optional (default=0.0)
        The threshold below which data matrix rows will be ignored for updating
        the hessian.  See the algorithm documentation for the IRLS algorithm
        for further details.

    warm_start : boolean, optional (default=False)
        If set to ``True``, reuse the solution of the previous call to ``fit``
        as initialization for ``coef_`` and ``intercept_`` (supersedes option
        ``start_params``). If set to ``True`` or if the attribute ``coef_``
        does not exit (first call to ``fit``), option ``start_params`` sets the
        start values for ``coef_`` and ``intercept_``.

    n_alphas : int, optional (default=100)
        Number of alphas along the regularization path

    alphas : numpy array, optional (default=None)
        List of alphas where to compute the models.
        If ``None`` alphas are set automatically. Setting 'None' is preferred.

    min_alpha_ratio : float, optional (default=None)
        Length of the path. ``min_alpha_ratio=1e-6`` means that
        ``min_alpha / max_alpha = 1e-6``. If None, 1e-6 is used.

    min_alpha : float, optional (default=None)
        Minimum alpha to estimate the model with. The grid will then be created
        over [max_alpha, min_alpha].


    start_params : array of shape (n_features*, ), optional (default=None)
        Relevant only if ``warm_start=False`` or if fit is called
        the first time (``self.coef_`` does not yet exist).
        All coefficients are set to zero. If ``fit_intercept=True``, the
        start value for the intercept is obtained by the weighted average of y.

        array
        The array of size n_features* is directly used as start values
        for ``coef_``. If ``fit_intercept=True``, the first element
        is assumed to be the start value for the ``intercept_``.
        Note that n_features* = X.shape[1] + fit_intercept, i.e. it includes
        the intercept in counting.

    selection : str, optional (default='cyclic')
        For the solver 'cd' (coordinate descent), the coordinates (features)
        can be updated in either cyclic or random order.
        If set to 'random', a random coefficient is updated every iteration
        rather than looping over features sequentially in the same order. This
        (setting to 'random') often leads to significantly faster convergence
        especially when tol is higher than 1e-4.

    random_state : {int, RandomState instance, None}, optional (default=None)
        The seed of the pseudo random number generator that selects a random
        feature to be updated for solver 'cd' (coordinate descent).
        If int, random_state is the seed used by the random
        number generator; if RandomState instance, random_state is the random
        number generator; if None, the random number generator is the
        RandomState instance used by `np.random`. Used when ``selection`` ==
        'random'.

    copy_X : boolean, optional, (default=None)
        If ``True``, X will be copied. Since X is never modified by
        GeneralizedLinearRegressor, this is unlikely to be needed; this option
        exists mainly for compatibility with other sklearn estimators.
        If ``False``, X will not be copied, and there will be an error if you pass
        an X in the wrong format, such as providing int X and float y.
        If ``None``, X will not be copied unless it is in the wrong format.

    check_input : boolean, optional (default=True)
        Allow to bypass several checks on input: y values in range of family,
        sample_weight non-negative, P2 positive semi-definite.
        Don't use this parameter unless you know what you do.

    verbose : int, optional (default=0)
        For the IRLS solver, any positive number will result in a pretty
        progress bar showing convergence. This features requires having the
        tqdm package installed.
        For the lbfgs solver set verbose to any positive number for verbosity.

    scale_predictors: bool, optional (default = False)
        If True, estimate a scaled model where all predictors have a standard deviation
        of 1. This can result in better estimates if predictors are on very different
        scales (for example, centimeters and kilometers).

        Advanced developer note: Internally, predictors are always rescaled for
        computational reasons, but this only affects results if 'scale_predictors' is
        True.

    lower_bounds : np.ndarray, shape=(n_features), optional (default=None)
        Set a lower bound for the coefficients. Setting bounds forces the use
        of the coordinate descent solver (irls-cd).

    upper_bounds : np.ndarray, shape=(n_features), optional (default=None)
        See lower_bounds.

    Attributes
    ----------
    coef_ : array, shape (n_features,)
        Estimated coefficients for the linear predictor (X*coef_+intercept_) in
        the GLM.

    intercept_ : float
        Intercept (a.k.a. bias) added to linear predictor.

    dispersion_ : float
        The dispersion parameter :math:`\\phi` if ``fit_dispersion`` was set.

    n_iter_ : int
        Actual number of iterations used in solver.

    Notes
    -----
    The fit itself does not need Y to be from an EDM, but only assumes
    the first two moments to be :math:`E[Y_i]=\\mu_i=h((Xw)_i)` and
    :math:`Var[Y_i]=\\frac{\\phi}{s_i} v(\\mu_i)`. The unit variance function
    :math:`v(\\mu_i)` is a property of and given by the specific EDM, see
    :ref:`User Guide <Generalized_linear_regression>`.

    The parameters :math:`w` (`coef_` and `intercept_`) are estimated by
    minimizing the deviance plus penalty term, which is equivalent to
    (penalized) maximum likelihood estimation.

    For alpha > 0, the feature matrix X should be standardized in order to
    penalize features equally strong. Call
    :class:`sklearn.preprocessing.StandardScaler` before calling ``fit``.

    If the target y is a ratio, appropriate sample weights s should be
    provided.
    As an example, consider Poisson distributed counts z (integers) and
    weights s=exposure (time, money, persons years, ...). Then you fit
    y = z/s, i.e. ``GeneralizedLinearModel(family='poisson').fit(X, y,
    sample_weight=s)``. The weights are necessary for the right (finite
    sample) mean.
    Consider :math:`\\bar{y} = \\frac{\\sum_i s_i y_i}{\\sum_i s_i}`,
    in this case one might say that y has a 'scaled' Poisson distributions.
    The same holds for other distributions.

    References
    ----------
    For the coordinate descent implementation:
        * Guo-Xun Yuan, Chia-Hua Ho, Chih-Jen Lin
          An Improved GLMNET for L1-regularized Logistic Regression,
          Journal of Machine Learning Research 13 (2012) 1999-2030
          https://www.csie.ntu.edu.tw/~cjlin/papers/l1_glmnet/long-glmnet.pdf
    """

    def __init__(
        self,
        alpha=1.0,
        l1_ratio=0,
        P1="identity",
        P2="identity",
        fit_intercept=True,
        family: Union[str, ExponentialDispersionModel] = "normal",
        link: Union[str, Link] = "auto",
        fit_dispersion=None,
        solver="auto",
        max_iter=100,
        gradient_tol: Optional[float] = 1e-4,
        step_size_tol: Optional[float] = None,
        hessian_approx: float = 0.0,
        warm_start: bool = False,
        alpha_search: bool = False,
        n_alphas: int = 100,
        alphas: Optional[np.ndarray] = None,
        min_alpha_ratio: Optional[float] = None,
        min_alpha: Optional[float] = None,
        start_params: Optional[np.ndarray] = None,
        selection: str = "cyclic",
        random_state=None,
        copy_X: Optional[bool] = None,
        check_input: bool = True,
        verbose=0,
<<<<<<< HEAD
        scale_predictors: bool = False,
=======
        scale_penalties=True,
>>>>>>> dcc90fbf
        lower_bounds: Optional[np.ndarray] = None,
        upper_bounds: Optional[np.ndarray] = None,
        force_all_finite: bool = True,
    ):
        self.alpha = alpha
        super().__init__(
            l1_ratio=l1_ratio,
            P1=P1,
            P2=P2,
            fit_intercept=fit_intercept,
            family=family,
            link=link,
            fit_dispersion=fit_dispersion,
            solver=solver,
            max_iter=max_iter,
            gradient_tol=gradient_tol,
            step_size_tol=step_size_tol,
            hessian_approx=hessian_approx,
            warm_start=warm_start,
            alpha_search=alpha_search,
            n_alphas=n_alphas,
            alphas=alphas,
            min_alpha=min_alpha,
            min_alpha_ratio=min_alpha_ratio,
            start_params=start_params,
            selection=selection,
            random_state=random_state,
            copy_X=copy_X,
            check_input=check_input,
            verbose=verbose,
            scale_penalties=scale_penalties,
            lower_bounds=lower_bounds,
            upper_bounds=upper_bounds,
            force_all_finite=force_all_finite,
        )

    def _validate_hyperparameters(self) -> None:

        if (
            not (isinstance(self.alpha, float) or isinstance(self.alpha, int))
            or self.alpha < 0
        ):
            raise ValueError(
                "Penalty term must be a non-negative number;"
                " got (alpha={})".format(self.alpha)
            )

        if (
            not np.isscalar(self.l1_ratio)
            # check for numeric, i.e. not a string
            or not np.issubdtype(np.asarray(self.l1_ratio).dtype, np.number)
            or self.l1_ratio < 0
            or self.l1_ratio > 1
        ):
            raise ValueError(
                "l1_ratio must be a number in interval [0, 1];"
                " got (l1_ratio={})".format(self.l1_ratio)
            )
        super()._validate_hyperparameters()

    def fit(
        self,
        X: ArrayLike,
        y: ArrayLike,
        sample_weight: Optional[ArrayLike] = None,
        offset: Optional[ArrayLike] = None,
        # TODO: take out weights_sum (or use it properly)
        weights_sum: Optional[float] = None,
    ):
        """Fit a Generalized Linear Model.

        Parameters
        ----------
        X : {array-like, sparse matrix}, shape (n_samples, n_features)
            Training data. Note that a float32 matrix is acceptable and will
            result in the entire algorithm being run in 32-bit precision.
            However, for problems that are poorly conditioned, this might result
            in poor convergence or flawed parameter estimates.

        y : array-like, shape (n_samples,)
            Target values.

        sample_weight : {None, array-like}, shape (n_samples,),\
                optional (default=None)
            Individual weights w_i for each sample. Note that for an
            Exponential Dispersion Model (EDM), one has
            Var[Y_i]=phi/w_i * v(mu).
            If Y_i ~ EDM(mu, phi/w_i), then
            sum(w*Y)/sum(w) ~ EDM(mu, phi/sum(w)), i.e. the mean of y is a
            weighted average with weights=sample_weight.

        offset: {None, array-like}, shape (n_samples,), optional (default=None)
            Added to linear predictor "eta". An offset of 3 will increase expected
            y by 3 if the link is linear, and will multiply expected y by 3 if the
            link is log.

        weights_sum: {None, float}, optional (default=None)

        Returns
        -------
        self : returns an instance of self.
        """

        self._validate_hyperparameters()

        # NOTE: This function checks if all the entries in X and y are
        # finite. That can be expensive. But probably worthwhile.
        X, y, weights, offset, weights_sum = self.set_up_and_check_fit_args(
            X,
            y,
            sample_weight,
            offset,
            solver=self.solver,
            force_all_finite=self.force_all_finite,
        )
        assert isinstance(X, mx.MatrixBase)
        assert isinstance(y, np.ndarray)

        self.set_up_for_fit(y)

        # TODO: deal with alpha for regularization path
        if self.alpha > 0 and self.l1_ratio > 0 and self._solver != "irls-cd":
            raise ValueError(
                "The chosen solver (solver={}) can't deal "
                "with L1 penalties, which are included with "
                "(alpha={}) and (l1_ratio={}).".format(
                    self._solver, self.alpha, self.l1_ratio
                )
            )

        _dtype = [np.float64, np.float32]
        if self._solver == "irls-cd":
            _stype = ["csc"]
        else:
            _stype = ["csc", "csr"]

        # 1.3 arguments to take special care ##################################
        # P1, P2, start_params
        P1_no_alpha = setup_p1(self.P1, X, X.dtype, 1, self.l1_ratio)
        P2_no_alpha = setup_p2(self.P2, X, _stype, X.dtype, 1, self.l1_ratio)

        lower_bounds = check_bounds(self.lower_bounds, X.shape[1], X.dtype)
        upper_bounds = check_bounds(self.upper_bounds, X.shape[1], X.dtype)

        if (lower_bounds is not None) and (upper_bounds is not None):
            if np.any(lower_bounds > upper_bounds):
                raise ValueError("Upper bounds must be higher than lower bounds.")

        start_params = initialize_start_params(
            self.start_params,
            n_cols=X.shape[1],
            fit_intercept=self.fit_intercept,
            _dtype=_dtype,
        )

        # 1.4 additional validations ##########################################
        if self.check_input:
            # check if P2 is positive semidefinite
            if not isinstance(self.P2, str):  # self.P2 != 'identity'

                if not is_pos_semidef(P2_no_alpha):
                    if P2_no_alpha.ndim == 1 or P2_no_alpha.shape[0] == 1:
                        error = "1d array P2 must not have negative values."
                    else:
                        error = "P2 must be positive semi-definite."
                    raise ValueError(error)
            # TODO: if alpha=0 check that X is not rank deficient
            # TODO: what else to check?

        #######################################################################
        # 2c. potentially rescale predictors
        #######################################################################

        (
            X,
            col_means,
            col_stds,
            lower_bounds,
            upper_bounds,
            P1_no_alpha,
            P2_no_alpha,
        ) = _standardize(
            X,
            weights,
            self._center_predictors,
            self.scale_penalties,
            lower_bounds,
            upper_bounds,
            P1_no_alpha,
            P2_no_alpha,
        )

        #######################################################################
        # 3. initialization of coef = (intercept_, coef_)                     #
        #######################################################################
        # Note: Since phi=self.dispersion_ does not enter the estimation
        #       of mu_i=E[y_i], set it to 1.

        # set start values for coef
        coef = self.get_start_coef(
            start_params, X, y, weights, offset, col_means, col_stds
        )

        #######################################################################
        # 4. fit                                                              #
        #######################################################################
        if self.alpha_search:
            if self.alphas is None:
                self._alphas = self._get_alpha_path(
                    P1_no_alpha=P1_no_alpha, X=X, y=y, w=weights, offset=offset
                )
            else:
                self._alphas = self.alphas

            coef = self.solve_regularization_path(
                X=X,
                y=y,
                weights=weights,
                P2_no_alpha=P2_no_alpha,
                P1_no_alpha=P1_no_alpha,
                alphas=self._alphas,
                coef=coef,
                offset=offset,
                lower_bounds=lower_bounds,
                upper_bounds=upper_bounds,
            )

            # intercept_ and coef_ return the last estimated alpha
            if self.fit_intercept:
                self.intercept_path_, self.coef_path_ = _unstandardize(
                    col_means, col_stds, coef[:, 0], coef[:, 1:]
                )
                self.intercept_ = self.intercept_path_[-1]  # type: ignore
                self.coef_ = self.coef_path_[-1]
            else:
                # set intercept to zero as the other linear models do
                self.intercept_path_, self.coef_path_ = _unstandardize(
                    col_means, col_stds, np.zeros(coef.shape[0]), coef
                )
                self.intercept_ = 0.0
                self.coef_ = self.coef_path_[-1]
        else:
            coef = self.solve(
                X=X,
                y=y,
                weights=weights,
                P2=P2_no_alpha * self.alpha,
                P1=P1_no_alpha * self.alpha,
                coef=coef,
                offset=offset,
                lower_bounds=lower_bounds,
                upper_bounds=upper_bounds,
            )

            if self.fit_intercept:
                self.intercept_, self.coef_ = _unstandardize(
                    col_means, col_stds, coef[0], coef[1:]
                )
            else:
                # set intercept to zero as the other linear models do
                self.intercept_, self.coef_ = _unstandardize(
                    col_means, col_stds, 0.0, coef
                )

        self.tear_down_from_fit(X, y, col_means, col_stds, weights, weights_sum)

        return self<|MERGE_RESOLUTION|>--- conflicted
+++ resolved
@@ -244,11 +244,7 @@
     X: mx.MatrixBase,
     weights: np.ndarray,
     center_predictors: bool,
-<<<<<<< HEAD
     estimate_as_if_scaled_model: bool,
-=======
-    scale_penalties: bool,
->>>>>>> dcc90fbf
     lower_bounds: np.ndarray,
     upper_bounds: np.ndarray,
     P1: Union[np.ndarray, sparse.spmatrix],
@@ -269,7 +265,6 @@
     This is only done for computational reasons and does not affect final estimates or\
     alter the input data. Columns are always scaled to have standard deviation 1.
 
-<<<<<<< HEAD
     Parameters
     ----------
     X: MatrixBase
@@ -285,11 +280,6 @@
     upper_bounds
     P1
     P2
-=======
-    If scale_penalties is False, the penalties will not be scaled. The result
-    will be that the input penalty matrices are applied to the standardized
-    coefficients. This can be useful to scale
->>>>>>> dcc90fbf
     """
     X, col_means, col_stds = X.standardize(weights, center_predictors, True)
 
@@ -301,16 +291,7 @@
         if upper_bounds is not None:
             upper_bounds = upper_bounds * col_stds
 
-<<<<<<< HEAD
     if not estimate_as_if_scaled_model and col_stds is not None:
-=======
-    # NOTE: We always scale predictors. The only thing controlled by
-    # scale_penalties is whether or not we also scale the penalties.
-    # If scale_penalties=False, we do not scale penalties. This can be
-    # useful if the user wants to uniformly penalize in the scale
-    # coefficient space rather than in the original coefficient space.
-    if scale_penalties and col_stds is not None:
->>>>>>> dcc90fbf
         penalty_mult = mx.one_over_var_inf_to_val(col_stds, 1.0)
         P1 *= penalty_mult
         if sparse.issparse(P2):
@@ -616,11 +597,7 @@
         copy_X: Optional[bool] = None,
         check_input=True,
         verbose=0,
-<<<<<<< HEAD
         scale_predictors: bool = False,
-=======
-        scale_penalties=True,
->>>>>>> dcc90fbf
         lower_bounds: Optional[np.ndarray] = None,
         upper_bounds: Optional[np.ndarray] = None,
         force_all_finite: bool = True,
@@ -649,7 +626,7 @@
         self.copy_X = copy_X
         self.check_input = check_input
         self.verbose = verbose
-        self.scale_penalties = scale_penalties
+        self.scale_predictors = scale_predictors
         self.lower_bounds = lower_bounds
         self.upper_bounds = upper_bounds
         self.force_all_finite = force_all_finite
@@ -1294,9 +1271,9 @@
                 "The argument check_input must be bool; got "
                 "(check_input={})".format(self.check_input)
             )
-        if not self.scale_penalties and not self.fit_intercept:
+        if self.scale_predictors and not self.fit_intercept:
             raise ValueError(
-                "scale_penalties=False is not supported when fit_intercept=False"
+                "scale_predictors=True is not supported when fit_intercept=False"
             )
         if ((self.lower_bounds is not None) or (self.upper_bounds is not None)) and (
             self.solver not in ["irls-cd", "auto"]
@@ -1740,11 +1717,7 @@
         copy_X: Optional[bool] = None,
         check_input: bool = True,
         verbose=0,
-<<<<<<< HEAD
         scale_predictors: bool = False,
-=======
-        scale_penalties=True,
->>>>>>> dcc90fbf
         lower_bounds: Optional[np.ndarray] = None,
         upper_bounds: Optional[np.ndarray] = None,
         force_all_finite: bool = True,
@@ -1775,7 +1748,7 @@
             copy_X=copy_X,
             check_input=check_input,
             verbose=verbose,
-            scale_penalties=scale_penalties,
+            scale_predictors=scale_predictors,
             lower_bounds=lower_bounds,
             upper_bounds=upper_bounds,
             force_all_finite=force_all_finite,
@@ -1930,7 +1903,7 @@
             X,
             weights,
             self._center_predictors,
-            self.scale_penalties,
+            self.scale_predictors,
             lower_bounds,
             upper_bounds,
             P1_no_alpha,
