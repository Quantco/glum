"""
Generalized Linear Models with Exponential Dispersion Family
"""

# License: BSD 3 clause

from __future__ import division

import copy
import warnings
from itertools import chain
from typing import Any, Iterable, Optional, Tuple, Union, cast

import numpy as np
import pandas as pd
import quantcore.matrix as mx
import scipy.sparse.linalg as splinalg
from scipy import linalg, sparse
from sklearn.base import BaseEstimator, RegressorMixin
from sklearn.utils import check_array
from sklearn.utils.validation import (
    _assert_all_finite,
    check_consistent_length,
    check_is_fitted,
    check_random_state,
    check_X_y,
    column_or_1d,
)

from ._distribution import (
    BinomialDistribution,
    ExponentialDispersionModel,
    GammaDistribution,
    GeneralizedHyperbolicSecant,
    InverseGaussianDistribution,
    NormalDistribution,
    PoissonDistribution,
    TweedieDistribution,
    guess_intercept,
)
from ._link import IdentityLink, Link, LogitLink, LogLink, TweedieLink
from ._solvers import (
    IRLSData,
    _cd_solver,
    _irls_solver,
    _lbfgs_solver,
    _least_squares_solver,
    _trust_constr_solver,
)

_float_itemsize_to_dtype = {8: np.float64, 4: np.float32, 2: np.float16}

VectorLike = Union[np.ndarray, pd.api.extensions.ExtensionArray, pd.Index, pd.Series]

ArrayLike = Union[
    list,
    mx.MatrixBase,
    mx.StandardizedMatrix,
    pd.DataFrame,
    sparse.spmatrix,
    VectorLike,
]

ShapedArrayLike = Union[
    mx.MatrixBase,
    mx.StandardizedMatrix,
    pd.DataFrame,
    sparse.spmatrix,
    VectorLike,
]


def check_array_matrix_compliant(mat: ArrayLike, **kwargs):
    to_copy = kwargs.get("copy", False)

    if isinstance(mat, pd.DataFrame) and any(mat.dtypes == "category"):
        mat = mx.from_pandas(mat)

    if isinstance(mat, mx.SplitMatrix):
        kwargs.update({"ensure_min_features": 0})
        new_matrices = [check_array_matrix_compliant(m, **kwargs) for m in mat.matrices]
        new_indices = [elt.copy() for elt in mat.indices] if to_copy else mat.indices
        return mx.SplitMatrix(new_matrices, new_indices)

    if isinstance(mat, mx.CategoricalMatrix):
        if to_copy:
            return copy.copy(mat)
        return mat

    if isinstance(mat, mx.StandardizedMatrix):
        return mx.StandardizedMatrix(
            check_array_matrix_compliant(mat.mat, **kwargs),
            check_array(mat.shift, **kwargs),
        )

    original_type = type(mat)
    res = check_array(mat, **kwargs)

    if res is not mat and original_type in (mx.DenseMatrix, mx.SparseMatrix):
        res = original_type(res)  # type: ignore

    return res


def check_X_y_matrix_compliant(
    X: ArrayLike, y: Union[VectorLike, sparse.spmatrix], **kwargs
) -> Tuple[Union[mx.MatrixBase, sparse.spmatrix, np.ndarray], np.ndarray]:
    """
    See the documentation for :func:`sklearn.utils.check_X_y`. This function
    behaves identically for inputs that are not from the Matrix package and
    fixes some parameters, such as ``'force_all_finite'``, to match the needs of
    GLMs.

    Returns
    -------
    X_converted : array-like
        The converted and validated X.
    y_converted : numpy.ndarray
        The converted and validated y.
    """
    if y is None:
        raise ValueError("y cannot be None")

    y = column_or_1d(y, warn=True)
    _assert_all_finite(y)
    if y.dtype.kind == "O":
        y = y.astype(np.float64)

    check_consistent_length(X, y)
    X = check_array_matrix_compliant(X, **kwargs)

    return X, y


def _check_weights(
    sample_weight: Optional[Union[float, VectorLike]],
    n_samples: int,
    dtype,
    force_all_finite: bool = True,
) -> np.ndarray:
    """Check that sample weights are non-negative and have the right shape."""
    if sample_weight is None:
        return np.ones(n_samples, dtype=dtype)
    if np.isscalar(sample_weight):
        if sample_weight <= 0:
            raise ValueError("Sample weights must be non-negative.")
        return np.full(n_samples, sample_weight, dtype=dtype)

    weights = check_array(
        sample_weight,
        accept_sparse=False,
        force_all_finite=force_all_finite,
        ensure_2d=False,
        dtype=[np.float64, np.float32],
    )

    if weights.ndim > 1:
        raise ValueError("Sample weights must be 1D array or scalar.")
    if weights.shape[0] != n_samples:
        raise ValueError("Sample weights must have the same length as y.")
    if np.any(weights < 0):
        raise ValueError("Sample weights must be non-negative.")
    if np.sum(weights) == 0:
        raise ValueError("Sample weights must have at least one positive element.")

    return weights


def _check_offset(
    offset: Optional[Union[VectorLike, float]], n_rows: int, dtype
) -> Optional[np.ndarray]:
    """
    Unlike weights, if the offset is ``None``, it can stay ``None``, so we only
    need to validate it when it is not.
    """
    if offset is None:
        return None
    if np.isscalar(offset):
        return np.full(n_rows, offset)

    offset = check_array(
        offset,
        accept_sparse=False,
        force_all_finite=True,
        ensure_2d=False,
        dtype=dtype,
    )

    offset = cast(np.ndarray, offset)

    if offset.ndim > 1:
        raise ValueError("Offsets must be 1D array or scalar.")
    if offset.shape[0] != n_rows:
        raise ValueError("Offsets must have the same length as y.")

    return offset


def check_bounds(
    bounds: Optional[Union[float, VectorLike]], n_features: int, dtype
) -> Optional[np.ndarray]:
    """Check that the bounds have the right shape."""
    if bounds is None:
        return None
    if np.isscalar(bounds):
        return np.full(n_features, bounds, dtype=dtype)

    bounds = check_array(
        bounds,
        accept_sparse=False,
        force_all_finite=False,
        ensure_2d=False,
        dtype=dtype,
    )

    bounds = cast(np.ndarray, bounds)

    if bounds.ndim > 1:
        raise ValueError("Bounds must be 1D array or scalar.")
    if bounds.shape[0] != n_features:
        raise ValueError("Bounds must be the same length as X.shape[1].")

    return bounds


def check_inequality_constraints(
    A_ineq: Union[None, np.ndarray],
    b_ineq: Union[None, np.ndarray],
    n_features: int,
    dtype,
) -> Tuple[Union[None, np.ndarray], Union[None, np.ndarray]]:
    """Check that the inequality constraints are well-defined."""
    if A_ineq is None or b_ineq is None:
        return None, None
    else:
        A_ineq = check_array(
            A_ineq,
            accept_sparse=False,
            force_all_finite=False,
            ensure_2d=True,
            dtype=dtype,
            copy=True,
        )
        b_ineq = check_array(
            b_ineq,
            accept_sparse=False,
            force_all_finite=False,
            ensure_2d=False,
            dtype=dtype,
            copy=True,
        )
        if A_ineq.shape[1] != n_features:
            raise ValueError("A_ineq must have same number of columns as X.")
        if A_ineq.shape[0] != b_ineq.shape[0]:
            raise ValueError("A_ineq and b_ineq must have same number of rows.")
        if b_ineq.ndim > 1:
            raise ValueError("b_ineq must be 1D array.")
    return A_ineq, b_ineq


def _standardize(
    X: mx.MatrixBase,
    weights: np.ndarray,
    center_predictors: bool,
    estimate_as_if_scaled_model: bool,
<<<<<<< HEAD
    lower_bounds: np.ndarray,
    upper_bounds: np.ndarray,
    A_ineq: np.ndarray,
=======
    lower_bounds: Optional[np.ndarray],
    upper_bounds: Optional[np.ndarray],
>>>>>>> 6ce7ce36
    P1: Union[np.ndarray, sparse.spmatrix],
    P2: Union[np.ndarray, sparse.spmatrix],
) -> Tuple[
    mx.StandardizedMatrix,
    np.ndarray,
    Optional[np.ndarray],
    Optional[np.ndarray],
    Optional[np.ndarray],
    Optional[np.ndarray],
    Any,
    Any,
]:
    """
    Standardize the data matrix ``X`` and adjust the bounds and penalties to
    match the standardized data matrix, so that standardizing does not affect
    estimates.

    This is only done for computational reasons and does not affect final
    estimates or alter the input data. Columns are always scaled to have unit
    standard deviation.

    Parameters
    ----------
    X : MatrixBase
    weights : numpy.ndarray
    center_predictors : bool
        If ``True``, adjust the data matrix so that columns have mean zero.
    estimate_as_if_scaled_model : bool
        If ``True``, estimates returned equal those from a model where
        predictors have been standardized to have unit standard deviation, with
        penalty unchanged. Note that, internally, for purely computational
        reasons, we always scale predictors; whether estimates match a scaled
        model depends on whether we modify the penalty. If ``False``, penalties
        are rescaled to match the original scale, canceling out the effect of
        rescaling X.
    lower_bounds
    upper_bounds
    P1
    P2
    """
    X, col_means, col_stds = X.standardize(weights, center_predictors, True)

    if col_stds is not None:
        # We copy the bounds when multiplying here so the we avoid
        # side effects.
        if lower_bounds is not None:
            lower_bounds = lower_bounds * col_stds
        if upper_bounds is not None:
            upper_bounds = upper_bounds * col_stds
        if A_ineq is not None:
            A_ineq = A_ineq / col_stds

    if not estimate_as_if_scaled_model and col_stds is not None:
        penalty_mult = mx.one_over_var_inf_to_val(col_stds, 1.0)
        P1 *= penalty_mult
        if sparse.issparse(P2):
            inv_col_stds_mat = sparse.diags(penalty_mult)
            P2 = inv_col_stds_mat @ P2 @ inv_col_stds_mat
        elif P2.ndim == 1:
            P2 *= penalty_mult ** 2
        else:
            P2 = (penalty_mult[:, None] * P2) * penalty_mult[None, :]
<<<<<<< HEAD
    return X, col_means, col_stds, lower_bounds, upper_bounds, A_ineq, P1, P2
=======

    return X, col_means, col_stds, lower_bounds, upper_bounds, P1, P2
>>>>>>> 6ce7ce36


def _unstandardize(
    col_means: np.ndarray,
    col_stds: Optional[np.ndarray],
    intercept: Union[float, np.ndarray],
    coef: np.ndarray,
) -> Tuple[Union[float, np.ndarray], np.ndarray]:
    if col_stds is None:
        intercept -= np.squeeze(np.squeeze(col_means).dot(np.atleast_1d(coef).T))
    else:
        penalty_mult = mx.one_over_var_inf_to_val(col_stds, 1.0)
        intercept -= np.squeeze(
            np.squeeze(col_means * penalty_mult).dot(np.atleast_1d(coef).T)
        )
        coef *= penalty_mult
    return intercept, coef


def _standardize_warm_start(
    coef: np.ndarray, col_means: np.ndarray, col_stds: Optional[np.ndarray]
) -> None:
    if col_stds is None:
        coef[0] += np.squeeze(col_means).dot(coef[1:])
    else:
        coef[1:] *= col_stds
        coef[0] += np.squeeze(col_means / col_stds).dot(coef[1:])


def get_family(
    family: Union[str, ExponentialDispersionModel]
) -> ExponentialDispersionModel:
    if isinstance(family, ExponentialDispersionModel):
        return family
    name_to_dist = {
        "normal": NormalDistribution,
        "poisson": PoissonDistribution,
        "gamma": GammaDistribution,
        "inverse.gaussian": InverseGaussianDistribution,
        "binomial": BinomialDistribution,
    }
    try:
        return name_to_dist[family]()
    except KeyError:
        raise ValueError(
            "The family must be an instance of class ExponentialDispersionModel or an "
            "element of ['normal', 'poisson', 'gamma', 'inverse.gaussian', 'binomial'];"
            f" got (family={family})."
        )


def get_link(link: Union[str, Link], family: ExponentialDispersionModel) -> Link:
    """
    For the Tweedie distribution, this code follows actuarial best practices regarding
    link functions. Note that these links are sometimes not canonical:
        - identity for normal (``p=0``);
        - no convention for ``p < 0``, so let's leave it as identity;
        - log otherwise.
    """
    if isinstance(link, Link):
        return link
    if link == "auto":
        if isinstance(family, TweedieDistribution):
            if family.power <= 0:
                return IdentityLink()
            if family.power < 1:
                raise ValueError(
                    "For 0 < p < 1, no Tweedie distribution exists. "
                    "Please choose a different distribution."
                )
            return LogLink()
        if isinstance(family, GeneralizedHyperbolicSecant):
            return IdentityLink()
        if isinstance(family, BinomialDistribution):
            return LogitLink()
        raise ValueError(
            "No default link known for the specified distribution family. "
            "Please set link manually, i.e. not to 'auto'. "
            f"Got (link='auto', family={family.__class__.__name__})."
        )
    if link == "identity":
        return IdentityLink()
    if link == "log":
        return LogLink()
    if link == "logit":
        return LogitLink()
    if link[:7] == "tweedie":
        return TweedieLink(float(link[7:]))
    raise ValueError(
        "The link must be an instance of class Link or an element of "
        f"['auto', 'identity', 'log', 'logit', 'tweedie']; got (link={link})."
    )


def setup_p1(
    P1: Union[str, np.ndarray],
    X: Union[mx.MatrixBase, mx.StandardizedMatrix],
    _dtype,
    alpha: float,
    l1_ratio: float,
) -> np.ndarray:
    if not isinstance(X, (mx.MatrixBase, mx.StandardizedMatrix)):
        raise TypeError

    n_features = X.shape[1]

    if isinstance(P1, str):
        if P1 != "identity":
            raise ValueError(f"P1 must be either 'identity' or an array; got {P1}.")
        P1 = np.ones(n_features, dtype=_dtype)
    else:
        P1 = np.atleast_1d(P1)
        try:
            P1 = P1.astype(_dtype, casting="safe", copy=False)
        except TypeError:
            raise TypeError(
                "The given P1 cannot be converted to a numeric array; "
                f"got (P1.dtype={P1.dtype})."
            )
        if (P1.ndim != 1) or (P1.shape[0] != n_features):
            raise ValueError(
                "P1 must be either 'identity' or a 1d array with the length of "
                f"X.shape[1]; got (P1.shape[0]={P1.shape[0]}); "
                f"needed (X.shape[1]={n_features})."
            )

    # P1 and P2 are now for sure copies
    P1 = alpha * l1_ratio * P1
    return cast(np.ndarray, P1).astype(_dtype)


def setup_p2(
    P2: Union[str, np.ndarray, sparse.spmatrix],
    X: Union[mx.MatrixBase, mx.StandardizedMatrix],
    _stype,
    _dtype,
    alpha: float,
    l1_ratio: float,
) -> Union[np.ndarray, sparse.spmatrix]:
    if not isinstance(X, (mx.MatrixBase, mx.StandardizedMatrix)):
        raise TypeError

    n_features = X.shape[1]

    if isinstance(P2, str):
        if P2 != "identity":
            raise ValueError(f"P2 must be either 'identity' or an array. Got {P2}.")
        if sparse.issparse(X):  # if X is sparse, make P2 sparse, too
            P2 = (
                sparse.dia_matrix(
                    (np.ones(n_features, dtype=_dtype), 0),
                    shape=(n_features, n_features),
                )
            ).tocsc()
        else:
            P2 = np.ones(n_features, dtype=_dtype)
    else:
        P2 = check_array(
            P2, copy=True, accept_sparse=_stype, dtype=_dtype, ensure_2d=False
        )
        P2 = cast(np.ndarray, P2)
        if P2.ndim == 1:
            P2 = np.asarray(P2)
            if P2.shape[0] != n_features:
                raise ValueError(
                    "P2 should be a 1d array of shape (n_features,) with n_features="
                    f"X.shape[1]. got (P2.shape={P2.shape}); needed ({n_features},)."
                )
            if sparse.issparse(X):
                P2 = (
                    sparse.dia_matrix((P2, 0), shape=(n_features, n_features))
                ).tocsc()
        elif P2.ndim == 2 and P2.shape[0] == P2.shape[1] and P2.shape[0] == n_features:
            if sparse.issparse(X):
                P2 = sparse.csc_matrix(P2)
        else:
            raise ValueError(
                "P2 must be either None or an array of shape (n_features, n_features) "
                f"with n_features=X.shape[1]; got (P2.shape={P2.shape}); "
                f"needed ({n_features}, {n_features})."
            )

    # P1 and P2 are now for sure copies
    P2 = alpha * (1 - l1_ratio) * P2
    # one only ever needs the symmetrized L2 penalty matrix 1/2 (P2 + P2')
    # reason: w' P2 w = (w' P2 w)', i.e. it is symmetric
    if P2.ndim == 2:
        if sparse.issparse(P2):
            if sparse.isspmatrix_csc(P2):
                P2 = 0.5 * (P2 + P2.transpose()).tocsc()
            else:
                P2 = 0.5 * (P2 + P2.transpose()).tocsr()
        else:
            P2 = 0.5 * (P2 + P2.T)
    return P2


def initialize_start_params(
    start_params: Optional[np.ndarray], n_cols: int, fit_intercept: bool, _dtype
) -> Optional[np.ndarray]:
    if start_params is None:
        return None

    start_params = check_array(
        start_params,
        accept_sparse=False,
        force_all_finite=True,
        ensure_2d=False,
        dtype=_dtype,
        copy=True,
    )

    start_params = cast(np.ndarray, start_params)

    if start_params.shape != (n_cols + fit_intercept,):
        raise ValueError(
            "Start values for parameters must have the right length and dimension; "
            f"got (length={start_params.shape[0]}, ndim={start_params.ndim}); "
            f"needed (length={n_cols + fit_intercept}, ndim=1)."
        )

    return start_params


def is_pos_semidef(p: Union[sparse.spmatrix, np.ndarray]) -> Union[bool, np.bool_]:
    """
    Checks for positive semidefiniteness of ``p`` if ``p`` is a matrix, or
    ``diag(p)`` if a vector.

    ``np.linalg.cholesky(P2)`` 'only' asserts positive definiteness; due to
    numerical precision, we allow eigenvalues to be a tiny bit negative.
    """
    # 1d case
    if p.ndim == 1 or p.shape[0] == 1:
        any_negative = (p < 0).max() if sparse.isspmatrix(p) else (p < 0).any()
        return not any_negative

    # 2d case
    # About -6e-7 for 32-bit, -1e-15 for 64-bit
    epsneg = -10 * np.finfo(np.result_type(float, p.dtype)).epsneg

    if sparse.issparse(p):
        # Computing eigenvalues for sparse matrices is inefficient. If the matrix is
        # not huge, convert to dense. Otherwise, calculate 10% of its eigenvalues.
        p = cast(sparse.spmatrix, p)
        if p.shape[0] < 2000:
            eigenvalues = linalg.eigvalsh(p.toarray())
        else:
            n_evals_to_compuate = p.shape[0] // 10 + 1
            sigma = -1000 * epsneg  # start searching near this value
            which = "SA"  # find smallest algebraic eigenvalues first
            eigenvalues = splinalg.eigsh(
                p,
                k=n_evals_to_compuate,
                sigma=sigma,
                which=which,
                return_eigenvectors=False,
            )
    else:  # dense
        eigenvalues = linalg.eigvalsh(p)

    return np.all(eigenvalues >= epsneg)


# TODO: abc
class GeneralizedLinearRegressorBase(BaseEstimator, RegressorMixin):
    """
    Base class for :class:`GeneralizedLinearRegressor` and
    :class:`GeneralizedLinearRegressorCV`.
    """

    def __init__(
        self,
        l1_ratio: float = 0,
        P1="identity",
        P2: Union[str, np.ndarray, sparse.spmatrix] = "identity",
        fit_intercept=True,
        family: Union[str, ExponentialDispersionModel] = "normal",
        link: Union[str, Link] = "auto",
        fit_dispersion=None,
        solver="auto",
        max_iter=100,
        gradient_tol: Optional[float] = None,
        step_size_tol: Optional[float] = None,
        hessian_approx: float = 0.0,
        warm_start=False,
        alpha_search: bool = False,
        n_alphas: int = 100,
        alphas: Optional[np.ndarray] = None,
        min_alpha_ratio: Optional[float] = None,
        min_alpha: Optional[float] = None,
        start_params: Optional[np.ndarray] = None,
        selection="cyclic",
        random_state=None,
        copy_X: Optional[bool] = None,
        check_input=True,
        verbose=0,
        scale_predictors: bool = False,
        lower_bounds: Optional[np.ndarray] = None,
        upper_bounds: Optional[np.ndarray] = None,
        A_ineq: Optional[np.ndarray] = None,
        b_ineq: Optional[np.ndarray] = None,
        force_all_finite: bool = True,
    ):
        self.l1_ratio = l1_ratio
        self.P1 = P1
        self.P2 = P2
        self.fit_intercept = fit_intercept
        self.family = family
        self.link = link
        self.fit_dispersion = fit_dispersion
        self.solver = solver
        self.max_iter = max_iter
        self.gradient_tol = gradient_tol
        self.step_size_tol = step_size_tol
        self.hessian_approx = hessian_approx
        self.warm_start = warm_start
        self.alpha_search = alpha_search
        self.n_alphas = n_alphas
        self.alphas = alphas
        self.min_alpha_ratio = min_alpha_ratio
        self.min_alpha = min_alpha
        self.start_params = start_params
        self.selection = selection
        self.random_state = random_state
        self.copy_X = copy_X
        self.check_input = check_input
        self.verbose = verbose
        self.scale_predictors = scale_predictors
        self.lower_bounds = lower_bounds
        self.upper_bounds = upper_bounds
        self.A_ineq = A_ineq
        self.b_ineq = b_ineq
        self.force_all_finite = force_all_finite

    def get_start_coef(
        self,
        start_params,
        X: Union[mx.MatrixBase, mx.StandardizedMatrix],
        y: np.ndarray,
        weights: np.ndarray,
        offset: Optional[np.ndarray],
        col_means: Optional[np.ndarray],
        col_stds: Optional[np.ndarray],
    ) -> np.ndarray:
        if self.warm_start and hasattr(self, "coef_"):
            coef = self.coef_  # type: ignore
            intercept = self.intercept_  # type: ignore
            if self.fit_intercept:
                coef = np.concatenate((np.array([intercept]), coef))
            if self._center_predictors:
                _standardize_warm_start(coef, col_means, col_stds)  # type: ignore

        elif start_params is None:
            if self.fit_intercept:
                coef = np.zeros(
                    X.shape[1] + 1, dtype=_float_itemsize_to_dtype[X.dtype.itemsize]
                )
                coef[0] = guess_intercept(
                    y, weights, self._link_instance, self._family_instance, offset
                )
            else:
                coef = np.zeros(
                    X.shape[1], dtype=_float_itemsize_to_dtype[X.dtype.itemsize]
                )

        else:  # assign given array as start values
            coef = start_params
            if self._center_predictors:
                _standardize_warm_start(coef, col_means, col_stds)  # type: ignore

        # If starting values are outside the specified bounds (if set),
        # bring the starting value exactly at the bound.
        idx = 1 if self.fit_intercept else 0
        if self.lower_bounds is not None:
            if np.any(coef[idx:] < self.lower_bounds):
                warnings.warn(
                    "lower_bounds above starting value. Setting the starting values "
                    "to max(start_params, lower_bounds)."
                )
                coef[idx:] = np.maximum(coef[idx:], self.lower_bounds)
        if self.upper_bounds is not None:
            if np.any(coef[idx:] > self.upper_bounds):
                warnings.warn(
                    "upper_bounds below starting value. Setting the starting values "
                    "to min(start_params, upper_bounds)."
                )
                coef[idx:] = np.minimum(coef[idx:], self.upper_bounds)

        return coef

    def set_up_for_fit(self, y: np.ndarray) -> None:
        #######################################################################
        # 1. input validation                                                 #
        #######################################################################
        # self.family and self.link are user-provided inputs and may be strings or
        #  ExponentialDispersonModel/Link objects
        # self.family_instance_ and self.link_instance_ are cleaned by 'fit' to be
        # ExponentialDispersionModel and Link arguments
        self._family_instance: ExponentialDispersionModel = get_family(self.family)
        # Guarantee that self._link_instance is set to an instance of class Link
        self._link_instance: Link = get_link(self.link, self._family_instance)

        # when fit_intercept is False, we can't center because that would
        # substantially change estimates
        self._center_predictors: bool = self.fit_intercept

        if self.solver == "auto":
            if (self.A_ineq is not None) and (self.b_ineq is not None):
                self._solver = "trust-constr"
            elif (self.lower_bounds is None) and (self.upper_bounds is None):
                if np.all(np.asarray(self.l1_ratio) == 0):
                    self._solver = "irls-ls"
                elif getattr(self, "alpha", 1) == 0 and not self.alpha_search:
                    self._solver = "irls-ls"
                else:
                    self._solver = "irls-cd"
            else:
                self._solver = "irls-cd"
        else:
            self._solver = self.solver

        if self.gradient_tol is None:
            if self._solver == "trust-constr":
                self._gradient_tol = 1e-8
            else:
                self._gradient_tol = 1e-4
        else:
            self._gradient_tol = self.gradient_tol

        self._random_state = check_random_state(self.random_state)

        # 1.4 additional validations ##########################################
        if self.check_input:
            if not np.all(self._family_instance.in_y_range(y)):
                raise ValueError(
                    "Some value(s) of y are out of the valid range for family"
                    f"{self._family_instance.__class__.__name__}."
                )

    def tear_down_from_fit(
        self,
        X: Union[mx.MatrixBase, mx.StandardizedMatrix],
        y: np.ndarray,
        col_means: Optional[np.ndarray],
        col_stds: Optional[np.ndarray],
        weights: np.ndarray,
        weights_sum: Optional[float],
    ):
        """
        Delete attributes that were only needed for the fit method.
        """
        #######################################################################
        # 5a. undo standardization
        #######################################################################
        if self.fit_dispersion in ["chisqr", "deviance"]:
            # attention because of rescaling of weights
            X_unstandardized = X.mat if isinstance(X, mx.StandardizedMatrix) else X
            self.dispersion_ = (
                self.estimate_phi(X_unstandardized, y, weights) * weights_sum
            )

        del self._center_predictors
        del self._solver
        del self._random_state

    def _get_alpha_path(
        self,
        P1_no_alpha: np.ndarray,
        X,
        y: np.ndarray,
        w: np.ndarray,
        offset: np.ndarray = None,
    ) -> np.ndarray:
        """
        Get the regularization path.

        If some features have L1 regularization, the maximum alpha is the lowest
        alpha such that no l1-regularized coefficients are nonzero.

        If all features do not have L1 regularization, use the
        :class:`sklearn.linear_model.RidgeCV` default path ``[10, 1, 0.1]`` or
        whatever is specified by the input parameters ``min_alpha_ratio`` and
        ``n_alphas``.

        ``min_alpha_ratio`` governs the length of the path, with ``1e-6`` as the
        default. Smaller values will lead to a longer path.
        """

        def _make_grid(max_alpha: float) -> np.ndarray:
            if self.min_alpha is None:
                if self.min_alpha_ratio is None:
                    min_alpha = max_alpha * 1e-6
                else:
                    min_alpha = max_alpha * self.min_alpha_ratio
            else:
                if self.min_alpha >= max_alpha:
                    raise ValueError(
                        "Current value of min_alpha would generate all zeros. "
                        "Consider reducing this value."
                    )
                min_alpha = self.min_alpha
            return np.logspace(
                np.log(max_alpha), np.log(min_alpha), self.n_alphas, base=np.e
            )

        if np.all(P1_no_alpha == 0):
            alpha_max = 10
            return _make_grid(alpha_max)

        if self.fit_intercept:
            intercept_offset = 1
            coef = np.zeros(X.shape[1] + 1)
            coef[0] = guess_intercept(
                y=y,
                weights=w,
                link=self._link_instance,
                distribution=self._family_instance,
            )
        else:
            intercept_offset = 0
            coef = np.zeros(X.shape[1])

        _, dev_der = self._family_instance._mu_deviance_derivative(
            coef=coef,
            X=X,
            y=y,
            weights=w,
            link=self._link_instance,
            offset=offset,
        )

        l1_regularized_mask = P1_no_alpha > 0
        alpha_max = np.max(
            np.abs(
                -0.5
                * dev_der[intercept_offset:][l1_regularized_mask]
                / P1_no_alpha[l1_regularized_mask]
            )
        )
        return _make_grid(alpha_max)

    def solve(
        self,
        X: Union[mx.MatrixBase, mx.StandardizedMatrix],
        y: np.ndarray,
        weights: np.ndarray,
        P2,
        P1: np.ndarray,
        coef: np.ndarray,
        offset: Optional[np.ndarray],
        lower_bounds: Optional[np.ndarray],
        upper_bounds: Optional[np.ndarray],
        A_ineq: Optional[np.ndarray],
        b_ineq: Optional[np.ndarray],
    ) -> np.ndarray:
        """
        Must be run after running :func:`set_up_for_fit` and before running
        :func:`tear_down_from_fit`. Sets ``self.coef_`` and ``self.intercept_``.
        """
        fixed_inner_tol = None
        if (
            isinstance(self._family_instance, NormalDistribution)
            and isinstance(self._link_instance, IdentityLink)
            and "irls" in self._solver
        ):
            # IRLS-CD and IRLS-LS should converge in one iteration for any
            # normal distribution problem with identity link.
            fixed_inner_tol = (self._gradient_tol, self.step_size_tol)
            max_iter = 1
        else:
            max_iter = self.max_iter

        # 4.1 IRLS ############################################################
        if "irls" in self._solver:
            # Note: we already set P1 = l1*P1, see above
            # Note: we already set P2 = l2*P2, see above
            # Note: we already symmetrized P2 = 1/2 (P2 + P2')
            irls_data = IRLSData(
                X=X,
                y=y,
                weights=weights,
                P1=P1,
                P2=P2,
                fit_intercept=self.fit_intercept,
                family=self._family_instance,
                link=self._link_instance,
                max_iter=max_iter,
                gradient_tol=self._gradient_tol,
                step_size_tol=self.step_size_tol,
                fixed_inner_tol=fixed_inner_tol,
                hessian_approx=self.hessian_approx,
                selection=self.selection,
                random_state=self.random_state,
                offset=offset,
                lower_bounds=lower_bounds,
                upper_bounds=upper_bounds,
                verbose=self.verbose > 0,
            )
            if self._solver == "irls-ls":
                coef, self.n_iter_, self._n_cycles, self.diagnostics_ = _irls_solver(
                    _least_squares_solver, coef, irls_data
                )
            # 4.2 coordinate descent ##############################################
            elif self._solver == "irls-cd":
                coef, self.n_iter_, self._n_cycles, self.diagnostics_ = _irls_solver(
                    _cd_solver, coef, irls_data
                )
        # 4.3 L-BFGS ##########################################################
        elif self._solver == "lbfgs":
            coef, self.n_iter_, self._n_cycles, self.diagnostics_ = _lbfgs_solver(
                coef=coef,
                X=X,
                y=y,
                weights=weights,
                P2=P2,
                verbose=self.verbose,
                family=self._family_instance,
                link=self._link_instance,
                max_iter=max_iter,
                # TODO: support step_size_tol?
                tol=self._gradient_tol,  # type: ignore
                offset=offset,
            )
        # 4.4 trust-constr ####################################################
        elif self._solver == "trust-constr":
            (
                coef,
                self.n_iter_,
                self._n_cycles,
                self.diagnostics_,
            ) = _trust_constr_solver(
                coef=coef,
                X=X,
                y=y,
                weights=weights,
                P2=P2,
                fit_intercept=self.fit_intercept,
                verbose=self.verbose > 0,
                family=self._family_instance,
                link=self._link_instance,
                max_iter=max_iter,
                gtol=self._gradient_tol,
                offset=offset,
                A_ineq=A_ineq,
                b_ineq=b_ineq,
            )
        return coef

    def solve_regularization_path(
        self,
        X: Union[mx.MatrixBase, mx.StandardizedMatrix],
        y: np.ndarray,
        weights: np.ndarray,
        alphas: np.ndarray,
        P2_no_alpha,
        P1_no_alpha: np.ndarray,
        coef: np.ndarray,
        offset: Optional[np.ndarray],
        lower_bounds: Optional[np.ndarray],
        upper_bounds: Optional[np.ndarray],
        A_ineq: Optional[np.ndarray],
        b_ineq: Optional[np.ndarray],
    ) -> np.ndarray:

        self.coef_path_ = np.empty((len(alphas), len(coef)), dtype=X.dtype)

        for k, alpha in enumerate(alphas):
            P1 = P1_no_alpha * alpha
            P2 = P2_no_alpha * alpha

            coef = self.solve(
                X=X,
                y=y,
                weights=weights,
                P2=P2,
                P1=P1,
                coef=coef,
                offset=offset,
                lower_bounds=lower_bounds,
                upper_bounds=upper_bounds,
                A_ineq=A_ineq,
                b_ineq=b_ineq,
            )

            self.coef_path_[k, :] = coef

        return self.coef_path_

    def _report_diagnostics(
        self, full_report: bool = False, custom_columns: Optional[Iterable] = None
    ) -> None:
        """Print diagnostics to ``stdout``.

        Parameters
        ----------
        full_report: bool (default=False)
            Print all available information. When ``False`` and
            ``custom_columns`` is ``None``, a restricted set of columns is
            printed out.

        custom_columns: Iterable (optional, default=None)
            Print only the specified columns.
        """
        diagnostics = self._get_formatted_diagnostics(full_report, custom_columns)
        if isinstance(diagnostics, str):
            print(diagnostics)
            return

        import pandas as pd

        print("Diagnostics:")
        with pd.option_context("max_rows", None, "max_columns", None):
            print(diagnostics)

    def _get_formatted_diagnostics(
        self, full_report: bool = False, custom_columns: Optional[Iterable] = None
    ) -> Union[str, pd.DataFrame]:
        """Get formatted diagnostics; can be printed with _report_diagnostics.

        Parameters
        ----------
        full_report: bool (default=False)
            Print all available information. When ``False`` and
            ``custom_columns`` is ``None``, a restricted set of columns is
            printed out.

        custom_columns: Iterable (optional, default=None)
            Print only the specified columns.
        """
        if not hasattr(self, "diagnostics_"):
            to_print = "Model has not been fit, so no diagnostics exist."
            return to_print
        if self.diagnostics_ is None:
            to_print = "solver does not report diagnostics"
            return to_print

        import pandas as pd

        df = pd.DataFrame(data=self.diagnostics_).set_index("n_iter", drop=True)
        if self.fit_intercept:
            df["intercept"] = df["first_coef"]
        else:
            df["intercept"] = np.nan

        if custom_columns is not None:
            keep_cols = custom_columns
        elif full_report:
            keep_cols = df.columns
        else:
            keep_cols = [
                "convergence",
                "n_cycles",
                "iteration_runtime",
                "intercept",
            ]
        return df[keep_cols]

    def linear_predictor(
        self, X: ArrayLike, offset: Optional[ArrayLike] = None, alpha_index: int = None
    ):
        """Compute the linear predictor, ``X * coef_ + intercept_``.

        Parameters
        ----------
        X : {array-like, sparse matrix}, shape (n_samples, n_features)
            Samples. This may be a Pandas data frame with categorical dtypes.
            In that case the user must ensure that the categories are exactly
            the same (including the order) as during fit.

        offset: {None, array-like}, shape (n_samples,) optional (default=None)

        alpha_index: int, optional (default=None)
            Sets the index of the alpha to use in case ``alpha_search`` is
            ``True``.

        Returns
        -------
        C : array, shape (n_samples,)
            The linear predictor.
        """
        check_is_fitted(self, "coef_")
        X = check_array_matrix_compliant(
            X,
            accept_sparse=["csr", "csc", "coo"],
            dtype="numeric",
            copy=True,
            ensure_2d=True,
            allow_nd=False,
        )
        xb = (
            X @ self.coef_ + self.intercept_
            if alpha_index is None
            else X @ self.coef_path_[alpha_index] + self.intercept_path_[alpha_index]
        )
        if offset is None:
            return xb
        return xb + offset

    def predict(
        self,
        X: ShapedArrayLike,
        sample_weight: Optional[ArrayLike] = None,
        offset: Optional[ArrayLike] = None,
        alpha_index: int = None,
    ):
        """Predict using GLM with feature matrix ``X``.

        Parameters
        ----------
        X : {array-like, sparse matrix}, shape (n_samples, n_features)
            Samples. This may be a Pandas data frame with categorical dtypes.
            In that case the user must ensure that the categories are exactly
            the same (including the order) as during fit.

        sample_weight : {None, array-like}, shape (n_samples,), optional (default=None)

        offset: {None, array-like}, shape (n_samples,), optional (default=None)

        alpha_index: int, optional (default=None)
            Sets the index of the alpha to use in case ``alpha_search`` is
            ``True``.

        Returns
        -------
        C : array, shape (n_samples,)
            Predicted values times ``sample_weight``.
        """
        X = check_array_matrix_compliant(
            X,
            accept_sparse=["csr", "csc", "coo"],
            dtype="numeric",
            copy=self._should_copy_X(),
            ensure_2d=True,
            allow_nd=False,
        )
        eta = self.linear_predictor(X, offset=offset, alpha_index=alpha_index)
        mu = get_link(self.link, get_family(self.family)).inverse(eta)
        weights = _check_weights(sample_weight, X.shape[0], X.dtype)

        return mu * weights

    def estimate_phi(
        self, X: ArrayLike, y: ArrayLike, sample_weight: Optional[ArrayLike] = None
    ):
        """Estimate/fit the dispersion parameter φ.

        Parameters
        ----------
        X : {array-like, sparse matrix}, shape (n_samples, n_features)
            The data matrix.

        y : array-like, shape (n_samples,)
            Target values.

        sample_weight : {None, array-like}, shape (n_samples,), optional (default=None)
            Sample weights.

        Returns
        -------
        phi : float
            Dispersion parameter.
        """
        check_is_fitted(self, "coef_")
        _dtype = [np.float64, np.float32]
        if isinstance(X, mx.MatrixBase):
            X, y = check_X_y_matrix_compliant(
                X, y, accept_sparse=["csr", "csc", "coo"], dtype=_dtype
            )
        else:
            X, y = check_X_y(X, y, accept_sparse=["csr", "csc", "coo"], dtype=_dtype)

        n_samples, n_features = X.shape
        weights = _check_weights(sample_weight, n_samples, X.dtype)
        eta = X @ self.coef_
        if self.fit_intercept is True:
            eta += self.intercept_
            n_features += 1
        if n_samples <= n_features:
            raise ValueError(
                "Estimation of dispersion parameter phi requires more samples than "
                f"features; got (X.shape[0]={n_samples}) samples and "
                f"(X.shape[1]+fit_intercept={n_features}) n_features."
            )
        mu = self._link_instance.inverse(eta)
        if self.fit_dispersion == "chisqr":
            chisq = np.sum(
                weights * (y - mu) ** 2 / self._family_instance.unit_variance(mu)
            )
            return float(chisq) / (n_samples - n_features)
        elif self.fit_dispersion == "deviance":
            dev = self._family_instance.deviance(y, mu, weights)
            return float(dev) / (n_samples - n_features)

    # Note: check_estimator(GeneralizedLinearRegressor) might raise
    # "AssertionError: -0.28014056555724598 not greater than 0.5"
    # unless GeneralizedLinearRegressor has a score which passes the test.
    def score(
        self,
        X: ShapedArrayLike,
        y: ShapedArrayLike,
        sample_weight: Optional[ArrayLike] = None,
    ):
        """Compute :math:`D^2`, the percentage of deviance explained.

        :math:`D^2` is a generalization of the coefficient of determination
        :math:`R^2`. The :math:`R^2` uses the squared error and the :math:`D^2`,
        the deviance. Note that those two are equal for ``family='normal'``.

        :math:`D^2` is defined as
        :math:`D^2 = 1 - \\frac{D(y_{\\mathrm{true}}, y_{\\mathrm{pred}})}{D_{\\mathrm{null}}}`,
        :math:`D_{\\mathrm{null}}` is the null deviance, i.e. the deviance of a
        model with intercept alone. The best possible score is one and it can be
        negative.

        Parameters
        ----------
        X : {array-like, sparse matrix}, shape (n_samples, n_features)
            Test samples.

        y : array-like, shape (n_samples,)
            True values of target.

        sample_weight : {None, array-like}, shape (n_samples,), optional (default=None)
            Sample weights.

        Returns
        -------
        score : float
            D^2 of self.predict(X) w.r.t. y.
        """
        # Note, default score defined in RegressorMixin is R^2 score.
        # TODO: make D^2 a score function in module metrics (and thereby get
        #       input validation and so on)
        weights = _check_weights(sample_weight, y.shape[0], X.dtype)
        mu = self.predict(X)
        family = get_family(self.family)
        dev = family.deviance(y, mu, weights=weights)
        y_mean = np.average(y, weights=weights)
        dev_null = family.deviance(y, y_mean, weights=weights)
        return 1.0 - dev / dev_null

    def _validate_hyperparameters(self) -> None:

        if not isinstance(self.fit_intercept, bool):
            raise TypeError(
                f"The argument fit_intercept must be bool; got {self.fit_intercept}."
            )
        if self.solver == "newton-cg":
            raise ValueError(
                """
                newton-cg solver is no longer supported because
                sklearn.utils.optimize.newton_cg has been deprecated. If you need this
                functionality, please use
                https://github.com/scikit-learn/scikit-learn/pull/9405.
                """
            )
<<<<<<< HEAD

        if self.solver not in ["auto", "irls-ls", "lbfgs", "irls-cd", "trust-constr"]:
            raise ValueError(
                "GeneralizedLinearRegressor supports only solvers"
                " 'auto', 'irls-ls', 'lbfgs', 'irls-cd' and 'trust-constr';"
                " got {}".format(self.solver)
=======
        if self.solver not in ["auto", "irls-ls", "lbfgs", "irls-cd"]:
            raise ValueError(
                "GeneralizedLinearRegressor supports only solvers"
                " 'auto', 'irls-ls', 'lbfgs', and 'irls-cd'; "
                f"got (solver={self.solver})."
>>>>>>> 6ce7ce36
            )
        if not isinstance(self.max_iter, int) or self.max_iter <= 0:
            raise ValueError(
                "Maximum number of iteration must be a positive integer; "
                f"got (max_iter={self.max_iter})."
            )
<<<<<<< HEAD

        if self.gradient_tol is not None:
            if (
                not (
                    isinstance(self.gradient_tol, float)
                    or isinstance(self.gradient_tol, int)
                )
                or self.gradient_tol <= 0
            ):
                raise ValueError(
                    "Tolerance for the gradient stopping criteria must be "
                    f"positive; got (tol={self.gradient_tol})"
                )

=======
        if not isinstance(self.gradient_tol, (float, int)) or self.gradient_tol <= 0:
            raise ValueError(
                "Tolerance for the gradient stopping criteria must be positive; "
                f"got (gradient_tol={self.gradient_tol})."
            )
>>>>>>> 6ce7ce36
        if self.step_size_tol is not None and (
            not isinstance(self.step_size_tol, (float, int)) or self.step_size_tol <= 0
        ):
            raise ValueError(
                "Tolerance for the step-size stopping criteria must be positive; "
                f"got (step_size_tol={self.step_size_tol})."
            )
        if not isinstance(self.warm_start, bool):
            raise TypeError(
                f"The argument warm_start must be bool; got {self.warm_start}."
            )
        if self.selection not in ["cyclic", "random"]:
            raise ValueError(
                "The argument selection must be 'cyclic' or 'random'; "
                f"got {self.selection}."
            )
        if self.copy_X is not None and not isinstance(self.copy_X, bool):
            raise TypeError(
                f"The argument copy_X must be None or bool; got {self.copy_X}."
            )
        if not isinstance(self.check_input, bool):
            raise TypeError(
                f"The argument check_input must be bool; got {self.check_input}."
            )
        if self.scale_predictors and not self.fit_intercept:
            raise ValueError(
                "scale_predictors=True is not supported when fit_intercept=False."
            )
        if ((self.lower_bounds is not None) or (self.upper_bounds is not None)) and (
            self.solver not in ["irls-cd", "auto"]
        ):
            raise ValueError(
                "Only the 'cd' solver is supported when bounds are set; "
                f"got {self.solver}."
            )
        if ((self.A_ineq is not None) or (self.b_ineq is not None)) and (
            self.solver not in ["trust-constr", "auto"]
        ):
            raise ValueError(
                "Only the 'trust-constr' solver supports inequality constraints; "
                "got {}".format(self.solver)
            )
        if ((self.A_ineq is not None) or (self.b_ineq is not None)) and (
            (self.lower_bounds is not None) or (self.upper_bounds is not None)
        ):
            raise NotImplementedError(
                "Only either bound or inequality constraints are supported."
            )
        if ((self.A_ineq is not None) and (self.b_ineq is None)) or (
            (self.A_ineq is None) and (self.b_ineq is not None)
        ):
            raise ValueError("Must provide both A_ineq and b_ineq.")
        if self.check_input:
            # check if P1 has only non-negative values, negative values might
            # indicate group lasso in the future.
            if not isinstance(self.P1, str):  # if self.P1 != 'identity':
                if not np.all(self.P1 >= 0):
                    raise ValueError("P1 must not have negative values.")

    def _should_copy_X(self):
        # If self.copy_X is True, copy_X is True
        # If self.copy_X is None, copy_X is False. Check for data of wrong dtype and
        # fix if necessary.
        # If self.copy_X is False, check for data of wrong dtype and error if it exists.
        return self.copy_X or False

    def _is_contiguous(self, X):
        if isinstance(X, np.ndarray):
            return X.flags["C_CONTIGUOUS"] or X.flags["F_CONTIGUOUS"]
        elif isinstance(X, pd.DataFrame):
            return self._is_contiguous(X.values)
        else:
            # If not a numpy array or pandas data frame, we assume it is contiguous.
            return True

    def set_up_and_check_fit_args(
        self,
        X: ArrayLike,
        y: ArrayLike,
        sample_weight: Optional[VectorLike],
        offset: Optional[VectorLike],
        solver: str,
        force_all_finite,
    ) -> Tuple[mx.MatrixBase, np.ndarray, np.ndarray, Optional[np.ndarray], float]:

        _dtype = [np.float64, np.float32]
        if solver == "irls-cd":
            _stype = ["csc"]
        else:
            _stype = ["csc", "csr"]

        copy_X = self._should_copy_X()

        if isinstance(X, pd.DataFrame):

            if any(X.dtypes == "category"):
                self.feature_names_ = list(
                    chain.from_iterable(
                        [f"{column}__{category}" for category in dtype.categories]
                        if pd.api.types.is_categorical_dtype(dtype)
                        else [column]
                        for column, dtype in zip(X.columns, X.dtypes)
                    )
                )
                X = mx.from_pandas(X)
            else:
                self.feature_names_ = X.columns

        if not self._is_contiguous(X):
            if self.copy_X is not None and not self.copy_X:
                raise ValueError(
                    "The X matrix is noncontiguous and copy_X = False."
                    "To fix this, either set copy_X = None or pass a contiguous matrix."
                )
            X = X.copy()

        if (
            not isinstance(X, mx.CategoricalMatrix)
            and hasattr(X, "dtype")
            and X.dtype == np.int64  # type: ignore
        ):
            if self.copy_X is not None and not self.copy_X:
                raise ValueError(
                    "Integer data needs to be converted to float, but you specified "
                    "copy_X = False. To fix this, set copy_X = None or convert to "
                    "float yourself."
                )
            # check_X_y will convert to float32 if we don't do this, which causes
            # precision issues with the new handling of single precision. The new
            # behavior is to give everything the precision of X, but we don't want to
            # do that if X was intially int64.
            X = X.astype(np.float64)  # type: ignore

        if isinstance(X, mx.MatrixBase):
            X, y = check_X_y_matrix_compliant(
                X,
                y,
                accept_sparse=_stype,
                dtype=_dtype,
                copy=copy_X,
                force_all_finite=force_all_finite,
            )
            self._check_n_features(X, reset=True)
        else:
            X, y = self._validate_data(
                X,
                y,
                ensure_2d=True,
                accept_sparse=_stype,
                dtype=_dtype,
                copy=copy_X,
                force_all_finite=force_all_finite,
            )

        # Without converting y to float, deviance might raise
        # ValueError: Integers to negative integer powers are not allowed.
        # Also, y must not be sparse.
        # Make sure everything has the same precision as X
        # This will prevent accidental upcasting later and slow operations on
        # mixed-precision numbers
        y = np.asarray(y, dtype=X.dtype)
        weights = _check_weights(
            sample_weight, y.shape[0], X.dtype, force_all_finite=force_all_finite
        )
        offset = _check_offset(offset, y.shape[0], X.dtype)

        # IMPORTANT NOTE: Since we want to minimize
        # 1/(2*sum(sample_weight)) * deviance + L1 + L2,
        # deviance = sum(sample_weight * unit_deviance),
        # we rescale weights such that sum(weights) = 1 and this becomes
        # 1/2*deviance + L1 + L2 with deviance=sum(weights * unit_deviance)
        weights_sum: float = np.sum(weights)  # type: ignore
        weights = weights / weights_sum
        #######################################################################
        # 2b. convert to wrapper matrix types
        #######################################################################
        if sparse.issparse(X) and not isinstance(X, mx.SparseMatrix):
            X = mx.SparseMatrix(X)
        elif isinstance(X, np.ndarray):
            X = mx.DenseMatrix(X)

        return X, y, weights, offset, weights_sum


class GeneralizedLinearRegressor(GeneralizedLinearRegressorBase):
    """Regression via a Generalized Linear Model (GLM) with penalties.

    GLMs based on a reproductive Exponential Dispersion Model (EDM) aim at
    fitting and predicting the mean of the target ``y`` as ``mu=h(X*w)``.
    Therefore, the fit minimizes the following objective function with combined
    L1 and L2 priors as regularizer::

            1/(2*sum(s)) * deviance(y, h(X*w); s)
            + alpha * l1_ratio * ||P1*w||_1
            + 1/2 * alpha * (1 - l1_ratio) * w*P2*w

    with inverse link function ``h`` and ``s=sample_weight``. Note that, for
    ``sample_weight=None``, one has ``s_i=1`` and ``sum(s)=n_samples``. For
    ``P1=P2='identity'``, the penalty is the elastic net::

            alpha * l1_ratio * ||w||_1 + 1/2 * alpha * (1 - l1_ratio) * ||w||_2^2.

    If you are interested in controlling the L1 and L2 penalties separately,
    keep in mind that this is equivalent to::

            a * L1 + b * L2,

    where::

            alpha = a + b and l1_ratio = a / (a + b).

    The parameter ``l1_ratio`` corresponds to alpha in the R package glmnet,
    while ``alpha`` corresponds to the lambda parameter in glmnet.
    Specifically, ``l1_ratio = 1`` is the lasso penalty.

    Read more in the :ref:`User Guide <Generalized_linear_regression>`.

    Parameters
    ----------
    alpha : float, optional (default=1)
        Constant that multiplies the penalty terms and thus determines the
        regularization strength.
        See the notes for the exact mathematical meaning of this
        parameter. ``alpha = 0`` is equivalent to unpenalized GLMs. In this
        case, the design matrix ``X`` must have full column rank
        (no collinearities).

    l1_ratio : float, optional (default=0)
        The elastic net mixing parameter, with ``0 <= l1_ratio <= 1``. For
        ``l1_ratio = 0``, the penalty is an L2 penalty. ``For l1_ratio = 1``, it
        is an L1 penalty.  For ``0 < l1_ratio < 1``, the penalty is a
        combination of L1 and L2.

    P1 : {'identity', array-like}, shape (n_features,), optional (default='identity')
        With this array, you can exclude coefficients from the L1 penalty.
        Set the corresponding value to 1 (include) or 0 (exclude). The
        default value ``'identity'`` is the same as a 1d array of ones.
        Note that ``n_features = X.shape[1]``.

    P2 : {'identity', array-like, sparse matrix}, shape (n_features,) \
            or (n_features, n_features), optional (default='identity')
        With this option, you can set the P2 matrix in the L2 penalty
        ``w*P2*w``. This gives a fine control over this penalty (Tikhonov
        regularization). A 2d array is directly used as the square matrix P2. A
        1d array is interpreted as diagonal (square) matrix. The default
        ``'identity'`` sets the identity matrix, which gives the usual squared
        L2-norm. If you just want to exclude certain coefficients, pass a 1d
        array filled with 1 and 0 for the coefficients to be excluded. Note that
        P2 must be positive semi-definite.

    fit_intercept : bool, optional (default=True)
        Specifies if a constant (a.k.a. bias or intercept) should be
        added to the linear predictor (``X * coef + intercept``).

    family : {'normal', 'poisson', 'gamma', 'inverse.gaussian', 'binomial'} \
            or ExponentialDispersionModel, optional (default='normal')
        The distributional assumption of the GLM, i.e. which distribution from
        the EDM, specifies the loss function to be minimized.

    link : {'auto', 'identity', 'log', 'logit'} or Link, optional (default='auto')
        The link function of the GLM, i.e. mapping from linear predictor
        (``X * coef``) to expectation (``mu``). Option ``'auto'`` sets the link
        depending on the chosen family as follows:

        - ``'identity'`` for family ``'normal'``
        - ``'log'`` for families ``'poisson'``, ``'gamma'`` and
            ``'inverse.gaussian'``
        - ``'logit'`` for family ``'binomial'``

    fit_dispersion : {None, 'chisqr', 'deviance'}, optional (default=None)
        Method for estimation of the dispersion parameter φ. Whether to use the
        χ² statistic or the deviance statistic. If None, the dispersion is not
        estimated.

<<<<<<< HEAD
    solver : {'auto', 'irls-cd', 'irls-ls', 'lbfgs', 'trust-constr'}, \
            optional (default='auto')
=======
    solver : {'auto', 'irls-cd', 'irls-ls', 'lbfgs'}, optional (default='auto')
>>>>>>> 6ce7ce36
        Algorithm to use in the optimization problem:

        - ``'auto'``: ``'irls-ls'`` if ``l1_ratio`` is zero and ``'irls-cd'``
            otherwise.
        - ``'irls-cd'``: Iteratively reweighted least squares with a coordinate
            descent inner solver. This can deal with L1 as well as L2 penalties.
            Note that in order to avoid unnecessary memory duplication of X in
            the ``fit`` method, ``X`` should be directly passed as a
            Fortran-contiguous Numpy array or sparse CSC matrix.
        - ``'irls-ls'``: Iteratively reweighted least squares with a least
            squares inner solver. This algorithm cannot deal with L1 penalties.
        - ``'lbfgs'``: Scipy's L-BFGS-B optimizer. It cannot deal with L1
            penalties.

        'trust-constr'
            Calls ``scipy.optimize.minimize(method='trust-constr')``. It cannot deal
            with L1 penalties. This solver can optimize problems with inequality
            constraints, passed via ``A_ineq, b_ineq``. It will be selected
            automatically when inequality constraints are set and ``solver='auto'``.
            Note that using this method can lead to significantly increased runtimes
            by a factor of ten or higher.

    max_iter : int, optional (default=100)
        The maximal number of iterations for solver algorithms.

<<<<<<< HEAD
    gradient_tol : float, optional (default=None)
        Stopping criterion. If none is provided, solver-specific defaults
        will be used. The default value for most solvers is 1e-4, except for the
        trust-constr solver, which requires more conservative convergence settings
        and has a default value of 1e-8.

        For the irls-ls, lbfgs and trust-constr solvers, the iteration will stop
        when ``max{|g_i|, i = 1, ..., n} <= tol`` where ``g_i`` is the i-th
        component of the gradient (derivative) of the objective function (additional
        criteria apply when constraints are provided). For the cd solver, convergence
        is reached when ``sum_i(|minimum-norm of g_i|)``, here ``g_i`` is the
        subgradient of the objective and minimum-norm of ``g_i`` is the element of
        the subgradient ``g_i`` with the smallest L2-norm.

        If you wish to only use a step-size tolerance, set gradient_tol
        equal to very small number.
=======
    gradient_tol : float, optional (default=1e-4)
        Stopping criterion. For the IRLS-LS and L-BFGS solvers, the iteration
        will stop when ``max{|g_i|, i = 1, ..., n} <= tol``, where ``g_i`` is
        the ``i``-th component of the gradient (derivative) of the objective
        function. For the CD solver, convergence is reached when
        ``sum_i(|minimum norm of g_i|)``, where ``g_i`` is the subgradient of
        the objective and the minimum norm of ``g_i`` is the element of the
        subgradient with the smallest L2 norm.

        ``gradient_tol`` is not permitted to be None. If you wish to only use a
        step-size tolerance, set ``gradient_tol`` to a very small number.
>>>>>>> 6ce7ce36

    step_size_tol: float, optional (default=None)
        Alternative stopping criterion. For the IRLS-LS and IRLS-CD solvers, the
        iteration will stop when the L2 norm of the step size is less than
        ``step_size_tol``. This stopping criterion is disabled when
        ``step_size_tol`` is ``None``.

    hessian_approx: float, optional (default=0.0)
        The threshold below which data matrix rows will be ignored for updating
        the Hessian. See the algorithm documentation for the IRLS algorithm
        for further details.

    warm_start : bool, optional (default=False)
        Whether to reuse the solution of the previous call to ``fit``
        as initialization for ``coef_`` and ``intercept_`` (supersedes
        ``start_params``). If ``False`` or if the attribute ``coef_`` does not
        exist (first call to ``fit``), ``start_params`` sets the start values
        for ``coef_`` and ``intercept_``.

    n_alphas : int, optional (default=100)
        Number of alphas along the regularization path

    alphas : array-like, optional (default=None)
        List of alphas for which to compute the models. If ``None``, the alphas
        are set automatically. Setting ``None`` is preferred.

    min_alpha_ratio : float, optional (default=None)
        Length of the path. ``min_alpha_ratio=1e-6`` means that
        ``min_alpha / max_alpha = 1e-6``. If ``None``, ``1e-6`` is used.

    min_alpha : float, optional (default=None)
        Minimum alpha to estimate the model with. The grid will then be created
        over ``[max_alpha, min_alpha]``.

    start_params : array-like, shape (n_features*,), optional (default=None)
        Relevant only if ``warm_start`` is ``False`` or if ``fit`` is called
        for the first time (so that ``self.coef_`` does not exist yet). If
        ``None``, all coefficients are set to zero and the start value for the
        intercept is the weighted average of ``y`` (If ``fit_intercept`` is
        ``True``). If an array, used directly as start values; if
        ``fit_intercept`` is ``True``, its first element is assumed to be the
        start value for the ``intercept_``. Note that
        ``n_features* = X.shape[1] + fit_intercept``, i.e. it includes the
        intercept.

    selection : str, optional (default='cyclic')
        For the CD solver 'cd', the coordinates (features) can be updated in
        either cyclic or random order. If set to ``'random'``, a random
        coefficient is updated every iteration rather than looping over features
        sequentially in the same order, which often leads to significantly
        faster convergence, especially when ``gradient_tol`` is higher than
        ``1e-4``.

    random_state : int or RandomState, optional (default=None)
        The seed of the pseudo random number generator that selects a random
        feature to be updated for the CD solver. If an integer, ``random_state``
        is the seed used by the random number generator; if a
        :class:`RandomState` instance, ``random_state`` is the random number
        generator; if ``None``, the random number generator is the
        :class:`RandomState` instance used by ``np.random``. Used when
        ``selection`` is ``'random'``.

    copy_X : bool, optional (default=None)
        Whether to copy ``X``. Since ``X`` is never modified by
        :class:`GeneralizedLinearRegressor`, this is unlikely to be needed; this
        option exists mainly for compatibility with other scikit-learn
        estimators. If ``False``, ``X`` will not be copied and there will be an
        error if you pass an ``X`` in the wrong format, such as providing
        integer ``X`` and float ``y``. If ``None``, ``X`` will not be copied
        unless it is in the wrong format.

    check_input : bool, optional (default=True)
        Whether to bypass several checks on input: ``y`` values in range of
        ``family``, ``sample_weight`` non-negative, ``P2`` positive
        semi-definite. Don't use this parameter unless you know what you are
        doing.

    verbose : int, optional (default=0)
        For the IRLS solver, any positive number will result in a pretty
        progress bar showing convergence. This features requires having the
<<<<<<< HEAD
        tqdm package installed.
        For the lbfgs and trust-constr solver set verbose to any
=======
        tqdm package installed. For the L-BFGS solver, set ``verbose`` to any
>>>>>>> 6ce7ce36
        positive number for verbosity.

    scale_predictors: bool, optional (default=False)
        If ``True``, estimate a scaled model where all predictors have a
        standard deviation of 1. This can result in better estimates if
        predictors are on very different scales (for example, centimeters and
        kilometers).

        Advanced developer note: Internally, predictors are always rescaled for
        computational reasons, but this only affects results if
        ``scale_predictors`` is ``True``.

    lower_bounds : array-like, shape (n_features), optional (default=None)
        Set a lower bound for the coefficients. Setting bounds forces the use
        of the coordinate descent solver (``'irls-cd'``).

    upper_bounds : array-like, shape=(n_features), optional (default=None)
        See ``lower_bounds``.

    A_ineq : np.ndarray, shape=(n_constraints, n_features), optional (default=None)
        Constraint matrix for linear inequality constraints of the form
        ``A_ineq w <= b_ineq``. Setting inequality constraints forces the use
        of the local gradient-based solver ``"trust-constr"`` which may increase
        runtime siginifcantly. Note that the constraints only apply to coefficients
        related to features in ``X``. If you want to constrain the intercept, add it
        to the feature matrix ``X`` manually and set ``fit_intercept==False``.

    b_ineq : np.ndarray, shape=(n_constraints,), optional (default=None)
        Constraint vector for linear inequality constraints of the form
        ``A_ineq w <= b_ineq``. Refer to the documentation of ``A_ineq`` for details.

    Attributes
    ----------
    coef_ : numpy.array, shape (n_features,)
        Estimated coefficients for the linear predictor (X*coef_+intercept_) in
        the GLM.

    intercept_ : float
        Intercept (a.k.a. bias) added to linear predictor.

    dispersion_ : float
        The dispersion parameter φ if ``fit_dispersion`` was set.

    n_iter_ : int
        Actual number of iterations used in solver.

    Notes
    -----
    The fit itself does not need outcomes to be from an EDM, but only assumes
    the first two moments to be
    :math:`\\mu_i \\equiv = \\mathrm{E}(y_i) = h(x_i' w)` and
    :math:`\\mathrm{var}(y_i)] = (\\phi / s_i) v(\\mu_i)`. The unit
    variance function :math:`v(\\mu_i)` is a property of and given by the
    specific EDM; see :ref:`User Guide <Generalized_linear_regression>`.

    The parameters :math:`w` (``coef_`` and ``intercept_``) are estimated by
    minimizing the deviance plus penalty term, which is equivalent to
    (penalized) maximum likelihood estimation.

    For ``alpha > 0``, the feature matrix ``X`` should be standardized in order
    to penalize features equally strong. Call
    :class:`sklearn.preprocessing.StandardScaler` before calling ``fit``.

    If the target ``y`` is a ratio, appropriate sample weights ``s`` should be
    provided. As an example, consider Poisson distributed counts ``z``
    (integers) and weights ``s = exposure`` (time, money, persons years, ...).
    Then you fit ``y ≡ z/s``, i.e.
    ``GeneralizedLinearModel(family='poisson').fit(X, y, sample_weight=s)``. The
    weights are necessary for the right (finite sample) mean. Consider
    :math:`\\bar{y} = \\sum_i s_i y_i / \\sum_i s_i`: in this case, one might
    say that :math:`y` follows a 'scaled' Poisson distribution. The same holds
    for other distributions.

    References
    ----------
    For the coordinate descent implementation:
        * Guo-Xun Yuan, Chia-Hua Ho, Chih-Jen Lin
          An Improved GLMNET for L1-regularized Logistic Regression,
          Journal of Machine Learning Research 13 (2012) 1999-2030
          https://www.csie.ntu.edu.tw/~cjlin/papers/l1_glmnet/long-glmnet.pdf
    """

    def __init__(
        self,
        alpha=1.0,
        l1_ratio=0,
        P1="identity",
        P2="identity",
        fit_intercept=True,
        family: Union[str, ExponentialDispersionModel] = "normal",
        link: Union[str, Link] = "auto",
        fit_dispersion=None,
        solver="auto",
        max_iter=100,
        gradient_tol: Optional[float] = None,
        step_size_tol: Optional[float] = None,
        hessian_approx: float = 0.0,
        warm_start: bool = False,
        alpha_search: bool = False,
        n_alphas: int = 100,
        alphas: Optional[np.ndarray] = None,
        min_alpha_ratio: Optional[float] = None,
        min_alpha: Optional[float] = None,
        start_params: Optional[np.ndarray] = None,
        selection: str = "cyclic",
        random_state=None,
        copy_X: Optional[bool] = None,
        check_input: bool = True,
        verbose=0,
        scale_predictors: bool = False,
        lower_bounds: Optional[np.ndarray] = None,
        upper_bounds: Optional[np.ndarray] = None,
        A_ineq: Optional[np.ndarray] = None,
        b_ineq: Optional[np.ndarray] = None,
        force_all_finite: bool = True,
    ):
        self.alpha = alpha
        super().__init__(
            l1_ratio=l1_ratio,
            P1=P1,
            P2=P2,
            fit_intercept=fit_intercept,
            family=family,
            link=link,
            fit_dispersion=fit_dispersion,
            solver=solver,
            max_iter=max_iter,
            gradient_tol=gradient_tol,
            step_size_tol=step_size_tol,
            hessian_approx=hessian_approx,
            warm_start=warm_start,
            alpha_search=alpha_search,
            n_alphas=n_alphas,
            alphas=alphas,
            min_alpha=min_alpha,
            min_alpha_ratio=min_alpha_ratio,
            start_params=start_params,
            selection=selection,
            random_state=random_state,
            copy_X=copy_X,
            check_input=check_input,
            verbose=verbose,
            scale_predictors=scale_predictors,
            lower_bounds=lower_bounds,
            upper_bounds=upper_bounds,
            A_ineq=A_ineq,
            b_ineq=b_ineq,
            force_all_finite=force_all_finite,
        )

    def _validate_hyperparameters(self) -> None:

        if (
            not (isinstance(self.alpha, float) or isinstance(self.alpha, int))
            or self.alpha < 0
        ):
            raise ValueError(
                "Penalty term must be a non-negative number;"
                " got (alpha={})".format(self.alpha)
            )

        if (
            not np.isscalar(self.l1_ratio)
            # check for numeric, i.e. not a string
            or not np.issubdtype(np.asarray(self.l1_ratio).dtype, np.number)
            or self.l1_ratio < 0
            or self.l1_ratio > 1
        ):
            raise ValueError(
                "l1_ratio must be a number in interval [0, 1];"
                " got (l1_ratio={})".format(self.l1_ratio)
            )
        super()._validate_hyperparameters()

    def fit(
        self,
        X: ArrayLike,
        y: ArrayLike,
        sample_weight: Optional[ArrayLike] = None,
        offset: Optional[ArrayLike] = None,
        # TODO: take out weights_sum (or use it properly)
        weights_sum: Optional[float] = None,
    ):
        """Fit a Generalized Linear Model.

        Parameters
        ----------
        X : {array-like, sparse matrix}, shape (n_samples, n_features)
            Training data. Note that a ``float32`` matrix is acceptable and will
            result in the entire algorithm being run in 32-bit precision.
            However, for problems that are poorly conditioned, this might result
            in poor convergence or flawed parameter estimates. If a Pandas data
            frame is provided, it may contain categorical columns. In that case,
            a separate coefficient will be estimated for each category. No
            category is omitted. This means that some regularization is required
            to fit models with an intercept or models with several categorical
            columns.

        y : array-like, shape (n_samples,)
            Target values.

        sample_weight : {None, array-like}, shape (n_samples,), optional (default=None)
            Individual weights w_i for each sample. Note that, for an
            Exponential Dispersion Model (EDM), one has
            :math:`\\mathrm{var}(y_i) = \\phi \\times v(mu) / w_i`.
            If :math:`y_i ~ EDM(\\mu, \\phi / w_i)`, then
            :math:`\\sum w_i y_i / \\sum w_i ~ EDM(\\mu, \\phi / \\sum w_i)`,
            i.e. the mean of :math:`y` is a weighted average with weights equal
            to ``sample_weight``.

        offset: {None, array-like}, shape (n_samples,), optional (default=None)
            Added to linear predictor. An offset of 3 will increase expected
            ``y`` by 3 if the link is linear and will multiply expected ``y`` by
            3 if the link is logarithmic.

        weights_sum: float, optional (default=None)

        Returns
        -------
        self
        """

        self._validate_hyperparameters()

        # NOTE: This function checks if all the entries in X and y are
        # finite. That can be expensive. But probably worthwhile.
        X, y, weights, offset, weights_sum = self.set_up_and_check_fit_args(
            X,
            y,
            sample_weight,
            offset,
            solver=self.solver,
            force_all_finite=self.force_all_finite,
        )
        assert isinstance(X, mx.MatrixBase)
        assert isinstance(y, np.ndarray)

        self.set_up_for_fit(y)

        # TODO: deal with alpha for regularization path
        if self.alpha > 0 and self.l1_ratio > 0 and self._solver != "irls-cd":
            raise ValueError(
                "The chosen solver (solver={}) can't deal "
                "with L1 penalties, which are included with "
                "(alpha={}) and (l1_ratio={}).".format(
                    self._solver, self.alpha, self.l1_ratio
                )
            )

        _dtype = [np.float64, np.float32]
        if self._solver == "irls-cd":
            _stype = ["csc"]
        else:
            _stype = ["csc", "csr"]

        # 1.3 arguments to take special care ##################################
        # P1, P2, start_params
        P1_no_alpha = setup_p1(self.P1, X, X.dtype, 1, self.l1_ratio)
        P2_no_alpha = setup_p2(self.P2, X, _stype, X.dtype, 1, self.l1_ratio)

        lower_bounds = check_bounds(self.lower_bounds, X.shape[1], X.dtype)
        upper_bounds = check_bounds(self.upper_bounds, X.shape[1], X.dtype)

        A_ineq, b_ineq = check_inequality_constraints(
            self.A_ineq, self.b_ineq, n_features=X.shape[1], dtype=X.dtype
        )

        if (lower_bounds is not None) and (upper_bounds is not None):
            if np.any(lower_bounds > upper_bounds):
                raise ValueError("Upper bounds must be higher than lower bounds.")

        start_params = initialize_start_params(
            self.start_params,
            n_cols=X.shape[1],
            fit_intercept=self.fit_intercept,
            _dtype=_dtype,
        )

        # 1.4 additional validations ##########################################
        if self.check_input:
            # check if P2 is positive semidefinite
            if not isinstance(self.P2, str):  # self.P2 != 'identity'

                if not is_pos_semidef(P2_no_alpha):
                    if P2_no_alpha.ndim == 1 or P2_no_alpha.shape[0] == 1:
                        error = "1d array P2 must not have negative values."
                    else:
                        error = "P2 must be positive semi-definite."
                    raise ValueError(error)
            # TODO: if alpha=0 check that X is not rank deficient
            # TODO: what else to check?

        #######################################################################
        # 2c. potentially rescale predictors
        #######################################################################

        (
            X,
            col_means,
            col_stds,
            lower_bounds,
            upper_bounds,
            A_ineq,
            P1_no_alpha,
            P2_no_alpha,
        ) = _standardize(
            X,
            weights,
            self._center_predictors,
            self.scale_predictors,
            lower_bounds,
            upper_bounds,
            A_ineq,
            P1_no_alpha,
            P2_no_alpha,
        )

        #######################################################################
        # 3. initialization of coef = (intercept_, coef_)                     #
        #######################################################################
        # Note: Since phi=self.dispersion_ does not enter the estimation
        #       of mu_i=E[y_i], set it to 1.

        # set start values for coef
        coef = self.get_start_coef(
            start_params, X, y, weights, offset, col_means, col_stds
        )

        #######################################################################
        # 4. fit                                                              #
        #######################################################################
        if self.alpha_search:
            if self.alphas is None:
                self._alphas = self._get_alpha_path(
                    P1_no_alpha=P1_no_alpha, X=X, y=y, w=weights, offset=offset
                )
            else:
                self._alphas = self.alphas

            coef = self.solve_regularization_path(
                X=X,
                y=y,
                weights=weights,
                P2_no_alpha=P2_no_alpha,
                P1_no_alpha=P1_no_alpha,
                alphas=self._alphas,
                coef=coef,
                offset=offset,
                lower_bounds=lower_bounds,
                upper_bounds=upper_bounds,
                A_ineq=A_ineq,
                b_ineq=b_ineq,
            )

            # intercept_ and coef_ return the last estimated alpha
            if self.fit_intercept:
                self.intercept_path_, self.coef_path_ = _unstandardize(
                    col_means, col_stds, coef[:, 0], coef[:, 1:]
                )
                self.intercept_ = self.intercept_path_[-1]  # type: ignore
                self.coef_ = self.coef_path_[-1]
            else:
                # set intercept to zero as the other linear models do
                self.intercept_path_, self.coef_path_ = _unstandardize(
                    col_means, col_stds, np.zeros(coef.shape[0]), coef
                )
                self.intercept_ = 0.0
                self.coef_ = self.coef_path_[-1]
        else:
            coef = self.solve(
                X=X,
                y=y,
                weights=weights,
                P2=P2_no_alpha * self.alpha,
                P1=P1_no_alpha * self.alpha,
                coef=coef,
                offset=offset,
                lower_bounds=lower_bounds,
                upper_bounds=upper_bounds,
                A_ineq=A_ineq,
                b_ineq=b_ineq,
            )

            if self.fit_intercept:
                self.intercept_, self.coef_ = _unstandardize(
                    col_means, col_stds, coef[0], coef[1:]
                )
            else:
                # set intercept to zero as the other linear models do
                self.intercept_, self.coef_ = _unstandardize(
                    col_means, col_stds, 0.0, coef
                )

        self.tear_down_from_fit(X, y, col_means, col_stds, weights, weights_sum)

        return self<|MERGE_RESOLUTION|>--- conflicted
+++ resolved
@@ -263,14 +263,9 @@
     weights: np.ndarray,
     center_predictors: bool,
     estimate_as_if_scaled_model: bool,
-<<<<<<< HEAD
-    lower_bounds: np.ndarray,
-    upper_bounds: np.ndarray,
-    A_ineq: np.ndarray,
-=======
     lower_bounds: Optional[np.ndarray],
     upper_bounds: Optional[np.ndarray],
->>>>>>> 6ce7ce36
+    A_ineq: Optional[np.ndarray],
     P1: Union[np.ndarray, sparse.spmatrix],
     P2: Union[np.ndarray, sparse.spmatrix],
 ) -> Tuple[
@@ -308,6 +303,7 @@
         rescaling X.
     lower_bounds
     upper_bounds
+    A_ineq
     P1
     P2
     """
@@ -333,12 +329,8 @@
             P2 *= penalty_mult ** 2
         else:
             P2 = (penalty_mult[:, None] * P2) * penalty_mult[None, :]
-<<<<<<< HEAD
+
     return X, col_means, col_stds, lower_bounds, upper_bounds, A_ineq, P1, P2
-=======
-
-    return X, col_means, col_stds, lower_bounds, upper_bounds, P1, P2
->>>>>>> 6ce7ce36
 
 
 def _unstandardize(
@@ -1296,48 +1288,26 @@
                 https://github.com/scikit-learn/scikit-learn/pull/9405.
                 """
             )
-<<<<<<< HEAD
-
         if self.solver not in ["auto", "irls-ls", "lbfgs", "irls-cd", "trust-constr"]:
             raise ValueError(
                 "GeneralizedLinearRegressor supports only solvers"
-                " 'auto', 'irls-ls', 'lbfgs', 'irls-cd' and 'trust-constr';"
-                " got {}".format(self.solver)
-=======
-        if self.solver not in ["auto", "irls-ls", "lbfgs", "irls-cd"]:
-            raise ValueError(
-                "GeneralizedLinearRegressor supports only solvers"
-                " 'auto', 'irls-ls', 'lbfgs', and 'irls-cd'; "
+                " 'auto', 'irls-ls', 'lbfgs', 'irls-cd' and 'trust-constr'; "
                 f"got (solver={self.solver})."
->>>>>>> 6ce7ce36
             )
         if not isinstance(self.max_iter, int) or self.max_iter <= 0:
             raise ValueError(
                 "Maximum number of iteration must be a positive integer; "
                 f"got (max_iter={self.max_iter})."
             )
-<<<<<<< HEAD
-
         if self.gradient_tol is not None:
             if (
-                not (
-                    isinstance(self.gradient_tol, float)
-                    or isinstance(self.gradient_tol, int)
-                )
+                not isinstance(self.gradient_tol, (float, int))
                 or self.gradient_tol <= 0
             ):
                 raise ValueError(
-                    "Tolerance for the gradient stopping criteria must be "
-                    f"positive; got (tol={self.gradient_tol})"
+                    "Tolerance for the gradient stopping criteria must be positive; "
+                    f"got (gradient_tol={self.gradient_tol})."
                 )
-
-=======
-        if not isinstance(self.gradient_tol, (float, int)) or self.gradient_tol <= 0:
-            raise ValueError(
-                "Tolerance for the gradient stopping criteria must be positive; "
-                f"got (gradient_tol={self.gradient_tol})."
-            )
->>>>>>> 6ce7ce36
         if self.step_size_tol is not None and (
             not isinstance(self.step_size_tol, (float, int)) or self.step_size_tol <= 0
         ):
@@ -1612,12 +1582,8 @@
         χ² statistic or the deviance statistic. If None, the dispersion is not
         estimated.
 
-<<<<<<< HEAD
     solver : {'auto', 'irls-cd', 'irls-ls', 'lbfgs', 'trust-constr'}, \
             optional (default='auto')
-=======
-    solver : {'auto', 'irls-cd', 'irls-ls', 'lbfgs'}, optional (default='auto')
->>>>>>> 6ce7ce36
         Algorithm to use in the optimization problem:
 
         - ``'auto'``: ``'irls-ls'`` if ``l1_ratio`` is zero and ``'irls-cd'``
@@ -1643,26 +1609,13 @@
     max_iter : int, optional (default=100)
         The maximal number of iterations for solver algorithms.
 
-<<<<<<< HEAD
     gradient_tol : float, optional (default=None)
         Stopping criterion. If none is provided, solver-specific defaults
         will be used. The default value for most solvers is 1e-4, except for the
         trust-constr solver, which requires more conservative convergence settings
         and has a default value of 1e-8.
 
-        For the irls-ls, lbfgs and trust-constr solvers, the iteration will stop
-        when ``max{|g_i|, i = 1, ..., n} <= tol`` where ``g_i`` is the i-th
-        component of the gradient (derivative) of the objective function (additional
-        criteria apply when constraints are provided). For the cd solver, convergence
-        is reached when ``sum_i(|minimum-norm of g_i|)``, here ``g_i`` is the
-        subgradient of the objective and minimum-norm of ``g_i`` is the element of
-        the subgradient ``g_i`` with the smallest L2-norm.
-
-        If you wish to only use a step-size tolerance, set gradient_tol
-        equal to very small number.
-=======
-    gradient_tol : float, optional (default=1e-4)
-        Stopping criterion. For the IRLS-LS and L-BFGS solvers, the iteration
+        For the IRLS-LS, L-BFGS and trust-constr solvers, the iteration
         will stop when ``max{|g_i|, i = 1, ..., n} <= tol``, where ``g_i`` is
         the ``i``-th component of the gradient (derivative) of the objective
         function. For the CD solver, convergence is reached when
@@ -1670,9 +1623,8 @@
         the objective and the minimum norm of ``g_i`` is the element of the
         subgradient with the smallest L2 norm.
 
-        ``gradient_tol`` is not permitted to be None. If you wish to only use a
-        step-size tolerance, set ``gradient_tol`` to a very small number.
->>>>>>> 6ce7ce36
+        If you wish to only use a step-size tolerance, set ``gradient_tol``
+        equal to very small number.
 
     step_size_tol: float, optional (default=None)
         Alternative stopping criterion. For the IRLS-LS and IRLS-CD solvers, the
@@ -1753,13 +1705,8 @@
     verbose : int, optional (default=0)
         For the IRLS solver, any positive number will result in a pretty
         progress bar showing convergence. This features requires having the
-<<<<<<< HEAD
-        tqdm package installed.
-        For the lbfgs and trust-constr solver set verbose to any
-=======
-        tqdm package installed. For the L-BFGS solver, set ``verbose`` to any
->>>>>>> 6ce7ce36
-        positive number for verbosity.
+        tqdm package installed. For the L-BFGS and trust-consrt solver, set ``verbose``
+        to any positive number for verbosity.
 
     scale_predictors: bool, optional (default=False)
         If ``True``, estimate a scaled model where all predictors have a
