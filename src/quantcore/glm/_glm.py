"""
Generalized Linear Models with Exponential Dispersion Family
"""

# Author: Christian Lorentzen <lorentzen.ch@googlemail.com>
# some parts and tricks stolen from other sklearn files.
# License: BSD 3 clause

# TODO: Add cross validation support, e.g. GCV?
# TODO: Should GeneralizedLinearRegressor inherit from LinearModel?
#       So far, it does not.
# TODO: Include further classes in class.rst? ExponentialDispersionModel?
#       TweedieDistribution?
# TODO: Negative values in P1 are not allowed so far. They could be used
#       for group lasso.

# Design Decisions:
# - Which name? GeneralizedLinearModel vs GeneralizedLinearRegressor.
#   Estimators in sklearn are either regressors or classifiers. A GLM can do
#   both depending on the distr (Normal => regressor, Binomial => classifier).
#   Solution: GeneralizedLinearRegressor since this is the focus.
# - Allow for finer control of penalty terms:
#   L1: ||P1*w||_1 with P1*w as element-wise product, this allows to exclude
#       factors from the L1 penalty.
#   L2: w*P2*w with P2 a positive (semi-) definite matrix, e.g. P2 could be
#   a 1st or 2nd order difference matrix (compare B-spline penalties and
#   Tikhonov regularization).
# - The link function (instance of class Link) is necessary for the evaluation
#   of deviance, score, Hessian matrix as functions of the
#   coefficients, which is needed by optimizers.
#   Solution: link as argument in those functions
# - Which name/symbol for sample_weight in docu?
#   sklearn.linear_models uses w for coefficients, standard literature on
#   GLMs use beta for coefficients and w for (sample) weights.
#   So far, coefficients=w and sample weights=s.
# - The intercept term is the first index, i.e. coef[0]


from __future__ import division

import copy
import warnings
from typing import Iterable, List, Optional, Tuple, Union

import numpy as np
import pandas as pd
import scipy.sparse.linalg as splinalg
from scipy import linalg, sparse
from sklearn.base import BaseEstimator, RegressorMixin
from sklearn.utils import check_array
from sklearn.utils.validation import (
    _assert_all_finite,
    check_consistent_length,
    check_is_fitted,
    check_random_state,
    check_X_y,
    column_or_1d,
)

import quantcore.matrix as mx

from ._distribution import (
    BinomialDistribution,
    ExponentialDispersionModel,
    GammaDistribution,
    GeneralizedHyperbolicSecant,
    InverseGaussianDistribution,
    NormalDistribution,
    PoissonDistribution,
    TweedieDistribution,
    guess_intercept,
)
from ._link import IdentityLink, Link, LogitLink, LogLink, TweedieLink
from ._solvers import (
    IRLSData,
    _cd_solver,
    _irls_solver,
    _lbfgs_solver,
    _least_squares_solver,
)

_float_itemsize_to_dtype = {8: np.float64, 4: np.float32, 2: np.float16}

ArrayLike = Union[
    pd.DataFrame,
    pd.Series,
    List,
    np.ndarray,
    sparse.spmatrix,
    mx.MatrixBase,
    mx.StandardizedMatrix,
]
ShapedArrayLike = Union[
    pd.DataFrame,
    pd.Series,
    np.ndarray,
    sparse.spmatrix,
    mx.MatrixBase,
    mx.StandardizedMatrix,
]


def check_array_matrix_compliant(mat: ArrayLike, **kwargs):
    to_copy = "copy" in kwargs.keys() and kwargs["copy"]

    if isinstance(mat, mx.SplitMatrix):
        kwargs.update({"ensure_min_features": 0})
        new_matrices = [check_array_matrix_compliant(m, **kwargs) for m in mat.matrices]
        new_indices = [elt.copy() for elt in mat.indices] if to_copy else mat.indices

        return mx.SplitMatrix(new_matrices, new_indices)

    if isinstance(mat, mx.CategoricalMatrix):
        if to_copy:
            return copy.copy(mat)
        return mat

    if isinstance(mat, mx.StandardizedMatrix):
        return mx.StandardizedMatrix(
            check_array_matrix_compliant(mat.mat, **kwargs),
            check_array(mat.shift, **kwargs),
        )
    original_type = type(mat)
    res = check_array(mat, **kwargs)

    if res is not mat and original_type in (mx.DenseMatrix, mx.SparseMatrix):
        res = original_type(res)  # type: ignore
    return res


def check_X_y_matrix_compliant(
    X: ArrayLike, y: Union[np.ndarray, sparse.spmatrix], **kwargs
) -> Tuple[Union[mx.MatrixBase, sparse.spmatrix, np.ndarray], np.ndarray]:
    """
    See documentation for sklearn.utils.check_X_y. This function behaves identically
    for inputs that are not from the Matrix package, and has some parameters,
    such as "force_all_finite", fixed to match the needs of GLMs..

    Returns
    -------
    X_converted : object
        The converted and validated X.
    y_converted : object
        The converted and validated y.
    """
    if y is None:
        raise ValueError("y cannot be None")

    y = column_or_1d(y, warn=True)
    _assert_all_finite(y)
    if y.dtype.kind == "O":
        y = y.astype(np.float64)

    check_consistent_length(X, y)
    X = check_array_matrix_compliant(X, **kwargs)

    return X, y


def _check_weights(
    sample_weight: Union[float, np.ndarray, None],
    n_samples: int,
    dtype,
    force_all_finite: bool = True,
) -> np.ndarray:
    """Check that sample weights are non-negative and have the right shape."""
    if sample_weight is None:
        weights = np.ones(n_samples, dtype=dtype)
    elif np.isscalar(sample_weight):
        if sample_weight <= 0:
            raise ValueError("Sample weights must be non-negative.")
        weights = sample_weight * np.ones(n_samples, dtype=dtype)
    else:
        _dtype = [np.float64, np.float32]
        weights = check_array(
            sample_weight,
            accept_sparse=False,
            force_all_finite=force_all_finite,
            ensure_2d=False,
            dtype=_dtype,
        )
        if weights.ndim > 1:
            raise ValueError("Sample weight must be 1D array or scalar")
        elif weights.shape[0] != n_samples:
            raise ValueError("Sample weights must have the same length as y")
        if not np.all(weights >= 0):
            raise ValueError("Sample weights must be non-negative.")
        elif not np.sum(weights) > 0:
            raise ValueError(
                "Sample weights must have at least one positive " "element."
            )

    return weights


def _check_offset(
    offset: Union[np.ndarray, float, None], n_rows: int, dtype
) -> Optional[np.ndarray]:
    """
    Unlike weights, if the offset is given as None, it can stay None. So we only need
    to validate it when it is not none.
    """
    if offset is None:
        return None
    if not np.isscalar(offset):
        offset = check_array(
            offset,
            accept_sparse=False,
            force_all_finite=True,
            ensure_2d=False,
            dtype=dtype,
        )
        if offset.ndim > 1:
            raise ValueError("Offset must be 1D array or scalar.")
        elif offset.shape[0] != n_rows:
            raise ValueError("offset must have the same length as y.")
    return np.full(n_rows, offset)


def check_bounds(
    bounds: Union[Iterable, float, np.ndarray, None], n_features: int, dtype
) -> Union[None, np.ndarray]:
    """Check that the bounds have the right shape."""
    if bounds is None:
        return None
    if np.isscalar(bounds):
        bounds = np.full(n_features, bounds, dtype=dtype)
    else:  # assume it's an array
        bounds = check_array(
            bounds,
            accept_sparse=False,
            force_all_finite=False,
            ensure_2d=False,
            dtype=dtype,
        )
        if bounds.ndim > 1:
            raise ValueError("Bounds must be 1D array or scalar.")
        if bounds.shape[0] != n_features:
            raise ValueError("Bounds must be the same length as X.shape[1].")
    return bounds


def _standardize(
    X: mx.MatrixBase,
    weights: np.ndarray,
    center_predictors: bool,
    scale_predictors: bool,
    lower_bounds: np.ndarray,
    upper_bounds: np.ndarray,
    P1: Union[np.ndarray, sparse.spmatrix],
    P2: Union[np.ndarray, sparse.spmatrix],
):
    """
    This function standardizes the data matrix X and then adjusts the bounds
    and penalties to match the standardized data matrix.

    Columns are always scaled to have standard deviation 1.

    If center_predictors is True, the data matrix will be adjusted to have
    columns with mean 0.

    If scale_predictors is True, the penalties will not be scaled. The result
    will be that the input penalty matrices are applied to the standardized
    coefficients. This can be useful to scale
    """

    X, col_means, col_stds = X.standardize(weights, center_predictors, True)

    if col_stds is not None:
        # We copy the bounds when multiplying here so the we avoid
        # side effects.
        if lower_bounds is not None:
            lower_bounds = lower_bounds * col_stds
        if upper_bounds is not None:
            upper_bounds = upper_bounds * col_stds

    # NOTE: We always scale predictors. The only thing controlled by
    # scale_predictors is whether or not we also scale the penalties.
    # If scale_predictors=True, we do not scale penalties. This can be
    # useful if the user wants to uniformly penalize in the scale
    # coefficient space rather than in the original coefficient space.
    if not scale_predictors and col_stds is not None:
        penalty_mult = mx.one_over_var_inf_to_val(col_stds, 1.0)
        P1 *= penalty_mult
        if sparse.issparse(P2):
            inv_col_stds_mat = sparse.diags(penalty_mult)
            P2 = inv_col_stds_mat @ P2 @ inv_col_stds_mat
        elif P2.ndim == 1:
            P2 *= penalty_mult ** 2
        else:
            P2 = (penalty_mult[:, None] * P2) * penalty_mult[None, :]
    return X, col_means, col_stds, lower_bounds, upper_bounds, P1, P2


def _unstandardize(
    col_means: np.ndarray,
    col_stds: Optional[np.ndarray],
    intercept: Union[float, np.ndarray],
    coef: np.ndarray,
) -> Tuple[Union[float, np.ndarray], np.ndarray]:
    if col_stds is None:
        intercept -= np.squeeze(np.squeeze(col_means).dot(np.atleast_1d(coef).T))
    else:
        penalty_mult = mx.one_over_var_inf_to_val(col_stds, 1.0)
        intercept -= np.squeeze(
            np.squeeze(col_means * penalty_mult).dot(np.atleast_1d(coef).T)
        )
        coef *= penalty_mult
    return intercept, coef


def _standardize_warm_start(
    coef: np.ndarray, col_means: np.ndarray, col_stds: Optional[np.ndarray]
) -> None:
    if col_stds is None:
        coef[0] += np.squeeze(col_means).dot(coef[1:])
    else:
        coef[1:] *= col_stds
        coef[0] += np.squeeze(col_means / col_stds).dot(coef[1:])


def get_family(
    family: Union[str, ExponentialDispersionModel]
) -> ExponentialDispersionModel:
    if isinstance(family, ExponentialDispersionModel):
        return family
    name_to_dist = {
        "normal": NormalDistribution,
        "poisson": PoissonDistribution,
        "gamma": GammaDistribution,
        "inverse.gaussian": InverseGaussianDistribution,
        "binomial": BinomialDistribution,
    }
    try:
        return name_to_dist[family]()
    except KeyError:
        raise ValueError(
            "The family must be an instance of class"
            " ExponentialDispersionModel or an element of"
            " ['normal', 'poisson', 'gamma', 'inverse.gaussian', "
            "'binomial']; got (family={})".format(family)
        )


def get_link(link: Union[str, Link], family: ExponentialDispersionModel) -> Link:
    """
    For the Tweedie distribution, this code follows actuarial best practices regarding
    link functions. Note that these links are sometimes non-canonical:
        - Identity for normal (p=0)
        - No convention for p < 0, so let's leave it as identity
        - Log otherwise
    """
    if isinstance(link, Link):
        return link
    if link == "auto":
        if isinstance(family, TweedieDistribution):
            if family.power <= 0:
                return IdentityLink()
            if family.power < 1:
                raise ValueError(
                    "For 0 < p < 1, no Tweedie distribution"
                    " exists. Please choose a different distribution."
                )
            return LogLink()
        if isinstance(family, GeneralizedHyperbolicSecant):
            return IdentityLink()
        if isinstance(family, BinomialDistribution):
            return LogitLink()
        raise ValueError(
            """No default link known for the specified distribution family. Please
            set link manually, i.e. not to 'auto';
            got (link='auto', family={})""".format(
                family.__class__.__name__
            )
        )
    if link == "identity":
        return IdentityLink()
    if link == "log":
        return LogLink()
    if link == "logit":
        return LogitLink()
    if link[:7] == "tweedie":
        return TweedieLink(float(link[7:]))
    raise ValueError(
        """The link must be an instance of class Link or an element of
        ['auto', 'identity', 'log', 'logit', 'tweedie']; got (link={})""".format(
            link
        )
    )


def setup_p1(
    P1: Union[str, np.ndarray],
    X: Union[mx.MatrixBase, mx.StandardizedMatrix],
    _dtype,
    alpha: float,
    l1_ratio: float,
) -> np.ndarray:
    n_features = X.shape[1]
    assert isinstance(X, (mx.MatrixBase, mx.StandardizedMatrix))
    if isinstance(P1, str) and P1 == "identity":
        P1 = np.ones(n_features, dtype=_dtype)
    else:
        P1 = np.atleast_1d(P1)
        try:
            P1 = P1.astype(_dtype, casting="safe", copy=False)
        except TypeError:
            raise TypeError(
                "The given P1 cannot be converted to a numeric"
                "array; got (P1.dtype={}).".format(P1.dtype)
            )
        if (P1.ndim != 1) or (P1.shape[0] != n_features):
            raise ValueError(
                "P1 must be either 'identity' or a 1d array "
                "with the length of X.shape[1]; "
                "got (P1.shape[0]={}), "
                "needed (X.shape[1]={}).".format(P1.shape[0], n_features)
            )

    # P1 and P2 are now for sure copies
    P1 = alpha * l1_ratio * P1
    return P1.astype(_dtype)


def setup_p2(
    P2: Union[str, np.ndarray],
    X: Union[mx.MatrixBase, mx.StandardizedMatrix],
    _stype,
    _dtype,
    alpha: float,
    l1_ratio: float,
) -> Union[np.ndarray, sparse.spmatrix]:
    assert isinstance(X, (mx.MatrixBase, mx.StandardizedMatrix))
    n_features = X.shape[1]

    # If X is sparse, make P2 sparse, too.
    if isinstance(P2, str) and P2 == "identity":
        if sparse.issparse(X):
            P2 = (
                sparse.dia_matrix(
                    (np.ones(n_features, dtype=_dtype), 0),
                    shape=(n_features, n_features),
                )
            ).tocsc()
        else:
            P2 = np.ones(n_features, dtype=_dtype)
    else:
        P2 = check_array(
            P2, copy=True, accept_sparse=_stype, dtype=_dtype, ensure_2d=False
        )
        if P2.ndim == 1:
            P2 = np.asarray(P2)
            if P2.shape[0] != n_features:
                raise ValueError(
                    "P2 should be a 1d array of shape "
                    "(n_features,) with "
                    "n_features=X.shape[1]; "
                    "got (P2.shape=({},)), needed ({},)".format(P2.shape[0], X.shape[1])
                )
            if sparse.issparse(X):
                P2 = (
                    sparse.dia_matrix((P2, 0), shape=(n_features, n_features))
                ).tocsc()
        elif P2.ndim == 2 and P2.shape[0] == P2.shape[1] and P2.shape[0] == X.shape[1]:
            if sparse.issparse(X):
                P2 = sparse.csc_matrix(P2)
        else:
            raise ValueError(
                "P2 must be either None or an array of shape "
                "(n_features, n_features) with "
                "n_features=X.shape[1]; "
                "got (P2.shape=({0}, {1})), needed ({2}, {2})".format(
                    P2.shape[0], P2.shape[1], X.shape[1]
                )
            )

    # P1 and P2 are now for sure copies
    P2 = alpha * (1 - l1_ratio) * P2
    # one only ever needs the symmetrized L2 penalty matrix 1/2 (P2 + P2')
    # reason: w' P2 w = (w' P2 w)', i.e. it is symmetric
    if P2.ndim == 2:
        if sparse.issparse(P2):
            if sparse.isspmatrix_csc(P2):
                P2 = 0.5 * (P2 + P2.transpose()).tocsc()
            else:
                P2 = 0.5 * (P2 + P2.transpose()).tocsr()
        else:
            P2 = 0.5 * (P2 + P2.T)
    return P2


def initialize_start_params(
    start_params: Optional[np.ndarray], n_cols: int, fit_intercept: bool, _dtype
) -> Optional[np.ndarray]:
    if start_params is not None:
        start_params = check_array(
            start_params,
            accept_sparse=False,
            force_all_finite=True,
            ensure_2d=False,
            dtype=_dtype,
            copy=True,
        )
        if (start_params.shape[0] != n_cols + fit_intercept) or (
            start_params.ndim != 1
        ):
            raise ValueError(
                "Start values for parameters must have the"
                "right length and dimension; required (length"
                "={}, ndim=1); got (length={}, ndim={}).".format(
                    n_cols + fit_intercept, start_params.shape[0], start_params.ndim,
                )
            )
    return start_params


def is_pos_semidef(p: Union[sparse.spmatrix, np.ndarray]) -> bool:
    """
    Checks for positive semidefiniteness of p if p is a matrix, or diag(p) if p is a
    vector.

    np.linalg.cholesky(P2) 'only' asserts positive definite due to numerical precision,
    we allow eigenvalues to be a tiny bit negative
    """
    # 1d case
    if p.ndim == 1 or p.shape[0] == 1:
        any_negative = (p < 0).max() if sparse.isspmatrix(p) else (p < 0).any()
        return not any_negative

    # 2d case
    # About -6e-7 for 32-bit, -1e-15 for 64-bit
    epsneg = -10 * np.finfo(np.result_type(float, p.dtype)).epsneg
    if sparse.issparse(p):
        # Computing eigenvalues for sparse matrices is inefficient. If the matrix is
        # not huge, convert to dense. Otherwise, calculate 10% of its eigenvalues.
        if p.shape[0] < 2000:
            eigenvalues = linalg.eigvalsh(p.toarray())
        else:
            n_evals_to_compuate = p.shape[0] // 10 + 1
            sigma = -1000 * epsneg  # start searching near this value
            which = "SA"  # find smallest algebraic eigenvalues first
            eigenvalues = splinalg.eigsh(
                p,
                k=n_evals_to_compuate,
                sigma=sigma,
                which=which,
                return_eigenvectors=False,
            )
    else:
        # dense
        eigenvalues = linalg.eigvalsh(p)
    pos_semidef = np.all(eigenvalues >= epsneg)
    return pos_semidef


# TODO: abc
class GeneralizedLinearRegressorBase(BaseEstimator, RegressorMixin):
    """
    Base class for GeneralizedLinearRegressor and GeneralizedLinearRegressorCV.
    """

    def __init__(
        self,
        l1_ratio: Union[int, float] = 0,
        P1="identity",
        P2: Union[int, float, str, np.ndarray, sparse.spmatrix] = "identity",
        fit_intercept=True,
        family: Union[str, ExponentialDispersionModel] = "normal",
        link: Union[str, Link] = "auto",
        fit_dispersion=None,
        solver="auto",
        max_iter=100,
        gradient_tol: Optional[float] = 1e-4,
        step_size_tol: Optional[float] = None,
        hessian_approx: float = 0.0,
        warm_start=False,
        alpha_search: bool = False,
        n_alphas: int = 100,
        alphas: Optional[np.ndarray] = None,
        min_alpha_ratio: Optional[float] = None,
        min_alpha: Optional[float] = None,
        start_params: Optional[np.ndarray] = None,
        selection="cyclic",
        random_state=None,
        copy_X: Optional[bool] = None,
        check_input=True,
        verbose=0,
        scale_predictors=False,
        lower_bounds: Optional[np.ndarray] = None,
        upper_bounds: Optional[np.ndarray] = None,
        force_all_finite: bool = True,
    ):
        self.l1_ratio = l1_ratio
        self.P1 = P1
        self.P2 = P2
        self.fit_intercept = fit_intercept
        self.family = family
        self.link = link
        self.fit_dispersion = fit_dispersion
        self.solver = solver
        self.max_iter = max_iter
        self.gradient_tol = gradient_tol
        self.step_size_tol = step_size_tol
        self.hessian_approx = hessian_approx
        self.warm_start = warm_start
        self.alpha_search = alpha_search
        self.n_alphas = n_alphas
        self.alphas = alphas
        self.min_alpha_ratio = min_alpha_ratio
        self.min_alpha = min_alpha
        self.start_params = start_params
        self.selection = selection
        self.random_state = random_state
        self.copy_X = copy_X
        self.check_input = check_input
        self.verbose = verbose
        self.scale_predictors = scale_predictors
        self.lower_bounds = lower_bounds
        self.upper_bounds = upper_bounds
        self.force_all_finite = force_all_finite

    def get_start_coef(
        self,
        start_params,
        X: Union[mx.MatrixBase, mx.StandardizedMatrix],
        y: np.ndarray,
        weights: np.ndarray,
        offset: Optional[np.ndarray],
        col_means: Optional[np.ndarray],
        col_stds: Optional[np.ndarray],
    ) -> np.ndarray:
        if self.warm_start and hasattr(self, "coef_"):
            coef = self.coef_  # type: ignore
            intercept = self.intercept_  # type: ignore
            if self.fit_intercept:
                coef = np.concatenate((np.array([intercept]), coef))
            if self._center_predictors:
                _standardize_warm_start(coef, col_means, col_stds)
        elif start_params is None:
            if self.fit_intercept:
                coef = np.zeros(
                    X.shape[1] + 1, dtype=_float_itemsize_to_dtype[X.dtype.itemsize]
                )
                coef[0] = guess_intercept(
                    y, weights, self._link_instance, self._family_instance, offset
                )
            else:
                coef = np.zeros(
                    X.shape[1], dtype=_float_itemsize_to_dtype[X.dtype.itemsize]
                )

        else:  # assign given array as start values
            coef = start_params
            if self._center_predictors:
                _standardize_warm_start(coef, col_means, col_stds)

        # If starting values are outside the specified bounds (if set),
        # bring the starting value exactly at the bound.
        idx = 1 if self.fit_intercept else 0
        if self.lower_bounds is not None:
            if np.any(coef[idx:] < self.lower_bounds):
                warnings.warn(
                    "lower_bounds above starting value. Setting the starting values "
                    "to max(start_params, lower_bounds)."
                )
                coef[idx:] = np.maximum(coef[idx:], self.lower_bounds)
        if self.upper_bounds is not None:
            if np.any(coef[idx:] > self.upper_bounds):
                warnings.warn(
                    "upper_bounds below starting value. Setting the starting values "
                    "to min(start_params, upper_bounds)."
                )
                coef[idx:] = np.minimum(coef[idx:], self.upper_bounds)

        return coef

    def set_up_for_fit(self, y: np.ndarray) -> None:
        #######################################################################
        # 1. input validation                                                 #
        #######################################################################
        # self.family and self.link are user-provided inputs and may be strings or
        #  ExponentialDispersonModel/Link objects
        # self.family_instance_ and self.link_instance_ are cleaned by 'fit' to be
        # ExponentialDispersionModel and Link arguments
        self._family_instance: ExponentialDispersionModel = get_family(self.family)
        # Guarantee that self._link_instance is set to an instance of class Link
        self._link_instance: Link = get_link(self.link, self._family_instance)

        # when fit_intercept is False, we can't center because that would
        # substantially change estimates
        self._center_predictors: bool = self.fit_intercept

        if self.solver == "auto":
            if (self.lower_bounds is None) and (self.upper_bounds is None):
                if np.all(np.asarray(self.l1_ratio) == 0):
                    self._solver = "irls-ls"
                elif getattr(self, "alpha", 1) == 0 and not self.alpha_search:
                    self._solver = "irls-ls"
                else:
                    self._solver = "irls-cd"
            else:
                self._solver = "irls-cd"
        else:
            self._solver = self.solver

        self._random_state = check_random_state(self.random_state)

        # 1.4 additional validations ##########################################
        if self.check_input:
            if not np.all(self._family_instance.in_y_range(y)):
                raise ValueError(
                    "Some value(s) of y are out of the valid "
                    "range for family {}".format(
                        self._family_instance.__class__.__name__
                    )
                )

    def tear_down_from_fit(
        self,
        X: Union[mx.MatrixBase, mx.StandardizedMatrix],
        y: np.ndarray,
        col_means: Optional[np.ndarray],
        col_stds: Optional[np.ndarray],
        weights: np.ndarray,
        weights_sum: Optional[float],
    ):
        """
        Delete attributes that were only needed for the fit method.
        """
        #######################################################################
        # 5a. undo standardization
        #######################################################################
        if self.fit_dispersion in ["chisqr", "deviance"]:
            # attention because of rescaling of weights
            X_unstandardized = X.mat if isinstance(X, mx.StandardizedMatrix) else X
            self.dispersion_ = (
                self.estimate_phi(X_unstandardized, y, weights) * weights_sum
            )

        del self._center_predictors
        del self._solver
        del self._random_state

    def _get_alpha_path(
        self,
        P1_no_alpha: np.ndarray,
        X,
        y: np.ndarray,
        w: np.ndarray,
        offset: np.ndarray = None,
    ) -> np.ndarray:
        """
        Get the regularization path.
<<<<<<< HEAD

        If some features have l1 regularization, the maximum alpha is the lowest
        alpha such that no l1-regularized coefficients are nonzero.

=======

        If some features have l1 regularization, the maximum alpha is the lowest
        alpha such that no l1-regularized coefficients are nonzero.

>>>>>>> 6d66ce16
        If all features do not have l1 regularization, use the sklearn RidgeCV
        default path [10, 1, 0.1] or whatever is specified by the input parameters
        min_alpha_ratio and n_alphas.

        min_alpha_ratio governs the length of the path, with 1e-6 as the default.
        Smaller values will lead to a longer path.
        """

        def _make_grid(max_alpha: float) -> np.ndarray:
            if self.min_alpha is None:
                if self.min_alpha_ratio is None:
                    min_alpha = max_alpha * 1e-6
                else:
                    min_alpha = max_alpha * self.min_alpha_ratio
            else:
                if self.min_alpha >= max_alpha:
                    raise ValueError(
                        "Current value of min_alpha would generate all zeros. "
                        "Consider reducing this value."
                    )
                min_alpha = self.min_alpha
            return np.logspace(
                np.log(max_alpha), np.log(min_alpha), self.n_alphas, base=np.e
            )

        if np.all(P1_no_alpha == 0):
            alpha_max = 10
            return _make_grid(alpha_max)

        if self.fit_intercept:
            intercept_offset = 1
            coef = np.zeros(X.shape[1] + 1)
            coef[0] = guess_intercept(
                y=y,
                weights=w,
                link=self._link_instance,
                distribution=self._family_instance,
            )
        else:
            intercept_offset = 0
            coef = np.zeros(X.shape[1])

        _, dev_der = self._family_instance._mu_deviance_derivative(
            coef=coef, X=X, y=y, weights=w, link=self._link_instance, offset=offset,
        )

        l1_regularized_mask = P1_no_alpha > 0
        alpha_max = np.max(
            np.abs(
                -0.5
                * dev_der[intercept_offset:][l1_regularized_mask]
                / P1_no_alpha[l1_regularized_mask]
            )
        )
        return _make_grid(alpha_max)

    def solve(
        self,
        X: Union[mx.MatrixBase, mx.StandardizedMatrix],
        y: np.ndarray,
        weights: np.ndarray,
        P2,
        P1: np.ndarray,
        coef: np.ndarray,
        offset: Optional[np.ndarray],
        lower_bounds: Optional[np.ndarray],
        upper_bounds: Optional[np.ndarray],
    ) -> np.ndarray:
        """
        Must be run after running set_up_for_fit and before running tear_down_from_fit.
        Sets self.coef_ and self.intercept_.
        """
        fixed_inner_tol = None
        if (
            isinstance(self._family_instance, NormalDistribution)
            and isinstance(self._link_instance, IdentityLink)
            and "irls" in self._solver
        ):
            # IRLS-CD and IRLS-LS should converge in one iteration for any
            # normal distribution problem with identity link.
            fixed_inner_tol = (self.gradient_tol, self.step_size_tol)
            max_iter = 1
        else:
            max_iter = self.max_iter

        # 4.1 IRLS ############################################################
        if "irls" in self._solver:
            # Note: we already set P1 = l1*P1, see above
            # Note: we already set P2 = l2*P2, see above
            # Note: we already symmetrized P2 = 1/2 (P2 + P2')
            irls_data = IRLSData(
                X=X,
                y=y,
                weights=weights,
                P1=P1,
                P2=P2,
                fit_intercept=self.fit_intercept,
                family=self._family_instance,
                link=self._link_instance,
                max_iter=max_iter,
                gradient_tol=self.gradient_tol,
                step_size_tol=self.step_size_tol,
                fixed_inner_tol=fixed_inner_tol,
                hessian_approx=self.hessian_approx,
                selection=self.selection,
                random_state=self.random_state,
                offset=offset,
                lower_bounds=lower_bounds,
                upper_bounds=upper_bounds,
                verbose=self.verbose > 0,
            )
            if self._solver == "irls-ls":
                coef, self.n_iter_, self._n_cycles, self.diagnostics_ = _irls_solver(
                    _least_squares_solver, coef, irls_data
                )
            # 4.2 coordinate descent ##############################################
            elif self._solver == "irls-cd":
                coef, self.n_iter_, self._n_cycles, self.diagnostics_ = _irls_solver(
                    _cd_solver, coef, irls_data
                )
        # 4.3 L-BFGS ##########################################################
        elif self._solver == "lbfgs":
            coef, self.n_iter_, self._n_cycles, self.diagnostics_ = _lbfgs_solver(
                coef=coef,
                X=X,
                y=y,
                weights=weights,
                P2=P2,
                verbose=self.verbose,
                family=self._family_instance,
                link=self._link_instance,
                max_iter=max_iter,
                # TODO: support step_size_tol?
                tol=self.gradient_tol,  # type: ignore
                offset=offset,
            )
        return coef

    def solve_regularization_path(
        self,
        X: Union[mx.MatrixBase, mx.StandardizedMatrix],
        y: np.ndarray,
        weights: np.ndarray,
        alphas: np.ndarray,
        P2_no_alpha,
        P1_no_alpha: np.ndarray,
        coef: np.ndarray,
        offset: Optional[np.ndarray],
        lower_bounds: Optional[np.ndarray],
        upper_bounds: Optional[np.ndarray],
    ) -> np.ndarray:

        self.coef_path_ = np.empty((len(alphas), len(coef)), dtype=X.dtype)

        for k, alpha in enumerate(alphas):
            P1 = P1_no_alpha * alpha
            P2 = P2_no_alpha * alpha

            coef = self.solve(
                X=X,
                y=y,
                weights=weights,
                P2=P2,
                P1=P1,
                coef=coef,
                offset=offset,
                lower_bounds=lower_bounds,
                upper_bounds=upper_bounds,
            )

            self.coef_path_[k, :] = coef

        return self.coef_path_

    def report_diagnostics(
        self, full_report: bool = False, custom_columns: Optional[Iterable] = None
    ) -> None:
        """Print diagnostics to stdout.

        Parameters
        ----------
        full_report: boolean (default False)
            Print all available information. When False and custom_columns
            is set to None, a restricted set of columns is printed out.
        custom_columns: Iterable (optional, default None)
            Print only the specified columns
        """
        if hasattr(self, "diagnostics_"):
            print("diagnostics:")
            import pandas as pd

            with pd.option_context("max_rows", None, "max_columns", None):
                if custom_columns is not None:
                    print(pd.DataFrame(data=self.diagnostics_)[custom_columns])
                elif full_report:
                    print(
                        pd.DataFrame(data=self.diagnostics_).set_index(
                            "n_iter", drop=True
                        )
                    )
                else:
                    base_cols = [
                        "n_iter",
                        "convergence",
                        "n_cycles",
                        "iteration_runtime",
                        "intercept",
                    ]
                    print(
                        pd.DataFrame(data=self.diagnostics_)[base_cols].set_index(
                            "n_iter", drop=True
                        )
                    )
        else:
            print("solver does not report diagnostics")

    def linear_predictor(
        self, X: ArrayLike, offset: Optional[ArrayLike] = None, alpha_level: int = None
    ):
        """Compute the linear_predictor = X*coef_ + intercept_.

        Parameters
        ----------
        X : {array-like, sparse matrix}, shape (n_samples, n_features)
            Samples.

        Returns
        -------
        C : array, shape (n_samples,)
            Returns predicted values of linear predictor.
        """
        check_is_fitted(self, "coef_")
        X = check_array_matrix_compliant(
            X,
            accept_sparse=["csr", "csc", "coo"],
            dtype="numeric",
            copy=True,
            ensure_2d=True,
            allow_nd=False,
        )
        xb = (
            X @ self.coef_ + self.intercept_
            if alpha_level is None
            else X @ self.coef_path_[alpha_level] + self.intercept_path_[alpha_level]
        )
        if offset is None:
            return xb
        return xb + offset

    def predict(
        self,
        X: ShapedArrayLike,
        sample_weight: Optional[ArrayLike] = None,
        offset: Optional[ArrayLike] = None,
        alpha_level: int = None,
    ):
        """Predict using GLM with feature matrix X.

        If sample_weight is given, returns prediction*sample_weight.

        Parameters
        ----------
        X : {array-like, sparse matrix}, shape (n_samples, n_features)
            Samples.

        sample_weight : {None, array-like}, shape (n_samples,), optional \
                (default=None)

        offset: {None, array-like}, shape (n_samples,), optional \
                (default=None)

        alpha_level: int, optional \
                (default=None)
            Sets which alpha to use for the alpha_search = True case

        Returns
        -------
        C : array, shape (n_samples,)
            Returns predicted values times sample_weight.
        """
        X = check_array_matrix_compliant(
            X,
            accept_sparse=["csr", "csc", "coo"],
            dtype="numeric",
            copy=self._should_copy_X(),
            ensure_2d=True,
            allow_nd=False,
        )
        eta = self.linear_predictor(X, offset=offset, alpha_level=alpha_level)
        mu = get_link(self.link, get_family(self.family)).inverse(eta)
        weights = _check_weights(sample_weight, X.shape[0], X.dtype)

        return mu * weights

    def estimate_phi(
        self, X: ArrayLike, y: ArrayLike, sample_weight: Optional[ArrayLike] = None
    ):
        """Estimate/fit the dispersion parameter phi.

        Parameters
        ----------
        X : {array-like, sparse matrix}, shape (n_samples, n_features)
            Training data.

        y : array-like, shape (n_samples,)
            Target values.

        sample_weight : {None, array-like}, shape (n_samples,), optional \
                (default=None)
            Sample weights.

        Returns
        -------
        phi : float
            Dispersion parameter.
        """
        check_is_fitted(self, "coef_")
        _dtype = [np.float64, np.float32]
        if isinstance(X, mx.MatrixBase):
            X, y = check_X_y_matrix_compliant(
                X, y, accept_sparse=["csr", "csc", "coo"], dtype=_dtype
            )
        else:
            X, y = check_X_y(X, y, accept_sparse=["csr", "csc", "coo"], dtype=_dtype)

        n_samples, n_features = X.shape
        weights = _check_weights(sample_weight, n_samples, X.dtype)
        eta = X @ self.coef_
        if self.fit_intercept is True:
            eta += self.intercept_
            n_features += 1
        if n_samples <= n_features:
            raise ValueError(
                "Estimation of dispersion parameter phi requires"
                " more samples than features, got"
                " samples=X.shape[0]={} and"
                " n_features=X.shape[1]+fit_intercept={}.".format(n_samples, n_features)
            )
        mu = self._link_instance.inverse(eta)
        if self.fit_dispersion == "chisqr":
            chisq = np.sum(
                weights * (y - mu) ** 2 / self._family_instance.unit_variance(mu)
            )
            return float(chisq) / (n_samples - n_features)
        elif self.fit_dispersion == "deviance":
            dev = self._family_instance.deviance(y, mu, weights)
            return float(dev) / (n_samples - n_features)

    # Note: check_estimator(GeneralizedLinearRegressor) might raise
    # "AssertionError: -0.28014056555724598 not greater than 0.5"
    # unless GeneralizedLinearRegressor has a score which passes the test.
    def score(
        self,
        X: ShapedArrayLike,
        y: ShapedArrayLike,
        sample_weight: Optional[ArrayLike] = None,
    ):
        """Compute D^2, the percentage of deviance explained.

        D^2 is a generalization of the coefficient of determination R^2.
        R^2 uses squared error and D^2 deviance. Note that those two are equal
        for family='normal'.

        D^2 is defined as
        :math:`D^2 = 1-\\frac{D(y_{true},y_{pred})}{D_{null}}`,
        :math:`D_{null}` is the null deviance, i.e. the deviance of a model
        with intercept alone, which corresponds to :math:`y_{pred} = \\bar{y}`.
        The mean :math:`\\bar{y}` is averaged by sample_weight.
        Best possible score is 1.0 and it can be negative (because the model
        can be arbitrarily worse).

        Parameters
        ----------
        X : {array-like, sparse matrix}, shape (n_samples, n_features)
            Test samples.

        y : array-like, shape (n_samples,)
            True values of target.

        sample_weight : {None, array-like}, shape (n_samples,), optional \
                (default=None)
            Sample weights.

        Returns
        -------
        score : float
            D^2 of self.predict(X) w.r.t. y.
        """
        # Note, default score defined in RegressorMixin is R^2 score.
        # TODO: make D^2 a score function in module metrics (and thereby get
        #       input validation and so on)
        weights = _check_weights(sample_weight, y.shape[0], X.dtype)
        mu = self.predict(X)
        family = get_family(self.family)
        dev = family.deviance(y, mu, weights=weights)
        y_mean = np.average(y, weights=weights)
        dev_null = family.deviance(y, y_mean, weights=weights)
        return 1.0 - dev / dev_null

    def _validate_hyperparameters(self) -> None:

        if not isinstance(self.fit_intercept, bool):
            raise ValueError(
                "The argument fit_intercept must be bool;"
                " got {}".format(self.fit_intercept)
            )

        if self.solver == "newton-cg":
            raise ValueError(
                """
                newton-cg solver is no longer supported because
                sklearn.utils.optimize.newton_cg has been deprecated. If you need this
                functionality, please use
                https://github.com/scikit-learn/scikit-learn/pull/9405.
                """
            )

        if self.solver not in ["auto", "irls-ls", "lbfgs", "irls-cd"]:
            raise ValueError(
                "GeneralizedLinearRegressor supports only solvers"
                " 'auto', 'irls-ls', 'lbfgs', and 'irls-cd';"
                " got {}".format(self.solver)
            )
        if not isinstance(self.max_iter, int) or self.max_iter <= 0:
            raise ValueError(
                "Maximum number of iteration must be a positive "
                "integer;"
                " got (max_iter={!r})".format(self.max_iter)
            )

        if (
            not (
                isinstance(self.gradient_tol, float)
                or isinstance(self.gradient_tol, int)
            )
            or self.gradient_tol <= 0
        ):
            raise ValueError(
                "Tolerance for the gradient stopping criteria must be "
                f"positive; got (tol={self.gradient_tol})"
            )

        if self.step_size_tol is not None and (
            not (
                isinstance(self.step_size_tol, float)
                or isinstance(self.step_size_tol, int)
            )
            or self.step_size_tol <= 0
        ):
            raise ValueError(
                "Tolerance for the step-size stopping criteria must be "
                "positive; got (tol={!r})".format(self.step_size_tol)
            )

        if not isinstance(self.warm_start, bool):
            raise ValueError(
                "The argument warm_start must be bool;"
                " got {}".format(self.warm_start)
            )
        if self.selection not in ["cyclic", "random"]:
            raise ValueError(
                "The argument selection must be 'cyclic' or "
                "'random'; got (selection={})".format(self.selection)
            )
        if self.copy_X is not None and not isinstance(self.copy_X, bool):
            raise ValueError(
                "The argument copy_X must be None or bool;"
                " got {}".format(self.copy_X)
            )
        if not isinstance(self.check_input, bool):
            raise ValueError(
                "The argument check_input must be bool; got "
                "(check_input={})".format(self.check_input)
            )
        if self.scale_predictors and not self.fit_intercept:
            raise ValueError(
                "scale_predictors=True is not supported when fit_intercept=False"
            )
        if ((self.lower_bounds is not None) or (self.upper_bounds is not None)) and (
            self.solver not in ["irls-cd", "auto"]
        ):
            raise ValueError(
                "Only the 'cd' solver is supported when bounds are set; "
                "got {}".format(self.solver)
            )
        if self.check_input:
            # check if P1 has only non-negative values, negative values might
            # indicate group lasso in the future.
            if not isinstance(self.P1, str):  # if self.P1 != 'identity':
                if not np.all(self.P1 >= 0):
                    raise ValueError("P1 must not have negative values.")

    def _should_copy_X(self):
        # If self.copy_X is True, copy_X is True
        # If self.copy_X is None, copy_X is False. Check for data of wrong dtype and
        # fix if necessary.
        # If self.copy_X is False, check for data of wrong dtype and error if it exists.
        if self.copy_X is None:
            copy_X = False
        else:
            copy_X = self.copy_X
        return copy_X

    def set_up_and_check_fit_args(
        self,
        X: ArrayLike,
        y: ArrayLike,
        sample_weight: Union[np.ndarray, None],
        offset: Union[np.ndarray, None],
        solver: str,
        force_all_finite,
    ) -> Tuple[
        mx.MatrixBase, np.ndarray, np.ndarray, Union[np.ndarray, None], float,
    ]:

        _dtype = [np.float64, np.float32]
        if solver == "irls-cd":
            _stype = ["csc"]
        else:
            _stype = ["csc", "csr"]

        copy_X = self._should_copy_X()

        if (
            not isinstance(X, mx.CategoricalMatrix)
            and hasattr(X, "dtype")
            and X.dtype == np.int64  # type: ignore
        ):
            if self.copy_X is not None and not self.copy_X:
                raise ValueError(
                    "Integer data needs to be converted to float, but you specified "
                    "copy_X = False. To fix this, set copy_X = None or convert to "
                    "float yourself."
                )
            # check_X_y will convert to float32 if we don't do this, which causes
            # precision issues with the new handling of single precision. The new
            # behavior is to give everything the precision of X, but we don't want to
            # do that if X was intially int64.
            X = X.astype(np.float64)  # type: ignore

        if isinstance(X, mx.MatrixBase):
            X, y = check_X_y_matrix_compliant(
                X,
                y,
                accept_sparse=_stype,
                dtype=_dtype,
                copy=copy_X,
                force_all_finite=force_all_finite,
            )
            self._check_n_features(X, reset=True)
        else:
            X, y = self._validate_data(
                X,
                y,
                ensure_2d=True,
                accept_sparse=_stype,
                dtype=_dtype,
                copy=copy_X,
                force_all_finite=force_all_finite,
            )

        # Without converting y to float, deviance might raise
        # ValueError: Integers to negative integer powers are not allowed.
        # Also, y must not be sparse.
        # Make sure everything has the same precision as X
        # This will prevent accidental upcasting later and slow operations on
        # mixed-precision numbers
        y = np.asarray(y, dtype=X.dtype)
        weights = _check_weights(
            sample_weight, y.shape[0], X.dtype, force_all_finite=force_all_finite
        )
        offset = _check_offset(offset, y.shape[0], X.dtype)

        # IMPORTANT NOTE: Since we want to minimize
        # 1/(2*sum(sample_weight)) * deviance + L1 + L2,
        # deviance = sum(sample_weight * unit_deviance),
        # we rescale weights such that sum(weights) = 1 and this becomes
        # 1/2*deviance + L1 + L2 with deviance=sum(weights * unit_deviance)
        weights_sum: float = np.sum(weights)
        weights = weights / weights_sum
        #######################################################################
        # 2b. convert to wrapper matrix types
        #######################################################################
        if sparse.issparse(X) and not isinstance(X, mx.SparseMatrix):
            X = mx.SparseMatrix(X)
        elif isinstance(X, np.ndarray):
            X = mx.DenseMatrix(X)

        return X, y, weights, offset, weights_sum


class GeneralizedLinearRegressor(GeneralizedLinearRegressorBase):
    """Regression via a Generalized Linear Model (GLM) with penalties.

    GLMs based on a reproductive Exponential Dispersion Model (EDM) aim at
    fitting and predicting the mean of the target y as mu=h(X*w). Therefore,
    the fit minimizes the following objective function with combined L1 and L2
    priors as regularizer::

            1/(2*sum(s)) * deviance(y, h(X*w); s)
            + alpha * l1_ratio * ||P1*w||_1
            + 1/2 * alpha * (1 - l1_ratio) * w*P2*w

    with inverse link function h and s=sample_weight. Note that for
    ``sample_weight=None``, one has s_i=1 and sum(s)=n_samples).
    For ``P1=P2='identity'``, the penalty is the elastic net::

            alpha * l1_ratio * ||w||_1
            + 1/2 * alpha * (1 - l1_ratio) * ||w||_2^2

    If you are interested in controlling the L1 and L2 penalties
    separately, keep in mind that this is equivalent to::

            a * L1 + b * L2

    where::

            alpha = a + b and l1_ratio = a / (a + b)

    The parameter ``l1_ratio`` corresponds to alpha in the R package glmnet,
    while ``alpha`` corresponds to the lambda parameter in glmnet.
    Specifically, l1_ratio = 1 is the lasso penalty.

    Read more in the :ref:`User Guide <Generalized_linear_regression>`.

    Parameters
    ----------
    alpha : float, optional (default=1)
        Constant that multiplies the penalty terms and thus determines the
        regularization strength.
        See the notes for the exact mathematical meaning of this
        parameter.``alpha = 0`` is equivalent to unpenalized GLMs. In this
        case, the design matrix X must have full column rank
        (no collinearities).

    l1_ratio : float, optional (default=0)
        The elastic net mixing parameter, with ``0 <= l1_ratio <= 1``. For
        ``l1_ratio = 0`` the penalty is an L2 penalty. ``For l1_ratio = 1`` it
        is an L1 penalty.  For ``0 < l1_ratio < 1``, the penalty is a
        combination of L1 and L2.

    P1 : {'identity', array-like}, shape (n_features,), optional \
            (default='identity')
        With this array, you can exclude coefficients from the L1 penalty.
        Set the corresponding value to 1 (include) or 0 (exclude). The
        default value ``'identity'`` is the same as a 1d array of ones.
        Note that n_features = X.shape[1].

    P2 : {'identity', array-like, sparse matrix}, shape \

            (n_features,) or (n_features, n_features), optional \
            (default='identity')
        With this option, you can set the P2 matrix in the L2 penalty `w*P2*w`.
        This gives a fine control over this penalty (Tikhonov regularization).
        A 2d array is directly used as the square matrix P2. A 1d array is
        interpreted as diagonal (square) matrix. The default 'identity' sets
        the identity matrix, which gives the usual squared L2-norm. If you just
        want to exclude certain coefficients, pass a 1d array filled with 1,
        and 0 for the coefficients to be excluded.
        Note that P2 must be positive semi-definite.

    fit_intercept : boolean, optional (default=True)
        Specifies if a constant (a.k.a. bias or intercept) should be
        added to the linear predictor (X*coef+intercept).

    family : {'normal', 'poisson', 'gamma', 'inverse.gaussian', 'binomial'} \
            or an instance of class ExponentialDispersionModel, \
            optional(default='normal')
        The distributional assumption of the GLM, i.e. which distribution from
        the EDM, specifies the loss function to be minimized.

    link : {'auto', 'identity', 'log', 'logit'} or an instance of class Link, \
            optional (default='auto')
        The link function of the GLM, i.e. mapping from linear predictor
        (X*coef) to expectation (mu). Option 'auto' sets the link depending on
        the chosen family as follows:

        - 'identity' for family 'normal'

        - 'log' for families 'poisson', 'gamma', 'inverse.gaussian'

        - 'logit' for family 'binomial'

    fit_dispersion : {None, 'chisqr', 'deviance'}, optional (default=None)
        Method for estimation of the dispersion parameter phi. Whether to use
        the chi squared statistic or the deviance statistic. If None, the
        dispersion is not estimated.

    solver : {'auto', 'irls-cd', 'irls-ls', 'lbfgs'}, \
            optional (default='auto')
        Algorithm to use in the optimization problem:

        'auto'
            Sets 'irls-ls' if l1_ratio equals 0, else 'irls-cd'.

        'irls-cd'
            Iteratively reweighted least squares with a coordinate descent
            inner solver. This can deal with L1 as well as L2 penalties. Note
            that in order to avoid unnecessary memory duplication of X in the
            ``fit`` method, X should be directly passed as a Fortran-contiguous
            numpy array or sparse csc matrix.

        'irls-ls'
            Iteratively reweighted least squares with a least squares inner
            solver. This algorithm cannot deal with L1 penalties.

        'lbfgs'
            Calls scipy's L-BFGS-B optimizer. It cannot deal with L1 penalties.

    max_iter : int, optional (default=100)
        The maximal number of iterations for solver algorithms.

    gradient_tol : float, optional (default=1e-4)
        Stopping criterion. For the irls-ls and lbfgs solvers,
        the iteration will stop when ``max{|g_i|, i = 1, ..., n} <= tol``
        where ``g_i`` is the i-th component of the gradient (derivative) of
        the objective function. For the cd solver, convergence is reached
        when ``sum_i(|minimum-norm of g_i|)``, where ``g_i`` is the
        subgradient of the objective and minimum-norm of ``g_i`` is the element
        of the subgradient ``g_i`` with the smallest L2-norm.

        gradient_tol is not permitted to be None. If you wish to only use a
        step-size tolerance, set gradient_tol equal to very small number.

    step_size_tol: float, optional (default=None)
        Alternative stopping criterion. For the IRLS-LS and IRLS-CD solvers,
        the iteration will stop when the L2 norm of the step size is less than
        step_size_tol. This stopping criterion is disabled when
        step_size_tol=None

    hessian_approx: float, optional (default=0.0)
        The threshold below which data matrix rows will be ignored for updating
        the hessian.  See the algorithm documentation for the IRLS algorithm
        for further details.

    warm_start : boolean, optional (default=False)
        If set to ``True``, reuse the solution of the previous call to ``fit``
        as initialization for ``coef_`` and ``intercept_`` (supersedes option
        ``start_params``). If set to ``True`` or if the attribute ``coef_``
        does not exit (first call to ``fit``), option ``start_params`` sets the
        start values for ``coef_`` and ``intercept_``.

    n_alphas : int, optional (default=100)
        Number of alphas along the regularization path

    alphas : numpy array, optional (default=None)
        List of alphas where to compute the models.
        If ``None`` alphas are set automatically. Setting 'None' is preferred.

    min_alpha_ratio : float, optional (default=None)
        Length of the path. ``min_alpha_ratio=1e-6`` means that
        ``min_alpha / max_alpha = 1e-6``. If None, 1e-6 is used.

    min_alpha : float, optional (default=None)
        Minimum alpha to estimate the model with. The grid will then be created
        over [max_alpha, min_alpha].


    start_params : array of shape (n_features*, ), optional (default=None)
        Relevant only if ``warm_start=False`` or if fit is called
        the first time (``self.coef_`` does not yet exist).
        All coefficients are set to zero. If ``fit_intercept=True``, the
        start value for the intercept is obtained by the weighted average of y.

        array
        The array of size n_features* is directly used as start values
        for ``coef_``. If ``fit_intercept=True``, the first element
        is assumed to be the start value for the ``intercept_``.
        Note that n_features* = X.shape[1] + fit_intercept, i.e. it includes
        the intercept in counting.

    selection : str, optional (default='cyclic')
        For the solver 'cd' (coordinate descent), the coordinates (features)
        can be updated in either cyclic or random order.
        If set to 'random', a random coefficient is updated every iteration
        rather than looping over features sequentially in the same order. This
        (setting to 'random') often leads to significantly faster convergence
        especially when tol is higher than 1e-4.

    random_state : {int, RandomState instance, None}, optional (default=None)
        The seed of the pseudo random number generator that selects a random
        feature to be updated for solver 'cd' (coordinate descent).
        If int, random_state is the seed used by the random
        number generator; if RandomState instance, random_state is the random
        number generator; if None, the random number generator is the
        RandomState instance used by `np.random`. Used when ``selection`` ==
        'random'.

    copy_X : boolean, optional, (default=None)
        If ``True``, X will be copied. Since X is never modified by
        GeneralizedLinearRegressor, this is unlikely to be needed; this option
        exists mainly for compatibility with other sklearn estimators.
        If ``False``, X will not be copied, and there will be an error if you pass
        an X in the wrong format, such as providing int X and float y.
        If ``None``, X will not be copied unless it is in the wrong format.

    check_input : boolean, optional (default=True)
        Allow to bypass several checks on input: y values in range of family,
        sample_weight non-negative, P2 positive semi-definite.
        Don't use this parameter unless you know what you do.

    verbose : int, optional (default=0)
        For the IRLS solver, any positive number will result in a pretty
        progress bar showing convergence. This features requires having the
        tqdm package installed.
        For the lbfgs solver set verbose to any positive number for verbosity.

    lower_bounds : np.ndarray, shape=(n_features), optional (default=None)
        Set a lower bound for the coefficients. Setting bounds forces the use
        of the coordinate descent solver (irls-cd).

    upper_bounds : np.ndarray, shape=(n_features), optional (default=None)
        See lower_bounds.

    Attributes
    ----------
    coef_ : array, shape (n_features,)
        Estimated coefficients for the linear predictor (X*coef_+intercept_) in
        the GLM.

    intercept_ : float
        Intercept (a.k.a. bias) added to linear predictor.

    dispersion_ : float
        The dispersion parameter :math:`\\phi` if ``fit_dispersion`` was set.

    n_iter_ : int
        Actual number of iterations used in solver.

    Notes
    -----
    The fit itself does not need Y to be from an EDM, but only assumes
    the first two moments to be :math:`E[Y_i]=\\mu_i=h((Xw)_i)` and
    :math:`Var[Y_i]=\\frac{\\phi}{s_i} v(\\mu_i)`. The unit variance function
    :math:`v(\\mu_i)` is a property of and given by the specific EDM, see
    :ref:`User Guide <Generalized_linear_regression>`.

    The parameters :math:`w` (`coef_` and `intercept_`) are estimated by
    minimizing the deviance plus penalty term, which is equivalent to
    (penalized) maximum likelihood estimation.

    For alpha > 0, the feature matrix X should be standardized in order to
    penalize features equally strong. Call
    :class:`sklearn.preprocessing.StandardScaler` before calling ``fit``.

    If the target y is a ratio, appropriate sample weights s should be
    provided.
    As an example, consider Poisson distributed counts z (integers) and
    weights s=exposure (time, money, persons years, ...). Then you fit
    y = z/s, i.e. ``GeneralizedLinearModel(family='poisson').fit(X, y,
    sample_weight=s)``. The weights are necessary for the right (finite
    sample) mean.
    Consider :math:`\\bar{y} = \\frac{\\sum_i s_i y_i}{\\sum_i s_i}`,
    in this case one might say that y has a 'scaled' Poisson distributions.
    The same holds for other distributions.

    References
    ----------
    For the coordinate descent implementation:
        * Guo-Xun Yuan, Chia-Hua Ho, Chih-Jen Lin
          An Improved GLMNET for L1-regularized Logistic Regression,
          Journal of Machine Learning Research 13 (2012) 1999-2030
          https://www.csie.ntu.edu.tw/~cjlin/papers/l1_glmnet/long-glmnet.pdf
    """

    def __init__(
        self,
        alpha=1.0,
        l1_ratio=0,
        P1="identity",
        P2="identity",
        fit_intercept=True,
        family: Union[str, ExponentialDispersionModel] = "normal",
        link: Union[str, Link] = "auto",
        fit_dispersion=None,
        solver="auto",
        max_iter=100,
        gradient_tol: Optional[float] = 1e-4,
        step_size_tol: Optional[float] = None,
        hessian_approx: float = 0.0,
        warm_start: bool = False,
        alpha_search: bool = False,
        n_alphas: int = 100,
        alphas: Optional[np.ndarray] = None,
        min_alpha_ratio: Optional[float] = None,
        min_alpha: Optional[float] = None,
        start_params: Optional[np.ndarray] = None,
        selection: str = "cyclic",
        random_state=None,
        copy_X: Optional[bool] = None,
        check_input=True,
        verbose=0,
        scale_predictors=False,
        lower_bounds: Optional[np.ndarray] = None,
        upper_bounds: Optional[np.ndarray] = None,
        force_all_finite: bool = True,
    ):
        self.alpha = alpha
        super().__init__(
            l1_ratio=l1_ratio,
            P1=P1,
            P2=P2,
            fit_intercept=fit_intercept,
            family=family,
            link=link,
            fit_dispersion=fit_dispersion,
            solver=solver,
            max_iter=max_iter,
            gradient_tol=gradient_tol,
            step_size_tol=step_size_tol,
            hessian_approx=hessian_approx,
            warm_start=warm_start,
            alpha_search=alpha_search,
            n_alphas=n_alphas,
            alphas=alphas,
            min_alpha=min_alpha,
            min_alpha_ratio=min_alpha_ratio,
            start_params=start_params,
            selection=selection,
            random_state=random_state,
            copy_X=copy_X,
            check_input=check_input,
            verbose=verbose,
            scale_predictors=scale_predictors,
            lower_bounds=lower_bounds,
            upper_bounds=upper_bounds,
            force_all_finite=force_all_finite,
        )

    def _validate_hyperparameters(self) -> None:

        if (
            not (isinstance(self.alpha, float) or isinstance(self.alpha, int))
            or self.alpha < 0
        ):
            raise ValueError(
                "Penalty term must be a non-negative number;"
                " got (alpha={})".format(self.alpha)
            )

        if (
            not np.isscalar(self.l1_ratio)
            # check for numeric, i.e. not a string
            or not np.issubdtype(np.asarray(self.l1_ratio).dtype, np.number)
            or self.l1_ratio < 0
            or self.l1_ratio > 1
        ):
            raise ValueError(
                "l1_ratio must be a number in interval [0, 1];"
                " got (l1_ratio={})".format(self.l1_ratio)
            )
        super()._validate_hyperparameters()

    def fit(
        self,
        X: ArrayLike,
        y: ArrayLike,
        sample_weight: Optional[ArrayLike] = None,
        offset: Optional[ArrayLike] = None,
        # TODO: take out weights_sum (or use it properly)
        weights_sum: Optional[float] = None,
    ):
        """Fit a Generalized Linear Model.

        Parameters
        ----------
        X : {array-like, sparse matrix}, shape (n_samples, n_features)
            Training data. Note that a float32 matrix is acceptable and will
            result in the entire algorithm being run in 32-bit precision.
            However, for problems that are poorly conditioned, this might result
            in poor convergence or flawed parameter estimates.

        y : array-like, shape (n_samples,)
            Target values.

        sample_weight : {None, array-like}, shape (n_samples,),\
                optional (default=None)
            Individual weights w_i for each sample. Note that for an
            Exponential Dispersion Model (EDM), one has
            Var[Y_i]=phi/w_i * v(mu).
            If Y_i ~ EDM(mu, phi/w_i), then
            sum(w*Y)/sum(w) ~ EDM(mu, phi/sum(w)), i.e. the mean of y is a
            weighted average with weights=sample_weight.

        offset: {None, array-like}, shape (n_samples,), optional (default=None)
            Added to linear predictor "eta". An offset of 3 will increase expected
            y by 3 if the link is linear, and will multiply expected y by 3 if the
            link is log.

        weights_sum: {None, float}, optional (default=None)

        Returns
        -------
        self : returns an instance of self.
        """

        self._validate_hyperparameters()

        # NOTE: This function checks if all the entries in X and y are
        # finite. That can be expensive. But probably worthwhile.
        X, y, weights, offset, weights_sum = self.set_up_and_check_fit_args(
            X,
            y,
            sample_weight,
            offset,
            solver=self.solver,
            force_all_finite=self.force_all_finite,
        )
        assert isinstance(X, mx.MatrixBase)
        assert isinstance(y, np.ndarray)

        self.set_up_for_fit(y)

        # TODO: deal with alpha for regularization path
        if self.alpha > 0 and self.l1_ratio > 0 and self._solver != "irls-cd":
            raise ValueError(
                "The chosen solver (solver={}) can't deal "
                "with L1 penalties, which are included with "
                "(alpha={}) and (l1_ratio={}).".format(
                    self._solver, self.alpha, self.l1_ratio
                )
            )

        _dtype = [np.float64, np.float32]
        if self._solver == "irls-cd":
            _stype = ["csc"]
        else:
            _stype = ["csc", "csr"]

        # 1.3 arguments to take special care ##################################
        # P1, P2, start_params
        P1_no_alpha = setup_p1(self.P1, X, X.dtype, 1, self.l1_ratio)
        P2_no_alpha = setup_p2(self.P2, X, _stype, X.dtype, 1, self.l1_ratio)

        lower_bounds = check_bounds(self.lower_bounds, X.shape[1], X.dtype)
        upper_bounds = check_bounds(self.upper_bounds, X.shape[1], X.dtype)

        if (lower_bounds is not None) and (upper_bounds is not None):
            if np.any(lower_bounds > upper_bounds):
                raise ValueError("Upper bounds must be higher than lower bounds.")

        start_params = initialize_start_params(
            self.start_params,
            n_cols=X.shape[1],
            fit_intercept=self.fit_intercept,
            _dtype=_dtype,
        )

        # 1.4 additional validations ##########################################
        if self.check_input:
            # check if P2 is positive semidefinite
            if not isinstance(self.P2, str):  # self.P2 != 'identity'

                if not is_pos_semidef(P2_no_alpha):
                    if P2_no_alpha.ndim == 1 or P2_no_alpha.shape[0] == 1:
                        error = "1d array P2 must not have negative values."
                    else:
                        error = "P2 must be positive semi-definite."
                    raise ValueError(error)
            # TODO: if alpha=0 check that X is not rank deficient
            # TODO: what else to check?

        #######################################################################
        # 2c. potentially rescale predictors
        #######################################################################

        (
            X,
            col_means,
            col_stds,
            lower_bounds,
            upper_bounds,
            P1_no_alpha,
            P2_no_alpha,
        ) = _standardize(
            X,
            weights,
            self._center_predictors,
            self.scale_predictors,
            lower_bounds,
            upper_bounds,
            P1_no_alpha,
            P2_no_alpha,
        )

        #######################################################################
        # 3. initialization of coef = (intercept_, coef_)                     #
        #######################################################################
        # Note: Since phi=self.dispersion_ does not enter the estimation
        #       of mu_i=E[y_i], set it to 1.

        # set start values for coef
        coef = self.get_start_coef(
            start_params, X, y, weights, offset, col_means, col_stds
        )

        #######################################################################
        # 4. fit                                                              #
        #######################################################################
        if self.alpha_search:
            if self.alphas is None:
                self._alphas = self._get_alpha_path(
                    P1_no_alpha=P1_no_alpha, X=X, y=y, w=weights, offset=offset
                )
            else:
                self._alphas = self.alphas

            coef = self.solve_regularization_path(
                X=X,
                y=y,
                weights=weights,
                P2_no_alpha=P2_no_alpha,
                P1_no_alpha=P1_no_alpha,
                alphas=self._alphas,
                coef=coef,
                offset=offset,
                lower_bounds=lower_bounds,
                upper_bounds=upper_bounds,
            )

            # intercept_ and coef_ return the last estimated alpha
            if self.fit_intercept:
                self.intercept_path_, self.coef_path_ = _unstandardize(
                    col_means, col_stds, coef[:, 0], coef[:, 1:]
                )
                self.intercept_ = self.intercept_path_[-1]  # type: ignore
                self.coef_ = self.coef_path_[-1]
            else:
                # set intercept to zero as the other linear models do
                self.intercept_path_, self.coef_path_ = _unstandardize(
                    col_means, col_stds, np.zeros(coef.shape[0]), coef
                )
                self.intercept_ = 0.0
                self.coef_ = self.coef_path_[-1]
        else:
            coef = self.solve(
                X=X,
                y=y,
                weights=weights,
                P2=P2_no_alpha * self.alpha,
                P1=P1_no_alpha * self.alpha,
                coef=coef,
                offset=offset,
                lower_bounds=lower_bounds,
                upper_bounds=upper_bounds,
            )

            if self.fit_intercept:
                self.intercept_, self.coef_ = _unstandardize(
                    col_means, col_stds, coef[0], coef[1:]
                )
            else:
                # set intercept to zero as the other linear models do
                self.intercept_, self.coef_ = _unstandardize(
                    col_means, col_stds, 0.0, coef
                )

        self.tear_down_from_fit(X, y, col_means, col_stds, weights, weights_sum)

        return self<|MERGE_RESOLUTION|>--- conflicted
+++ resolved
@@ -751,17 +751,10 @@
     ) -> np.ndarray:
         """
         Get the regularization path.
-<<<<<<< HEAD
 
         If some features have l1 regularization, the maximum alpha is the lowest
         alpha such that no l1-regularized coefficients are nonzero.
 
-=======
-
-        If some features have l1 regularization, the maximum alpha is the lowest
-        alpha such that no l1-regularized coefficients are nonzero.
-
->>>>>>> 6d66ce16
         If all features do not have l1 regularization, use the sklearn RidgeCV
         default path [10, 1, 0.1] or whatever is specified by the input parameters
         min_alpha_ratio and n_alphas.
