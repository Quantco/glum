--- conflicted
+++ resolved
@@ -1477,15 +1477,7 @@
             if clusters is not None:
                 n_groups = len(np.unique(clusters))
                 grouped_gradient = _group_sum(clusters, gradient)
-<<<<<<< HEAD
-                print(grouped_gradient)
-                if not isinstance(grouped_gradient, tm.SplitMatrix):
-                    inner_part = grouped_gradient.T @ grouped_gradient
-                else:
-                    inner_part = grouped_gradient.sandwich(np.ones_like(y))
-=======
                 inner_part = grouped_gradient.T @ grouped_gradient
->>>>>>> ead8600f
                 correction = (n_groups / (n_groups - 1)) * (
                     (sum_weights - 1)
                     / (sum_weights - self.n_features_in_ - int(self.fit_intercept))
