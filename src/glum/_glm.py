--- conflicted
+++ resolved
@@ -28,13 +28,9 @@
 import scipy.sparse as sps
 import scipy.sparse.linalg as splinalg
 import tabmat as tm
-<<<<<<< HEAD
 from formulaic import Formula, FormulaSpec
 from formulaic.parser import DefaultFormulaParser
-from scipy import linalg, sparse
-=======
 from scipy import linalg, sparse, stats
->>>>>>> 0622f7d7
 from sklearn.base import BaseEstimator, RegressorMixin
 from sklearn.utils import check_array
 from sklearn.utils.validation import (
