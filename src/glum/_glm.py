--- conflicted
+++ resolved
@@ -721,11 +721,8 @@
         robust: bool = True,
         expected_information: bool = False,
         categorical_format: str = "{name}[{category}]",
-<<<<<<< HEAD
         cat_missing_method: str = "fail",
         cat_missing_name: str = "(MISSING)",
-=======
->>>>>>> fb026c5b
     ):
         self.l1_ratio = l1_ratio
         self.P1 = P1
@@ -759,11 +756,8 @@
         self.robust = robust
         self.expected_information = expected_information
         self.categorical_format = categorical_format
-<<<<<<< HEAD
         self.cat_missing_method = cat_missing_method
         self.cat_missing_name = cat_missing_name
-=======
->>>>>>> fb026c5b
 
     @property
     def family_instance(self) -> ExponentialDispersionModel:
@@ -839,8 +833,6 @@
 
     def _convert_from_pandas(self, df: pd.DataFrame) -> tm.MatrixBase:
         """Convert a pandas data frame to a tabmat matrix."""
-<<<<<<< HEAD
-
         if hasattr(self, "feature_dtypes_"):
             df = _align_df_categories(df, self.feature_dtypes_)
             if self.cat_missing_method == "convert":
@@ -851,19 +843,12 @@
                     cat_missing_name=self.cat_missing_name,
                     categorical_format=self.categorical_format,
                 )
-=======
-        if hasattr(self, "feature_dtypes_"):
-            df = _align_df_categories(df, self.feature_dtypes_)
->>>>>>> fb026c5b
 
         X = tm.from_pandas(
             df,
             drop_first=self.drop_first,
             categorical_format=self.categorical_format,
-<<<<<<< HEAD
             cat_missing_method=self.cat_missing_method,
-=======
->>>>>>> fb026c5b
         )
 
         return X
@@ -1918,11 +1903,8 @@
                 X,
                 drop_first=self.drop_first,
                 categorical_format=self.categorical_format,
-<<<<<<< HEAD
                 cat_missing_method=self.cat_missing_method,
                 cat_missing_name=self.cat_missing_name,
-=======
->>>>>>> fb026c5b
             )
 
         if not self._is_contiguous(X):
@@ -2284,17 +2266,12 @@
         If true, then the expected information matrix is computed by default.
         Only relevant when computing robust standard errors.
 
-<<<<<<< HEAD
     categorical_format : str, optional (default = "{name}[{category}]")
-=======
-    categorical_features : str, optional (default = "{name}[{category}]")
->>>>>>> fb026c5b
         Format string for categorical features. The format string should
         contain the placeholder ``{name}`` for the feature name and
         ``{category}`` for the category name. Only used if ``X`` is a pandas
         DataFrame.
 
-<<<<<<< HEAD
     cat_missing_method: str {'fail'|'zero'|'convert'}, default 'fail'
         How to handle missing values in categorical columns. Only used if ``X``
         is a pandas data frame.
@@ -2306,8 +2283,6 @@
         Name of the category to which missing values will be converted if
         ``cat_missing_method='convert'``.  Only used if ``X`` is a pandas data frame.
 
-=======
->>>>>>> fb026c5b
     Attributes
     ----------
     coef_ : numpy.array, shape (n_features,)
@@ -2392,11 +2367,8 @@
         robust: bool = True,
         expected_information: bool = False,
         categorical_format: str = "{name}[{category}]",
-<<<<<<< HEAD
         cat_missing_method: str = "fail",
         cat_missing_name: str = "(MISSING)",
-=======
->>>>>>> fb026c5b
     ):
         self.alphas = alphas
         self.alpha = alpha
@@ -2433,11 +2405,8 @@
             robust=robust,
             expected_information=expected_information,
             categorical_format=categorical_format,
-<<<<<<< HEAD
             cat_missing_method=cat_missing_method,
             cat_missing_name=cat_missing_name,
-=======
->>>>>>> fb026c5b
         )
 
     def _validate_hyperparameters(self) -> None:
