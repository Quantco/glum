import copy
from typing import Optional, Union

import numpy as np
from formulaic import FormulaSpec
from joblib import Parallel, delayed
from sklearn.model_selection._split import check_cv

from ._distribution import ExponentialDispersionModel
from ._glm import (
    ArrayLike,
    GeneralizedLinearRegressorBase,
    _standardize,
    _unstandardize,
    check_bounds,
    initialize_start_params,
    is_pos_semidef,
    setup_p1,
    setup_p2,
)
from ._link import Link, LogLink
from ._util import _safe_lin_pred


class GeneralizedLinearRegressorCV(GeneralizedLinearRegressorBase):
    """Generalized linear model with iterative fitting along a regularization path.

    The best model is selected by cross-validation.

    Cross-validated regression via a Generalized Linear Model (GLM) with
    penalties. For more on GLMs and on these parameters, see the documentation
    for :class:`GeneralizedLinearRegressor`. CV conventions follow
    :class:`sklearn.linear_model.LassoCV`.

    Parameters
    ----------
    l1_ratio : float or array of floats, optional (default=0)
        If you pass ``l1_ratio`` as an array, the ``fit`` method will choose the
        best value of ``l1_ratio`` and store it as ``self.l1_ratio``.

    P1 : {'identity', array-like}, shape (n_features,), optional (default='identity')
        This array controls the strength of the regularization for each coefficient
        independently. A high value will lead to higher regularization while a value of
        zero will remove the regularization on this parameter.
        Note that ``n_features = X.shape[1]``. If ``X`` is a pandas DataFrame
        with a categorical dtype and P1 has the same size as the number of columns,
        the penalty of the categorical column will be applied to all the levels of
        the categorical.

    P2 : {'identity', array-like, sparse matrix}, shape (n_features,) \
            or (n_features, n_features), optional (default='identity')
        With this option, you can set the P2 matrix in the L2 penalty
        ``w*P2*w``. This gives a fine control over this penalty (Tikhonov
        regularization). A 2d array is directly used as the square matrix P2. A
        1d array is interpreted as diagonal (square) matrix. The default
        ``'identity'`` sets the identity matrix, which gives the usual squared
        L2-norm. If you just want to exclude certain coefficients, pass a 1d
        array filled with 1 and 0 for the coefficients to be excluded. Note that
        P2 must be positive semi-definite. If ``X`` is a pandas DataFrame
        with a categorical dtype and P2 has the same size as the number of columns,
        the penalty of the categorical column will be applied to all the levels of
        the categorical. Note that if P2 is two-dimensional, its size needs to be
        of the same length as the expanded ``X`` matrix.

    fit_intercept : bool, optional (default=True)
        Specifies if a constant (a.k.a. bias or intercept) should be
        added to the linear predictor (``X * coef + intercept``).

    family : str or ExponentialDispersionModel, optional (default='normal')
        The distributional assumption of the GLM, i.e. the loss function to
        minimize. If a string, one of: ``'binomial'``, ``'gamma'``,
        ``'gaussian'``, ``'inverse.gaussian'``, ``'normal'``, ``'poisson'``,
        ``'tweedie'`` or ``'negative.binomial'``. Note that ``'tweedie'`` sets
        the power of the Tweedie distribution to 1.5; to use another value,
        specify it in parentheses (e.g., ``'tweedie (1.5)'``). The same applies
        for ``'negative.binomial'`` and theta parameter.

    link : {'auto', 'identity', 'log', 'logit', 'cloglog'} or Link, optional (default='auto')
        The link function of the GLM, i.e. mapping from linear
        predictor (``X * coef``) to expectation (``mu``). Option ``'auto'`` sets
        the link depending on the chosen family as follows:

        - ``'identity'`` for family ``'normal'``
        - ``'log'`` for families ``'poisson'``, ``'gamma'``,
          ``'inverse.gaussian'`` and ``'negative.binomial'``.
        - ``'logit'`` for family ``'binomial'``

    solver : {'auto', 'irls-cd', 'irls-ls', 'lbfgs'}, optional (default='auto')
        Algorithm to use in the optimization problem:

        - ``'auto'``: ``'irls-ls'`` if ``l1_ratio`` is zero and ``'irls-cd'``
          otherwise.
        - ``'irls-cd'``: Iteratively reweighted least squares with a coordinate
          descent inner solver. This can deal with L1 as well as L2 penalties.
          Note that in order to avoid unnecessary memory duplication of X in the
          ``fit`` method, ``X`` should be directly passed as a
          Fortran-contiguous Numpy array or sparse CSC matrix.
        - ``'irls-ls'``: Iteratively reweighted least squares with a least
          squares inner solver. This algorithm cannot deal with L1 penalties.
        - ``'lbfgs'``: Scipy's L-BFGS-B optimizer. It cannot deal with L1
          penalties.

    max_iter : int, optional (default=100)
        The maximal number of iterations for solver algorithms.

    gradient_tol : float, optional (default=None)
        Stopping criterion. If ``None``, solver-specific defaults will be used.
        The default value for most solvers is ``1e-4``, except for
        ``'trust-constr'``, which requires more conservative convergence
        settings and has a default value of ``1e-8``.

        For the IRLS-LS, L-BFGS and trust-constr solvers, the iteration
        will stop when ``max{|g_i|, i = 1, ..., n} <= tol``, where ``g_i`` is
        the ``i``-th component of the gradient (derivative) of the objective
        function. For the CD solver, convergence is reached when
        ``sum_i(|minimum norm of g_i|)``, where ``g_i`` is the subgradient of
        the objective and the minimum norm of ``g_i`` is the element of the
        subgradient with the smallest L2 norm.

        If you wish to only use a step-size tolerance, set ``gradient_tol``
        to a very small number.

    step_size_tol: float, optional (default=None)
        Alternative stopping criterion. For the IRLS-LS and IRLS-CD solvers, the
        iteration will stop when the L2 norm of the step size is less than
        ``step_size_tol``. This stopping criterion is disabled when
        ``step_size_tol`` is ``None``.

    hessian_approx: float, optional (default=0.0)
        The threshold below which data matrix rows will be ignored for updating
        the Hessian. See the algorithm documentation for the IRLS algorithm
        for further details.

    warm_start : bool, optional (default=False)
        Whether to reuse the solution of the previous call to ``fit``
        as initialization for ``coef_`` and ``intercept_`` (supersedes
        ``start_params``). If ``False`` or if the attribute ``coef_`` does not
        exist (first call to ``fit``), ``start_params`` sets the start values
        for ``coef_`` and ``intercept_``.

    n_alphas : int, optional (default=100)
        Number of alphas along the regularization path

    alphas : array-like, optional (default=None)
        List of alphas for which to compute the models. If ``None``, the alphas
        are set automatically. Setting ``None`` is preferred.

    min_alpha_ratio : float, optional (default=None)
        Length of the path. ``min_alpha_ratio=1e-6`` means that
        ``min_alpha / max_alpha = 1e-6``. If ``None``, ``1e-6`` is used.

    min_alpha : float, optional (default=None)
        Minimum alpha to estimate the model with. The grid will then be created
        over ``[max_alpha, min_alpha]``.

    start_params : array-like, shape (n_features*,), optional (default=None)
        Relevant only if ``warm_start`` is ``False`` or if ``fit`` is called
        for the first time (so that ``self.coef_`` does not exist yet). If
        ``None``, all coefficients are set to zero and the start value for the
        intercept is the weighted average of ``y`` (If ``fit_intercept`` is
        ``True``). If an array, used directly as start values; if
        ``fit_intercept`` is ``True``, its first element is assumed to be the
        start value for the ``intercept_``. Note that
        ``n_features* = X.shape[1] + fit_intercept``, i.e. it includes the
        intercept.

    selection : str, optional (default='cyclic')
        For the CD solver 'cd', the coordinates (features) can be updated in
        either cyclic or random order. If set to ``'random'``, a random
        coefficient is updated every iteration rather than looping over features
        sequentially in the same order, which often leads to significantly
        faster convergence, especially when ``gradient_tol`` is higher than
        ``1e-4``.

    random_state : int or RandomState, optional (default=None)
        The seed of the pseudo random number generator that selects a random
        feature to be updated for the CD solver. If an integer, ``random_state``
        is the seed used by the random number generator; if a
        :class:`RandomState` instance, ``random_state`` is the random number
        generator; if ``None``, the random number generator is the
        :class:`RandomState` instance used by ``np.random``. Used when
        ``selection`` is ``'random'``.

    copy_X : bool, optional (default=None)
        Whether to copy ``X``. Since ``X`` is never modified by
        :class:`GeneralizedLinearRegressor`, this is unlikely to be needed; this
        option exists mainly for compatibility with other scikit-learn
        estimators. If ``False``, ``X`` will not be copied and there will be an
        error if you pass an ``X`` in the wrong format, such as providing
        integer ``X`` and float ``y``. If ``None``, ``X`` will not be copied
        unless it is in the wrong format.

    check_input : bool, optional (default=True)
        Whether to bypass several checks on input: ``y`` values in range of
        ``family``, ``sample_weight`` non-negative, ``P2`` positive
        semi-definite. Don't use this parameter unless you know what you are
        doing.

    verbose : int, optional (default=0)
        For the IRLS solver, any positive number will result in a pretty
        progress bar showing convergence. This features requires having the
        tqdm package installed. For the L-BFGS solver, set ``verbose`` to any
        positive number for verbosity.

    scale_predictors: bool, optional (default=False)
        If ``True``, estimate a scaled model where all predictors have a
        standard deviation of 1. This can result in better estimates if
        predictors are on very different scales (for example, centimeters and
        kilometers).

        Advanced developer note: Internally, predictors are always rescaled for
        computational reasons, but this only affects results if
        ``scale_predictors`` is ``True``.

    lower_bounds : array-like, shape (n_features), optional (default=None)
        Set a lower bound for the coefficients. Setting bounds forces the use
        of the coordinate descent solver (``'irls-cd'``).

    upper_bounds : array-like, shape=(n_features), optional (default=None)
        See ``lower_bounds``.

    A_ineq : array-like, shape=(n_constraints, n_features), optional (default=None)
        Constraint matrix for linear inequality constraints of the form
        ``A_ineq w <= b_ineq``.

    b_ineq : array-like, shape=(n_constraints,), optional (default=None)
        Constraint vector for linear inequality constraints of the form
        ``A_ineq w <= b_ineq``.

    cv : int, cross-validation generator or Iterable, optional (default=None)
        Determines the cross-validation splitting strategy. One of:

        - ``None``, to use the default 5-fold cross-validation,
        - ``int``, to specify the number of folds.
        - ``Iterable`` yielding (train, test) splits as arrays of indices.

        For integer/``None`` inputs, :class:`KFold` is used

    n_jobs : int, optional (default=None)
        The maximum number of concurrently running jobs. The number of jobs that
        are needed is ``len(l1_ratio)`` x ``n_folds``. ``-1`` is the same as the
        number of CPU on your machine. ``None`` means ``1`` unless in a
        :obj:`joblib.parallel_backend` context.

    drop_first : bool, optional (default = False)
        If ``True``, drop the first column when encoding categorical variables.

    formula : FormulaSpec
        A formula accepted by formulaic. It can either be a one-sided formula, in
        which case ``y`` must be specified in ``fit``, or a two-sided formula, in
        which case ``y`` must be ``None``.

    interaction_separator: str, default ":"
        The separator between the names of interacted variables.

    categorical_format: str, default "{name}[T.{category}]"
        The format string used to generate the names of categorical variables.
        Has to include the placeholders ``{name}`` and ``{category}``.
        Only used if ``formula`` is not ``None``.

    Attributes
    ----------
    alpha_: float
        The amount of regularization chosen by cross validation.

    alphas_: array, shape (n_l1_ratios, n_alphas)
        Alphas used by the model.

    l1_ratio_: float
        The compromise between L1 and L2 regularization chosen by cross
        validation.

    coef_ : array, shape (n_features,)
        Estimated coefficients for the linear predictor in the GLM at the
        optimal (``l1_ratio_``, ``alpha_``).

    intercept_ : float
        Intercept (a.k.a. bias) added to linear predictor.

    n_iter_ : int
        The number of iterations run by the CD solver to reach the specified
        tolerance for the optimal alpha.

    coef_path_ : array, shape (n_folds, n_l1_ratios, n_alphas, n_features)
        Estimated coefficients for the linear predictor in the GLM at every
        point along the regularization path.

    deviance_path_: array, shape(n_folds, n_alphas)
        Deviance for the test set on each fold, varying alpha.

    robust : bool, optional (default = False)
        If true, then robust standard errors are computed by default.

    expected_information : bool, optional (default = False)
        If true, then the expected information matrix is computed by default.
        Only relevant when computing robust standard errors.

    categorical_features : str, optional (default = "{name}[{category}]")
        Format string for categorical features. The format string should
        contain the placeholder ``{name}`` for the feature name and
        ``{category}`` for the category name. Only used if ``X`` is a pandas
        DataFrame.
    """

    def __init__(
        self,
        l1_ratio=0,
        P1="identity",
        P2="identity",
        fit_intercept=True,
        family: Union[str, ExponentialDispersionModel] = "normal",
        link: Union[str, Link] = "auto",
        solver="auto",
        max_iter=100,
        gradient_tol: Optional[float] = None,
        step_size_tol: Optional[float] = None,
        hessian_approx: float = 0.0,
        warm_start: bool = False,
        n_alphas: int = 100,
        alphas: Optional[np.ndarray] = None,
        min_alpha_ratio: Optional[float] = None,
        min_alpha: Optional[float] = None,
        start_params: Optional[np.ndarray] = None,
        selection: str = "cyclic",
        random_state=None,
        copy_X: bool = True,
        check_input: bool = True,
        verbose=0,
        scale_predictors: bool = False,
        lower_bounds: Optional[np.ndarray] = None,
        upper_bounds: Optional[np.ndarray] = None,
        A_ineq: Optional[np.ndarray] = None,
        b_ineq: Optional[np.ndarray] = None,
        force_all_finite: bool = True,
        cv=None,
        n_jobs: Optional[int] = None,
        drop_first: bool = False,
        robust: bool = True,
        expected_information: bool = False,
<<<<<<< HEAD
        formula: Optional[FormulaSpec] = None,
        interaction_separator: str = ":",
        categorical_format: str = "{name}[T.{category}]",
=======
        categorical_format: str = "{name}[{category}]",
>>>>>>> fb026c5b
    ):
        self.alphas = alphas
        self.cv = cv
        self.n_jobs = n_jobs
        super().__init__(
            l1_ratio=l1_ratio,
            P1=P1,
            P2=P2,
            fit_intercept=fit_intercept,
            family=family,
            link=link,
            solver=solver,
            max_iter=max_iter,
            gradient_tol=gradient_tol,
            step_size_tol=step_size_tol,
            hessian_approx=hessian_approx,
            warm_start=warm_start,
            n_alphas=n_alphas,
            min_alpha_ratio=min_alpha_ratio,
            min_alpha=min_alpha,
            start_params=start_params,
            selection=selection,
            random_state=random_state,
            copy_X=copy_X,
            check_input=check_input,
            verbose=verbose,
            scale_predictors=scale_predictors,
            lower_bounds=lower_bounds,
            upper_bounds=upper_bounds,
            A_ineq=A_ineq,
            b_ineq=b_ineq,
            force_all_finite=force_all_finite,
            drop_first=drop_first,
            robust=robust,
            expected_information=expected_information,
<<<<<<< HEAD
            formula=formula,
            interaction_separator=interaction_separator,
=======
>>>>>>> fb026c5b
            categorical_format=categorical_format,
        )

    def _validate_hyperparameters(self) -> None:
        if self.alphas is not None and np.any(np.asarray(self.alphas) < 0):
            raise ValueError
        l1_ratio = np.asarray(self.l1_ratio)
        if (
            not np.issubdtype(l1_ratio.dtype, np.number)
            or np.any(l1_ratio < 0)
            or np.any(l1_ratio > 1)
        ):
            raise ValueError(
                "l1_ratio must be a number in interval [0, 1]; got l1_ratio={}".format(
                    self.l1_ratio
                )
            )
        super()._validate_hyperparameters()

    def fit(
        self,
        X: ArrayLike,
        y: ArrayLike,
        sample_weight: Optional[ArrayLike] = None,
        offset: Optional[ArrayLike] = None,
        store_covariance_matrix: bool = False,
        clusters: Optional[np.ndarray] = None,
    ):
        r"""
        Choose the best model along a 'regularization path' by cross-validation.

        Parameters
        ----------
        X : {array-like, sparse matrix}, shape (n_samples, n_features)
            Training data. Note that a ``float32`` matrix is acceptable and will
            result in the entire algorithm being run in 32-bit precision.
            However, for problems that are poorly conditioned, this might result
            in poor convergence or flawed parameter estimates. If a Pandas data
            frame is provided, it may contain categorical columns. In that case,
            a separate coefficient will be estimated for each category. No
            category is omitted. This means that some regularization is required
            to fit models with an intercept or models with several categorical
            columns.

        y : array-like, shape (n_samples,)
            Target values.

        sample_weight : array-like, shape (n_samples,), optional (default=None)
            Individual weights w_i for each sample. Note that, for an
            Exponential Dispersion Model (EDM), one has
            :math:`\mathrm{var}(y_i) = \phi \times v(mu) / w_i`. If
            :math:`y_i \sim EDM(\mu, \phi / w_i)`, then
            :math:`\sum w_i y_i / \sum w_i \sim EDM(\mu, \phi / \sum w_i)`,
            i.e. the mean of :math:`y` is a weighted average with weights equal
            to ``sample_weight``.

        offset: array-like, shape (n_samples,), optional (default=None)
            Added to linear predictor. An offset of 3 will increase expected
            ``y`` by 3 if the link is linear and will multiply expected ``y`` by
            3 if the link is logarithmic.

        store_covariance_matrix : bool, optional (default=False)
            Whether to store the covariance matrix of the parameter estimates
            corresponding to the best best model.

        clusters : array-like, optional, default=None
            Array with clusters membership. Clustered standard errors are
            computed if clusters is not None.

        """
        self._validate_hyperparameters()

        (
            X,
            y,
            sample_weight,
            offset,
            weights_sum,
            P1,
            P2,
        ) = self._set_up_and_check_fit_args(
            X,
            y,
            sample_weight,
            offset,
            solver=self.solver,
            force_all_finite=self.force_all_finite,
        )

        #########
        # Checks
        self._set_up_for_fit(y)
        if (
            hasattr(self._family_instance, "_power")
            and self._family_instance._power == 1.5  # type: ignore
        ):
            assert isinstance(self._link_instance, LogLink)

        l1_ratio = np.atleast_1d(self.l1_ratio)

        if self.alphas is None:
            alphas = [self._get_alpha_path(l1, X, y, sample_weight) for l1 in l1_ratio]
        else:
            alphas = np.tile(np.sort(self.alphas)[::-1], (len(l1_ratio), 1))

        if len(l1_ratio) == 1:
            self.alphas_ = alphas[0]
        else:
            self.alphas_ = np.asarray(alphas)

        lower_bounds = check_bounds(self.lower_bounds, X.shape[1], X.dtype)
        upper_bounds = check_bounds(self.upper_bounds, X.shape[1], X.dtype)

        A_ineq = copy.copy(self.A_ineq)
        b_ineq = copy.copy(self.b_ineq)

        cv = check_cv(self.cv)

        if self._solver == "cd":
            _stype = ["csc"]
        else:
            _stype = ["csc", "csr"]

        def fit_path(
            self,
            train_idx,
            test_idx,
            X,
            y,
            l1,
            alphas,
            sample_weight,
            offset,
            lower_bounds,
            upper_bounds,
            A_ineq,
            b_ineq,
        ):
            x_train, y_train, w_train = (
                X[train_idx, :],
                y[train_idx],
                sample_weight[train_idx],
            )
            w_train /= w_train.sum()

            x_test, y_test, w_test = (
                X[test_idx, :],
                y[test_idx],
                sample_weight[test_idx],
            )

            if offset is not None:
                offset_train = offset[train_idx]
                offset_test = offset[test_idx]
            else:
                offset_train, offset_test = None, None

            def _get_deviance(coef):
                mu = self._link_instance.inverse(
                    _safe_lin_pred(x_test, coef, offset_test)
                )
                return self._family_instance.deviance(y_test, mu, sample_weight=w_test)

            if (
                hasattr(self._family_instance, "_power")
                and self._family_instance._power == 1.5
            ):
                assert isinstance(self._link_instance, LogLink)

            _dtype = [np.float64, np.float32]
            start_params = initialize_start_params(
                self.start_params,
                n_cols=X.shape[1],
                fit_intercept=self.fit_intercept,
                _dtype=_dtype,
            )

            P1_no_alpha = setup_p1(P1, X, X.dtype, 1, l1)
            P2_no_alpha = setup_p2(P2, X, _stype, X.dtype, 1, l1)

            (
                x_train,
                col_means,
                col_stds,
                lower_bounds,
                upper_bounds,
                A_ineq,
                P1_no_alpha,
                P2_no_alpha,
            ) = _standardize(
                x_train,
                w_train,
                self._center_predictors,
                self.scale_predictors,
                lower_bounds,
                upper_bounds,
                A_ineq,
                P1_no_alpha,
                P2_no_alpha,
            )

            coef = self._get_start_coef(
                start_params,
                x_train,
                y_train,
                w_train,
                offset_train,
                col_means,
                col_stds,
            )

            if self.check_input:
                # check if P2 is positive semidefinite
                if not isinstance(self.P2, str):  # self.P2 != 'identity'
                    if not is_pos_semidef(P2_no_alpha):
                        if P2_no_alpha.ndim == 1 or P2_no_alpha.shape[0] == 1:
                            error = "1d array P2 must not have negative values."
                        else:
                            error = "P2 must be positive semi-definite."
                        raise ValueError(error)

            coef = self._solve_regularization_path(
                X=x_train,
                y=y_train,
                sample_weight=w_train,
                alphas=alphas,
                P2_no_alpha=P2_no_alpha,
                P1_no_alpha=P1_no_alpha,
                coef=coef,
                offset=offset_train,
                lower_bounds=lower_bounds,
                upper_bounds=upper_bounds,
                A_ineq=A_ineq,
                b_ineq=b_ineq,
            )

            if self.fit_intercept:
                intercept_path_, coef_path_ = _unstandardize(
                    col_means, col_stds, coef[:, 0], coef[:, 1:]
                )
                assert isinstance(intercept_path_, np.ndarray)  # make mypy happy
                deviance_path_ = [
                    _get_deviance(_coef)
                    for _coef in np.concatenate(
                        [intercept_path_[:, np.newaxis], coef_path_], axis=1
                    )
                ]
            else:
                # set intercept to zero as the other linear models do
                intercept_path_, coef_path_ = _unstandardize(
                    col_means, col_stds, np.zeros(coef.shape[0]), coef
                )
                deviance_path_ = [_get_deviance(_coef) for _coef in coef_path_]

            return intercept_path_, coef_path_, deviance_path_

        jobs = (
            delayed(fit_path)(
                self,
                train_idx=train_idx,
                test_idx=test_idx,
                X=X,
                y=y,
                l1=this_l1_ratio,
                alphas=this_alphas,
                sample_weight=sample_weight,
                offset=offset,
                lower_bounds=lower_bounds,
                upper_bounds=upper_bounds,
                A_ineq=A_ineq,
                b_ineq=b_ineq,
            )
            for train_idx, test_idx in cv.split(X, y)
            for this_l1_ratio, this_alphas in zip(l1_ratio, alphas)
        )
        paths_data = Parallel(n_jobs=self.n_jobs, prefer="processes")(jobs)

        self.intercept_path_ = np.reshape(
            [elmt[0] for elmt in paths_data],
            (cv.get_n_splits(), len(l1_ratio), len(alphas[0]), -1),
        )

        self.coef_path_ = np.reshape(
            [elmt[1] for elmt in paths_data],
            (cv.get_n_splits(), len(l1_ratio), len(alphas[0]), -1),
        )

        self.deviance_path_ = np.reshape(
            [elmt[2] for elmt in paths_data],
            (cv.get_n_splits(), len(l1_ratio), len(alphas[0])),
        )

        avg_deviance = self.deviance_path_.mean(axis=0)  # type: ignore

        best_l1, best_alpha = np.unravel_index(
            np.argmin(avg_deviance), avg_deviance.shape
        )

        if len(l1_ratio) > 1:
            self.l1_ratio_ = l1_ratio[best_l1]
            self.alpha_ = self.alphas_[best_l1, best_alpha]
        else:
            self.l1_ratio_ = l1_ratio[best_l1]
            self.alpha_ = self.alphas_[best_alpha]

        P1 = setup_p1(P1, X, X.dtype, self.alpha_, self.l1_ratio_)
        P2 = setup_p2(P2, X, _stype, X.dtype, self.alpha_, self.l1_ratio_)

        # Refit with full data and best alpha and lambda
        (
            X,
            col_means,
            col_stds,
            lower_bounds,
            upper_bounds,
            A_ineq,
            P1,
            P2,
        ) = _standardize(
            X,
            sample_weight,
            self._center_predictors,
            self.scale_predictors,
            lower_bounds,
            upper_bounds,
            A_ineq,
            P1,
            P2,
        )

        start_params = initialize_start_params(
            self.start_params,
            n_cols=X.shape[1],
            fit_intercept=self.fit_intercept,
            _dtype=X.dtype,
        )

        coef = self._get_start_coef(
            start_params, X, y, sample_weight, offset, col_means, col_stds
        )

        coef = self._solve(
            X=X,
            y=y,
            sample_weight=sample_weight,
            P2=P2,
            P1=P1,  # type: ignore
            coef=coef,
            offset=offset,
            lower_bounds=lower_bounds,
            upper_bounds=upper_bounds,
            A_ineq=A_ineq,
            b_ineq=b_ineq,
        )

        if self.fit_intercept:
            self.intercept_, self.coef_ = _unstandardize(
                col_means, col_stds, coef[0], coef[1:]
            )
        else:
            # set intercept to zero as the other linear models do
            self.intercept_, self.coef_ = _unstandardize(col_means, col_stds, 0.0, coef)

        self._tear_down_from_fit()

        self.covariance_matrix_ = None
        if store_covariance_matrix:
            self.covariance_matrix(
                X=X.unstandardize(),
                y=y,
                offset=offset,
                sample_weight=sample_weight * weights_sum,
                robust=self.robust,
                clusters=clusters,
                expected_information=self.expected_information,
                store_covariance_matrix=True,
                skip_checks=True,
            )

        return self<|MERGE_RESOLUTION|>--- conflicted
+++ resolved
@@ -337,13 +337,9 @@
         drop_first: bool = False,
         robust: bool = True,
         expected_information: bool = False,
-<<<<<<< HEAD
         formula: Optional[FormulaSpec] = None,
         interaction_separator: str = ":",
-        categorical_format: str = "{name}[T.{category}]",
-=======
         categorical_format: str = "{name}[{category}]",
->>>>>>> fb026c5b
     ):
         self.alphas = alphas
         self.cv = cv
@@ -379,11 +375,8 @@
             drop_first=drop_first,
             robust=robust,
             expected_information=expected_information,
-<<<<<<< HEAD
             formula=formula,
             interaction_separator=interaction_separator,
-=======
->>>>>>> fb026c5b
             categorical_format=categorical_format,
         )
 
