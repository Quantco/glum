--- conflicted
+++ resolved
@@ -14,12 +14,8 @@
     alpha: float,
     l1_ratio: float,
     iterations: int,
-<<<<<<< HEAD
     cv: bool,
-    print_diagnostics: bool,
-=======
     print_diagnostics: bool = True,  # ineffective here
->>>>>>> a92054c6
 ) -> Dict[str, Any]:
     result: Dict = dict()
 
