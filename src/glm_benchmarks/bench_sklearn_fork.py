import time
from typing import Dict, Union

import numpy as np
from scipy import sparse as sps

from .sklearn_fork import (
    GeneralizedLinearRegressor,
    GeneralizedLinearRegressorCV,
    TweedieDistribution,
)
from .util import benchmark_convergence_tolerance, runtime

random_seed = 110


def build_and_fit(model_args, fit_args, cv: bool):
    if cv:
        return GeneralizedLinearRegressorCV(**model_args).fit(**fit_args)
    return GeneralizedLinearRegressor(**model_args).fit(**fit_args)


def sklearn_fork_bench(
    dat: Dict[str, Union[np.ndarray, sps.spmatrix]],
    distribution: str,
    alpha: float,
    l1_ratio: float,
    iterations: int,
    cv: bool,
    print_diagnostics: bool = True,
    **kwargs,
):
    result = dict()

    X = dat["X"]
    fit_args = dict(X=X, y=dat["y"])
    if "weights" in dat.keys():
        fit_args.update({"sample_weight": dat["weights"]})
    if "offset" in dat.keys():
        fit_args.update({"offset": dat["offset"]})

    family = distribution
    if family == "gaussian":
        family = "normal"
    elif "tweedie" in family:
        tweedie_p = float(family.split("-p=")[1])
        family = TweedieDistribution(tweedie_p)  # type: ignore

    model_args = dict(
        family=family,
        l1_ratio=l1_ratio,
        max_iter=1000,
        random_state=random_seed,
        copy_X=False,
<<<<<<< HEAD
        selection="random",
        # TODO: try tightening this later
        tol=1 if cv else benchmark_convergence_tolerance,
=======
        selection="cyclic",
        gradient_tol=benchmark_convergence_tolerance,
        step_size_tol=0.01 * benchmark_convergence_tolerance,
>>>>>>> 8feffa36
    )
    if not cv:
        model_args["alpha"] = alpha
    model_args.update(kwargs)

    try:
        result["runtime"], m = runtime(
            build_and_fit, iterations, model_args, fit_args, cv
        )
    except ValueError as e:
        print(f"Problem failed with this error: {e}")
        return result

    result["intercept"] = m.intercept_
    result["coef"] = m.coef_
    result["n_iter"] = m.n_iter_
    if cv:
        alphas: np.ndarray = m.alphas_
        result["n_alphas"] = len(alphas)
        result["max_alpha"] = alphas.max()
        result["min_alpha"] = alphas.min()
        result["best_alpha"] = m.alpha_

    if print_diagnostics:
        m.report_diagnostics()
    return result


def compute_path(niters, model_args, fit_args):
    step_model_args = model_args.copy()
    step_model_args["max_iter"] = 1
    step_model_args["warm_start"] = True
    m = GeneralizedLinearRegressor(**step_model_args)
    path = []
    for i in range(niters):
        start = time.time()
        m.fit(**fit_args)
        print(time.time() - start)
        path.append(m.coef_.copy())
    return path<|MERGE_RESOLUTION|>--- conflicted
+++ resolved
@@ -52,15 +52,10 @@
         max_iter=1000,
         random_state=random_seed,
         copy_X=False,
-<<<<<<< HEAD
-        selection="random",
+        selection="cyclic",
         # TODO: try tightening this later
-        tol=1 if cv else benchmark_convergence_tolerance,
-=======
-        selection="cyclic",
-        gradient_tol=benchmark_convergence_tolerance,
+        gradient_tol=1 if cv else benchmark_convergence_tolerance,
         step_size_tol=0.01 * benchmark_convergence_tolerance,
->>>>>>> 8feffa36
     )
     if not cv:
         model_args["alpha"] = alpha
