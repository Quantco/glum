--- conflicted
+++ resolved
@@ -8,13 +8,7 @@
 - active set convergence
 - stopping criteria
 """
-<<<<<<< HEAD
-import copy
-import time
-from typing import Any, Dict, Tuple, Union
-=======
 from typing import Tuple, Union
->>>>>>> adb8c1b4
 
 import numpy as np
 from scipy import sparse as sps
@@ -43,12 +37,9 @@
             raise ValueError("alpha must be positive.")
         if not 0 <= l1_ratio <= 1:
             raise ValueError("l1_ratio must be between zero and one.")
-<<<<<<< HEAD
         self.distribution = distribution
-=======
         if not y.shape == (x.shape[0],):
             raise ValueError("y has the wrong shape")
->>>>>>> adb8c1b4
         self.y = y
         self.x = x
         self.alpha = alpha
@@ -68,9 +59,7 @@
         elif (penalty_scaling < 0).any():
             raise ValueError("penalty_scaling must be non-negative.")
         self.penalty_scaling = penalty_scaling
-<<<<<<< HEAD
         self.link, self.inv_link = get_link_and_inverse(self.distribution)
-=======
         self.is_x_zero_centered = is_x_zero_centered
         self.is_x_squared_mean_one = is_x_squared_mean_one
         self.original_x_mean = np.squeeze(np.asarray(self.x.mean(0)))
@@ -79,7 +68,6 @@
             self.original_x_sd = spmatrix_col_sd(x)
         else:
             self.original_x_sd = self.x.std(0)
->>>>>>> adb8c1b4
 
     def predict(self):
         return self.inv_link(self.intercept + self.x.dot(self.params))
@@ -148,13 +136,6 @@
 
     def get_r2(self, y: np.ndarray) -> float:
         return 1 - np.var(y - self.predict()) / np.var(y)
-
-    def _unstandardize(self, x, x_col_means, x_col_stds):
-        out = copy.deepcopy(self)
-        out.x = x
-        out.params /= x_col_stds
-        out.intercept -= (x_col_means / x_col_stds).dot(self.params)
-        return out
 
 
 def get_link_and_inverse(distribution):
@@ -174,18 +155,10 @@
     return z + threshold
 
 
-<<<<<<< HEAD
 def _get_new_param(mean_resid_times_x: float, model: GlmnetModel, j: int) -> float:
-    p = model.get_overall_penalty_coordinate_j(j)
-    numerator = soft_threshold(mean_resid_times_x, model.l1_ratio * p)
-=======
-def _get_new_param(
-    mean_resid_times_x: float, model: GlmnetGaussianModel, j: int
-) -> float:
     numerator = soft_threshold(
         mean_resid_times_x, model.l1_ratio * model.alpha * model.penalty_scaling[j]
     )
->>>>>>> adb8c1b4
     if numerator == 0:
         new_param_j = 0.0
     else:
@@ -217,34 +190,20 @@
     start_params: np.ndarray,
     n_iters: int,
     report_normalized=False,
-<<<<<<< HEAD
-    penalty_scaling: Union[np.ndarray, None] = None,
+    penalty_scaling: np.ndarray = None,
     distribution="gaussian",
 ) -> GlmnetModel:
     """
     This is the "naive algorithm" from the paper.
     """
-    x_col_means = x.mean(0)
-    x_col_stds = x.std(0)
-    x_standardized = (x - x_col_means[None, :]) / x_col_stds[None, :]
     model = GlmnetModel(
         y,
-        x_standardized,
+        x,
         distribution,
         alpha,
         l1_ratio,
-        params=start_params * x_col_stds,
-        intercept=(y - x_standardized.dot(start_params)).mean(),
+        params=start_params,
         penalty_scaling=penalty_scaling,
-=======
-    penalty_scaling: np.ndarray = None,
-) -> GlmnetGaussianModel:
-    """
-    This is the "naive algorithm" from the paper.
-    """
-    model = GlmnetGaussianModel(
-        y, x, alpha, l1_ratio, params=start_params, penalty_scaling=penalty_scaling,
->>>>>>> adb8c1b4
     )
     model.normalize()
     model.set_optimal_intercept()
@@ -255,15 +214,10 @@
         for j in range(len(model.params)):
             model.params[j], resid = _get_coordinate_wise_update_naive(model, j, resid)
 
-<<<<<<< HEAD
-    # TODO: This assertion is true for gaussian. Will it still be true for Poisson?
-    np.testing.assert_almost_equal(
-        model.intercept, (y - x_standardized.dot(model.params)).mean()
-    )
-
-    return (
-        model if report_normalized else model._unstandardize(x, x_col_means, x_col_stds)
-    )
+    if not report_normalized:
+        model.undo_normalize()
+        model.set_optimal_intercept()
+    return model
 
 
 def _get_coordinate_wise_update_sparse(
@@ -271,13 +225,6 @@
 ) -> Tuple[float, np.ndarray]:
     x_j = model.x.getcol(j)
     nonzero_rows = x_j.indices
-=======
-    if not report_normalized:
-        model.undo_normalize()
-        model.set_optimal_intercept()
-    return model
->>>>>>> adb8c1b4
-
     mean_resid_times_x = (
         x_j.data.dot(resid[nonzero_rows]) / len(model.y) + model.params[j]
     )
@@ -297,14 +244,9 @@
     start_params: np.ndarray,
     n_iters: int,
     report_normalized=False,
-<<<<<<< HEAD
-    penalty_scaling: Union[np.ndarray, None] = None,
+    penalty_scaling: np.ndarray = None,
     distribution="gaussian",
 ) -> GlmnetModel:
-=======
-    penalty_scaling: np.ndarray = None,
-) -> GlmnetGaussianModel:
->>>>>>> adb8c1b4
     """
     The paper is not terribly clear on what to do here. It sounds like the
     variables are scaled but not centered to as not to alter the sparsity.
@@ -313,23 +255,14 @@
     this takes about 44% of the time of the dense example, and does not reach quite
     as high an R-squared.
     """
-<<<<<<< HEAD
-    x_norm = np.sqrt(x.power(2).sum(0) / x.shape[0])
-    z = sps.csc_matrix(1 / x_norm)
-    x_scaled = x.multiply(z)
     model = GlmnetModel(
         y,
-        x_scaled,
+        x,
         distribution,
         alpha,
         l1_ratio,
-        params=start_params * np.array(x_norm)[0, :],
-        intercept=(y - x.dot(start_params)).mean(),
+        params=start_params,
         penalty_scaling=penalty_scaling,
-=======
-    model = GlmnetGaussianModel(
-        y, x, alpha, l1_ratio, params=start_params, penalty_scaling=penalty_scaling,
->>>>>>> adb8c1b4
     )
 
     model.scale_to_mean_squared_one()
@@ -382,14 +315,9 @@
     n_iters: int = 10,
     solver: str = "naive",
     alpha_path: np.ndarray = None,
-<<<<<<< HEAD
-    penalty_scaling: Union[np.ndarray, None] = None,
+    penalty_scaling: np.ndarray = None,
     distribution="gaussian",
 ) -> GlmnetModel:
-=======
-    penalty_scaling: np.ndarray = None,
-) -> GlmnetGaussianModel:
->>>>>>> adb8c1b4
     """
     See documentation for fit_glmnet.
     """
@@ -425,14 +353,9 @@
     solver: str = "naive",
     start_params: np.ndarray = None,
     report_normalized: bool = False,
-<<<<<<< HEAD
-    penalty_scaling: Union[np.ndarray, None] = None,
+    penalty_scaling: np.ndarray = None,
     distribution="gaussian",
 ) -> GlmnetModel:
-=======
-    penalty_scaling: np.ndarray = None,
-) -> GlmnetGaussianModel:
->>>>>>> adb8c1b4
     """
     Parameters
     ----------
@@ -482,41 +405,4 @@
     else:
         raise NotImplementedError
 
-<<<<<<< HEAD
-    return model
-
-
-def sim_data(n_rows: int, n_cols: int, sparse: bool) -> Dict[str, Any]:
-    intercept = -3
-    np.random.seed(0)
-    x = sps.random(n_rows, n_cols, format="csc")
-    if not sparse:
-        x = x.A
-    true_coefs = np.random.normal(0, 1, n_cols)
-    y = x.dot(true_coefs)
-    y = y + intercept + np.random.normal(0, 1, n_rows)
-    return {"y": y, "x": x, "coefs": true_coefs}
-
-
-def test(sparse: bool):
-    data = sim_data(10000, 1000, sparse)
-    y = data["y"]
-    print("\n\n")
-    solver = "sparse" if sparse else "naive"
-    print(solver)
-    x = data["x"]
-
-    start = time.time()
-    model = fit_glmnet(y, x, 0.1, 0.5, n_iters=40, solver=solver)
-    end = time.time()
-    print("time", end - start)
-    print("r2", model.get_r2(y))
-    print("frac of coefs zero", (model.params == 0).mean())
-
-
-if __name__ == "__main__":
-    test(sparse=False)
-    test(sparse=True)
-=======
-    return model
->>>>>>> adb8c1b4
+    return model