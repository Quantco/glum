--- conflicted
+++ resolved
@@ -80,37 +80,6 @@
 
     results: Dict[str, Dict[str, Dict[str, Any]]] = dict()
     for Pn in problems:
-<<<<<<< HEAD
-        print("")
-        print(f"for {Pn}")
-
-        results = dict()
-        for Ln in libraries:
-            res = load_benchmark_results(output_dir, num_rows, Pn, Ln)
-            if len(res) == 0:
-                warnings.warn(f"Did not solve problem {Pn} in library {Ln}.")
-            else:
-                results[Ln] = res
-                print(Ln, "number of iterations", results[Ln]["n_iter"])
-                print(Ln, "runtime", results[Ln]["runtime"])
-                print(
-                    Ln,
-                    "runtime per iter",
-                    results[Ln]["runtime"] / results[Ln]["n_iter"],
-                )
-
-        if len(results.keys()) >= 2:
-            ks = list(results.keys())
-            for i, k1 in enumerate(ks):
-                for k2 in ks[(i + 1) :]:
-                    print(f"Difference in coefficients ({k1},{k2}):")
-                    print(results[k1]["coef"] - results[k2]["coef"])
-                    print(np.sum(np.abs(results[k1]["coef"])))
-                    print(np.sum(np.abs(results[k2]["coef"])))
-                    import ipdb
-
-                    ipdb.set_trace()
-=======
         results[Pn] = dict()
 
         # Find the row counts that have been used on this problem
@@ -203,7 +172,6 @@
             """
         )
     return n_rows_used
->>>>>>> bf617a18
 
 
 def get_limited_problems_libraries(
