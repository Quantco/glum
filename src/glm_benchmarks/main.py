--- conflicted
+++ resolved
@@ -22,32 +22,11 @@
     GLMNET_PYTHON_INSTALLED = False
 
 try:
-    from glm_benchmarks.bench_statsmodels import statsmodels_bench  # isort:skip
-
-    STATSMODELS_INSTALLED = True
-except ImportError:
-    STATSMODELS_INSTALLED = False
-try:
-    from .bench_pyglmnet import pyglmnet_bench  # isort:skip
-
-    PYGLMNET_INSTALLED = True
-except ImportError:
-    PYGLMNET_INSTALLED = False
-
-try:
     from glm_benchmarks.bench_h2o import h2o_bench  # isort:skip
 
     H20_INSTALLED = True
 except ImportError:
     H20_INSTALLED = False
-
-
-try:
-    from glm_benchmarks.bench_tensorflow import tensorflow_bench  # isort:skip
-
-    TENSORFLOW_INSTALLED = True
-except ImportError:
-    TENSORFLOW_INSTALLED = False
 
 
 @click.command()
@@ -248,27 +227,11 @@
     problem_names: str, library_names: str
 ) -> Tuple[Dict, Dict]:
     all_libraries = dict(
-        sklearn_fork=sklearn_fork_bench,
-<<<<<<< HEAD
-        glmnet_python=glmnet_python_bench,
-        h2o=h2o_bench,
-=======
->>>>>>> 7a5e59d3
-        glmnet_qc=glmnet_qc_bench,
-        zeros=zeros_bench,
+        sklearn_fork=sklearn_fork_bench, glmnet_qc=glmnet_qc_bench, zeros=zeros_bench,
     )
 
     if GLMNET_PYTHON_INSTALLED:
         all_libraries["glmnet_python"] = glmnet_python_bench
-
-    if STATSMODELS_INSTALLED:
-        all_libraries["statsmodels"] = statsmodels_bench
-
-    if PYGLMNET_INSTALLED:
-        all_libraries["pyglmnet"] = pyglmnet_bench
-
-    if TENSORFLOW_INSTALLED:
-        all_libraries["tensorflow"] = tensorflow_bench
 
     if H20_INSTALLED:
         all_libraries["h2o"] = h2o_bench
