import os
import pickle
<<<<<<< HEAD
import warnings
=======
from typing import Dict, List, Tuple
>>>>>>> d11e7ba8

import click
import numpy as np

from glm_benchmarks.bench_glmnet_python import glmnet_python_bench
from glm_benchmarks.bench_sklearn_fork import sklearn_fork_bench
from glm_benchmarks.bench_tensorflow import tensorflow_bench
from glm_benchmarks.problems import get_all_problems


@click.command()
@click.option(
    "--problem_names",
    default="",
    help="Specify a comma-separated list of benchmark problems you want to run. Leaving this blank will default to running all problems.",
)
@click.option(
    "--library_names",
    default="",
    help="Specify a comma-separated list of libaries to benchmark. Leaving this blank will default to running all problems.",
)
@click.option(
    "--num_rows",
    type=int,
    help="Pass an integer number of rows. This is useful for testing and development. The default is to use the full dataset.",
)
@click.option(
    "--output_dir",
    default="benchmark_output",
    help="The directory to store benchmarking output.",
)
def cli_run(problem_names, library_names, num_rows, output_dir):
    problems, libraries = get_limited_problems_libraries(problem_names, library_names)

    for Pn, P in problems.items():
        for Ln, L in libraries.items():
            print(f"running problem={Pn} library={Ln}")
            dat = P.data_loader(num_rows=num_rows)
            result = L(dat, P.distribution, P.regularization_strength, P.l1_ratio)
            save_benchmark_results(output_dir, Pn, Ln, result)


@click.command()
@click.option(
    "--problem_names",
    default="",
    help="Specify a comma-separated list of benchmark problems you want to analyze. Leaving this blank will default to analyzing all problems.",
)
@click.option(
    "--library_names",
    default="",
    help="Specify a comma-separated list of libaries to analyze. Leaving this blank will default to analyzing all problems.",
)
@click.option(
    "--output_dir",
    default="benchmark_output",
    help="The directory where we load benchmarking output.",
)
def cli_analyze(problem_names: str, library_names: str, output_dir: str):
    np.set_printoptions(precision=4, suppress=True)
    problems, libraries = get_limited_problems_libraries(problem_names, library_names)

    # TODO: support more than a pair of libraries?
    # NOTE: might be better to leave this more ad-hoc until the dust settles a bit.

    for Pn in problems:
        print("")
        print(f"for {Pn}")

        results = dict()
        for Ln in libraries:
            res = load_benchmark_results(output_dir, Pn, Ln)
            if len(res) == 0:
                warnings.warn(f"Did not solve problem {Pn} in library {Ln}.")
            else:
                results[Ln] = res
                print(Ln, "number of iterations", results[Ln]["n_iter"])
                print(Ln, "runtime", results[Ln]["runtime"])
                print(
                    Ln,
                    "runtime per iter",
                    results[Ln]["runtime"] / results[Ln]["n_iter"],
                )

        if "glmnet_python" in results.keys() and "sklearn_fork" in results.keys():
            print("Difference in coefficients:")
            print(results["glmnet_python"]["coef"] - results["sklearn_fork"]["coef"])


def get_limited_problems_libraries(
    problem_names: str, library_names: str
) -> Tuple[Dict, Dict]:
    all_problems = get_all_problems()
    all_libraries = dict(
        sklearn_fork=sklearn_fork_bench,
        glmnet_python=glmnet_python_bench,
        tensorflow=tensorflow_bench,
    )

    if len(problem_names) > 0:
        problem_names_split = get_comma_sep_names(problem_names)
        problems = {k: all_problems[k] for k in problem_names_split}
    else:
        problems = all_problems

    if len(library_names) > 0:
        library_names_split = get_comma_sep_names(library_names)
        libraries = {k: all_libraries[k] for k in library_names_split}
    else:
        libraries = all_libraries
    return problems, libraries


def get_comma_sep_names(xs: str) -> List[str]:
    return [x.strip() for x in xs.split(",")]


def save_benchmark_results(output_dir, problem_name, library_name, result):
    problem_dir = os.path.join(output_dir, problem_name)
    if not os.path.exists(problem_dir):
        os.makedirs(problem_dir)
    with open(os.path.join(problem_dir, library_name + "-results.pkl"), "wb") as f:
        pickle.dump(result, f)


def load_benchmark_results(output_dir, problem_name, library_name):
    problem_dir = os.path.join(output_dir, problem_name)
    with open(os.path.join(problem_dir, library_name + "-results.pkl"), "rb") as f:
        return pickle.load(f)<|MERGE_RESOLUTION|>--- conflicted
+++ resolved
@@ -1,10 +1,7 @@
 import os
 import pickle
-<<<<<<< HEAD
 import warnings
-=======
 from typing import Dict, List, Tuple
->>>>>>> d11e7ba8
 
 import click
 import numpy as np
