--- conflicted
+++ resolved
@@ -7,15 +7,8 @@
 import pandas as pd
 import scipy.sparse
 
-<<<<<<< HEAD
-from glm_benchmarks.bench_glmnet_python import glmnet_python_bench
 from glm_benchmarks.bench_qc_glmnet import glmnet_qc_bench
 from glm_benchmarks.bench_sklearn_fork import sklearn_fork_bench
-from glm_benchmarks.bench_statsmodels import statsmodels_bench
-=======
-from glm_benchmarks.bench_qc_glmnet import glmnet_qc_bench
-from glm_benchmarks.bench_sklearn_fork import sklearn_fork_bench
->>>>>>> 502ff9c7
 from glm_benchmarks.problems import get_all_problems
 
 from .util import get_obj_val
@@ -234,15 +227,7 @@
     problem_names: str, library_names: str
 ) -> Tuple[Dict, Dict]:
     all_libraries = dict(
-<<<<<<< HEAD
-        sklearn_fork=sklearn_fork_bench,
-        glmnet_python=glmnet_python_bench,
-        glmnet_qc=glmnet_qc_bench,
-        statsmodels=statsmodels_bench,
-        zeros=zeros_bench,
-=======
         sklearn_fork=sklearn_fork_bench, glmnet_qc=glmnet_qc_bench, zeros=zeros_bench,
->>>>>>> 502ff9c7
     )
 
     if GLMNET_PYTHON_INSTALLED:
