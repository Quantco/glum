--- conflicted
+++ resolved
@@ -62,8 +62,6 @@
     else:
         return -1.0
 
-
-<<<<<<< HEAD
 def identify_active_rows(floating[::1] fisher_W, floating[::1] old_fisher_W, floating C):
     cdef int n = fisher_W.shape[0]
 
@@ -93,11 +91,6 @@
 
     return fisher_W_diff_arr, active_rows_arr
     
-
-
-
-=======
->>>>>>> 5be8723c
 def enet_coordinate_descent_gram(int[::1] active_set,
                                  floating[::1] w,
                                  floating[::1] P1,
@@ -130,13 +123,8 @@
     cdef floating d_w_tol = tol
     cdef floating norm_min_subgrad = 0
     cdef floating max_min_subgrad
-<<<<<<< HEAD
     cdef unsigned int active_set_ii, active_set_jj
     cdef unsigned int ii, jj
-=======
-    cdef unsigned int active_set_ii
-    cdef unsigned int ii
->>>>>>> 5be8723c
     cdef int n_iter = 0
     cdef unsigned int f_iter
     cdef UINT32_t rand_r_state_seed = rng.randint(0, RAND_R_MAX)
@@ -216,15 +204,7 @@
                               ConvergenceWarning)
 
     return np.asarray(w), norm_min_subgrad, max_min_subgrad, tol, n_iter + 1
-<<<<<<< HEAD
-
-
-
-=======
-
-
-
->>>>>>> 5be8723c
+
 cdef void cython_norm_min_subgrad(
     int[::1] active_set,
     floating[::1] coef,
@@ -236,11 +216,7 @@
     bint has_upper_bounds,
     floating[:] upper_bounds,
     floating* norm_out,
-<<<<<<< HEAD
     floating* max_out
-=======
-    floating* max_out,
->>>>>>> 5be8723c
 ) nogil:
     """Compute the gradient of all subgradients with minimal L2-norm.
 
