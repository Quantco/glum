--- conflicted
+++ resolved
@@ -129,7 +129,6 @@
     return weights
 
 
-<<<<<<< HEAD
 def _check_offset(offset: np.ndarray, dtype) -> np.ndarray:
     """
     Unlike weights, if the offset is given as None, it can stay None. So we only need
@@ -138,16 +137,6 @@
     return offset
 
 
-def _safe_lin_pred(X, coef):
-    """Compute the linear predictor taking care if intercept is present."""
-    if coef.size == X.shape[1] + 1:
-        return X.dot(coef[1:]) + coef[0]
-    else:
-        return X.dot(coef)
-
-
-=======
->>>>>>> a9fe061f
 def _safe_toarray(X):
     """Returns a numpy array."""
     if sparse.issparse(X):
