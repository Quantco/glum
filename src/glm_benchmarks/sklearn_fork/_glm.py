--- conflicted
+++ resolved
@@ -59,11 +59,7 @@
     _scale_csc_columns_inplace,
     one_over_var_inf_to_zero,
 )
-<<<<<<< HEAD
-from glm_benchmarks.spblas.mkl_spblas import dense_sandwich, fast_matmul2, mkl_matmat
-=======
-from glm_benchmarks.spblas.mkl_spblas import fast_sandwich
->>>>>>> 0518b511
+from glm_benchmarks.spblas.mkl_spblas import dense_sandwich, fast_sandwich
 
 
 def _check_weights(sample_weight, n_samples):
@@ -122,45 +118,6 @@
     first column of X.
     X can be sparse, d must be an ndarray. Always returns a ndarray."""
     if sparse.issparse(X):
-<<<<<<< HEAD
-        if X.getformat() == "csr":
-            X2 = X.multiply(d[:, np.newaxis]).tocsr()
-        elif X.getformat() == "csc":
-            X2 = X.multiply(d[:, np.newaxis]).tocsc()
-        temp = mkl_matmat(X, X2, transpose=True, return_dense=True,)
-    elif type(X) is ColScaledSpMat:
-        if X.mat.getformat() == "csr":
-            X2mat = X.mat.multiply(d[:, np.newaxis]).tocsr()
-            term1 = mkl_matmat(X.mat, X2mat, transpose=True, return_dense=True)
-        elif X.mat.getformat() == "csc":
-            if not hasattr(X.mat, "XT"):
-                X.mat.XT = X.mat.T.tocsc()
-            term1 = fast_matmul2(
-                X.mat.data,
-                X.mat.indices,
-                X.mat.indptr,
-                X.mat.XT.data,
-                X.mat.XT.indices,
-                X.mat.XT.indptr,
-                d,
-            )
-
-            # sqrtD = np.sqrt(d)
-            # fast_row_scale(X.mat.data, X.mat.indices, sqrtD, False)
-            # term1 = mkl_syrkd(X.mat.transpose(), transpose=False)
-            # term1 += np.triu(term1, 1).T
-            # fast_row_scale(X.mat.data, X.mat.indices, sqrtD, True)
-
-            # from glm_benchmarks.spblas.mkl_spblas import fast_row_scale
-
-            # sqrtD = np.sqrt(d)
-            # fast_row_scale(X.mat.data, X.mat.indices, sqrtD, False)
-            # term1 = mkl_matmat(X.mat, X.mat, transpose=True, return_dense=True)
-            # fast_row_scale(X.mat.data, X.mat.indices, sqrtD, True)
-
-            # np.testing.assert_almost_equal(out, term1)
-        term2 = X.mat.transpose().dot(d)[:, np.newaxis] * X.shift
-=======
         if not hasattr(X, "XT"):
             X.XT = X.T.tocsc()
 
@@ -186,7 +143,6 @@
         else:
             xd = X.mat.XT.T.dot(d)
         term2 = xd[:, np.newaxis] * X.shift
->>>>>>> 0518b511
         term3 = term2.T
         term4 = (X.shift.T * X.shift) * d.sum()
         result = _safe_toarray(term1 + term2 + term3 + term4)
@@ -194,16 +150,10 @@
         # The "multiply then divide" trick does not work because there may be zeros in
         # d.
         sqrtD = np.sqrt(d)[:, np.newaxis]
-<<<<<<< HEAD
-        X *= sqrtD
-        temp = X.T @ X
-        X /= sqrtD
-        dense_sandwich(X, d)
-=======
         # TODO: fix this; try writing a Cython function or using MKL
         x_d = X * sqrtD
         result = x_d.T @ x_d
->>>>>>> 0518b511
+        dense_sandwich(X, d)
     if intercept:
         # TODO: shouldn't be dealing with the intercept with centered predictors
         dim = X.shape[1] + 1
