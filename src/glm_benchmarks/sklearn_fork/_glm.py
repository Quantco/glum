--- conflicted
+++ resolved
@@ -133,15 +133,10 @@
         temp = term1 + term2 + term3 + term4
         temp = _safe_toarray(temp)
     else:
-<<<<<<< HEAD
-        temp = (X.T * d) @ X
-
-=======
         sqrtD = np.sqrt(d)[:, np.newaxis]
         X *= sqrtD
         temp = X.T @ X
         X /= sqrtD
->>>>>>> a2a2cb42
     if intercept:
         dim = X.shape[1] + 1
         if type(X) is ColScaledSpMat:
@@ -2558,13 +2553,7 @@
         #######################################################################
         # 5a. undo standardization
         #######################################################################
-<<<<<<< HEAD
-        if self.standardize:
-            # TODO: Make sure this doesn't copy X
-            # TODO: don't unstandardize X?
-=======
         if self.center_predictors:
->>>>>>> a2a2cb42
             X, self.intercept_, self.coef_ = _unstandardize(
                 X, col_means, col_stds, self.intercept_, self.coef_
             )
