"""
Generalized Linear Models with Exponential Dispersion Family
"""

# Author: Christian Lorentzen <lorentzen.ch@googlemail.com>
# some parts and tricks stolen from other sklearn files.
# License: BSD 3 clause

# TODO: Add cross validation support, e.g. GCV?
# TODO: Should GeneralizedLinearRegressor inherit from LinearModel?
#       So far, it does not.
# TODO: Include further classes in class.rst? ExponentialDispersionModel?
#       TweedieDistribution?
# TODO: Negative values in P1 are not allowed so far. They could be used
#       for group lasso.

# Design Decisions:
# - Which name? GeneralizedLinearModel vs GeneralizedLinearRegressor.
#   Estimators in sklearn are either regressors or classifiers. A GLM can do
#   both depending on the distr (Normal => regressor, Binomial => classifier).
#   Solution: GeneralizedLinearRegressor since this is the focus.
# - Allow for finer control of penalty terms:
#   L1: ||P1*w||_1 with P1*w as element-wise product, this allows to exclude
#       factors from the L1 penalty.
#   L2: w*P2*w with P2 a positive (semi-) definite matrix, e.g. P2 could be
#   a 1st or 2nd order difference matrix (compare B-spline penalties and
#   Tikhonov regularization).
# - The link function (instance of class Link) is necessary for the evaluation
#   of deviance, score, Fisher and Hessian matrix as functions of the
#   coefficients, which is needed by optimizers.
#   Solution: link as argument in those functions
# - Which name/symbol for sample_weight in docu?
#   sklearn.linear_models uses w for coefficients, standard literature on
#   GLMs use beta for coefficients and w for (sample) weights.
#   So far, coefficients=w and sample weights=s.
# - The intercept term is the first index, i.e. coef[0]


from __future__ import division

import time
import warnings
from typing import Any, List, Tuple, Union

import numpy as np
import scipy.sparse.linalg as splinalg
from scipy import linalg, sparse
from scipy.optimize import fmin_l_bfgs_b
from sklearn.base import BaseEstimator, RegressorMixin
from sklearn.exceptions import ConvergenceWarning
from sklearn.utils import check_array, check_X_y
from sklearn.utils.validation import check_is_fitted, check_random_state

from glm_benchmarks.scaled_spmat.mkl_sparse_matrix import MKLSparseMatrix

<<<<<<< HEAD
from ._link import IdentityLink, Link, LogitLink, LogLink
=======
from ._distribution import (
    BinomialDistribution,
    ExponentialDispersionModel,
    GammaDistribution,
    GeneralizedHyperbolicSecant,
    InverseGaussianDistribution,
    NormalDistribution,
    PoissonDistribution,
    TweedieDistribution,
)
from ._link import IdentityLink, Link, LogitLink, LogLink
from ._util import _safe_lin_pred, _safe_sandwich_dot
>>>>>>> 02fd9bb8
from .dense_glm_matrix import DenseGLMDataMatrix
from .distribution import (
    BinomialDistribution,
    ExponentialDispersionModel,
    GammaDistribution,
    GeneralizedHyperbolicSecant,
    InverseGaussianDistribution,
    NormalDistribution,
    PoissonDistribution,
    TweedieDistribution,
)
from .util import _safe_lin_pred, _safe_sandwich_dot

_float_itemsize_to_dtype = {8: np.float64, 4: np.float32, 2: np.float16}


def _to_precision(arr: np.ndarray, itemsize: int) -> np.ndarray:
    """
    >>> ones = np.ones(2)
    >>> ones.dtype
    dtype('float64')
    >>> _to_precision(ones, itemsize=8).dtype
    dtype('float64')
    >>> _to_precision(ones, itemsize=np.dtype(np.int32).itemsize).dtype
    dtype('float32')

    Useful for getting floats and ints to have the same precision.
    """
    size = arr.dtype.itemsize
    if size == itemsize:
        return arr
    if np.issubdtype(arr.dtype, np.signedinteger):
        target_dtype = {8: np.int64, 4: np.int32, 2: np.int16}
    if np.issubdtype(arr.dtype, np.floating):
        target_dtype = _float_itemsize_to_dtype
    return arr.astype(target_dtype[itemsize])


def get_float_dtype_of_size(itemsize: int):
    return _float_itemsize_to_dtype[itemsize]


def _check_weights(sample_weight: Union[np.ndarray, None], n_samples: int, dtype):
    """Check that sample weights are non-negative and have the right shape."""
    if sample_weight is None:
        weights = np.ones(n_samples, dtype=dtype)
    elif np.isscalar(sample_weight):
        if sample_weight <= 0:
            raise ValueError("Sample weights must be non-negative.")
        weights = sample_weight * np.ones(n_samples, dtype=dtype)
    else:
        _dtype = [np.float64, np.float32]
        weights = check_array(
            sample_weight,
            accept_sparse=False,
            force_all_finite=True,
            ensure_2d=False,
            dtype=_dtype,
        )
        if weights.ndim > 1:
            raise ValueError("Sample weight must be 1D array or scalar")
        elif weights.shape[0] != n_samples:
            raise ValueError("Sample weights must have the same length as " "y")
        if not np.all(weights >= 0):
            raise ValueError("Sample weights must be non-negative.")
        elif not np.sum(weights) > 0:
            raise ValueError(
                "Sample weights must have at least one positive " "element."
            )

    return weights


def _safe_toarray(X):
    """Returns a numpy array."""
    if sparse.issparse(X):
        return X.toarray()
    else:
        return np.asarray(X)


def _min_norm_sugrad(
    coef: np.ndarray, grad: np.ndarray, P2: np.ndarray, P1: np.ndarray
) -> np.ndarray:
    """Compute the gradient of all subgradients with minimal L2-norm.

    subgrad = grad + P2 * coef + P1 * subgrad(|coef|_1)

    g_i = grad_i + (P2*coef)_i

    if coef_i > 0:   g_i + P1_i
    if coef_i < 0:   g_i - P1_i
    if coef_i = 0:   sign(g_i) * max(|g_i|-P1_i, 0)

    Parameters
    ----------
    coef : ndarray
        coef[0] may be intercept.

    grad : ndarray, shape=coef.shape

    P2 : {1d or 2d array, None}
        always without intercept, ``None`` means P2 = 0

    P1 : ndarray
        always without intercept
    """
    intercept = coef.size == P1.size + 1
    idx = 1 if intercept else 0  # offset if coef[0] is intercept
    # compute grad + coef @ P2 without intercept
    grad_wP2 = grad[idx:].copy()
    if P2 is None:
        pass
    elif P2.ndim == 1:
        grad_wP2 += coef[idx:] * P2
    else:
        grad_wP2 += coef[idx:] @ P2
    res = np.where(
        coef[idx:] == 0,
        np.sign(grad_wP2) * np.maximum(np.abs(grad_wP2) - P1, 0),
        grad_wP2 + np.sign(coef[idx:]) * P1,
    )
    if intercept:
        return np.concatenate(([grad[0]], res))
    else:
        return res


def _unstandardize(
    X, col_means: np.ndarray, col_stds: np.ndarray, intercept: float, coef
) -> Tuple[Any, float, np.ndarray]:
    X = X.unstandardize(col_means, col_stds)
    intercept -= float(np.squeeze(col_means / col_stds).dot(coef))
    coef /= col_stds
    return X, intercept, coef


def _standardize_warm_start(coef, col_means, col_stds):
    coef[1:] *= col_stds
    coef[0] += np.squeeze(col_means / col_stds).dot(coef[1:])


def _irls_step(X, W: np.ndarray, P2, z: np.ndarray, fit_intercept=True):
    """Compute one step in iteratively reweighted least squares.

    Solve A w = b for w with
    A = (X' W X + P2)
    b = X' W z
    z = eta + D^-1 (y-mu)

    See also fit method of :class:`GeneralizedLinearRegressor`.

    Parameters
    ----------
    X : {ndarray, sparse matrix}, shape (n_samples, n_features)
        Training data (with intercept included if present)

    W : ndarray, shape (n_samples,)

    P2 : {ndarray, sparse matrix}, shape (n_features, n_features)
        The L2-penalty matrix or vector (=diagonal matrix)

    z : ndarray, shape (n_samples,)
        Working observations

    fit_intercept : boolean, optional (default=True)

    Returns
    -------
    coef : ndarray, shape (c,)
        If fit_intercept=False, shape c=X.shape[1].
        If fit_intercept=True, then c=X.shapee[1] + 1.
    """
    # Note: solve vs least squares, what is more appropriate?
    #       scipy.linalg.solve seems faster, but scipy.linalg.lstsq
    #       is more robust.
    # Note: X.T @ W @ X is not sparse, even when X is sparse.
    #      Sparse solver would splinalg.spsolve(A, b) or splinalg.lsmr(A, b)
    if fit_intercept:
        Wz = W * z
        if sparse.issparse(X):
            b = np.concatenate(([Wz.sum()], X.transpose() @ Wz))
        else:
            b = np.concatenate(([Wz.sum()], X.T @ Wz))
        A = _safe_sandwich_dot(X, W, intercept=fit_intercept)
        if P2.ndim == 1:
            idx = np.arange(start=1, stop=A.shape[0])
            A[(idx, idx)] += P2  # add to diag elements without intercept
        elif sparse.issparse(P2):
            A[1:, 1:] += P2.toarray()
        else:
            A[1:, 1:] += P2
    else:
        if sparse.issparse(X):
            XtW = X.transpose().multiply(W)
            # for older versions of numpy and scipy, A may be a np.matrix
            A = _safe_toarray(XtW @ X)
        else:
            XtW = X.T * W
            A = XtW @ X
        b = XtW @ z
        if P2.ndim == 1:
            A[np.diag_indices_from(A)] += P2
        elif sparse.issparse(P2):
            A += P2.toarray()
        else:
            A += P2

    coef, _, rank, sing_vals = linalg.lstsq(A, b, overwrite_a=True, overwrite_b=True)

    expected_rank = A.shape[1]
    if rank < expected_rank:  # rank deficient
        # may have been rank deficient due to lack of precision
        if X.dtype == np.float32:
            warning = f"""
                A matrix used for IRLS is poorly conditioned or rank deficient;
                it has measued rank {rank} when rank {expected_rank} is required, and
                condition_number {sing_vals[0] / sing_vals[1]}. Numerical failures are
                likely. To avoid this problem, try using double precision
                (X.dtype = np.float64) or increasing regularization.
            """
        else:  # unknown cause of rank deficiency
            warning = f"""
                A matrix used for IRLS is poorly conditioned or rank deficient;
                it has measued rank {rank} when rank {expected_rank} is required, and
                condition_number {sing_vals[0] / sing_vals[1]}. Numerical failures are
                likely. Try increasing regularization.
             """
        warnings.warn(warning)

    return coef


def _irls_solver(
    coef,
    X,
    y: np.ndarray,
    weights: np.ndarray,
    P2: Union[np.ndarray, sparse.spmatrix],
    fit_intercept: bool,
    family: ExponentialDispersionModel,
    link: Link,
    max_iter: int,
    tol: float,
):
    """Solve GLM with L2 penalty by IRLS algorithm.

    Note: If X is sparse, P2 must also be sparse.
    """
    # Solve Newton-Raphson (1): Obj'' (w - w_old) = -Obj'
    #   Obj = objective function = 1/2 Dev + l2/2 w P2 w
    #   Dev = deviance, s = normalized weights, variance V(mu) but phi=1
    #   D   = link.inverse_derivative(eta) = diag_matrix(h'(X w))
    #   D2  = link.inverse_derivative(eta)^2 = D^2
    #   W   = D2/V(mu)
    #   l2  = alpha * (1 - l1_ratio)
    #   Obj' = d(Obj)/d(w) = 1/2 Dev' + l2 P2 w
    #        = -X' D (y-mu)/V(mu) + l2 P2 w
    #   Obj''= d2(Obj)/d(w)d(w') = Hessian = -X'(...) X + l2 P2
    #   Use Fisher matrix instead of full info matrix -X'(...) X,
    #    i.e. E[Dev''] with E[y-mu]=0:
    #   Obj'' ~ X' W X + l2 P2
    # (1): w = (X' W X + l2 P2)^-1 X' W z,
    #      with z = eta + D^-1 (y-mu)
    # Note: P2 must be symmetrized
    # Note: ' denotes derivative, but also transpose for matrices

    eta = _safe_lin_pred(X, coef)
    mu = link.inverse(eta)
    # D = h'(eta)
    hp = link.inverse_derivative(eta)
    V = family.variance(mu, phi=1, weights=weights)

    converged = False
    n_iter = 0
    while n_iter < max_iter:
        n_iter += 1
        # coef_old not used so far.
        # coef_old = coef
        # working weights W, in principle a diagonal matrix
        # therefore here just as 1d array
        W = hp ** 2 / V
        # working observations
        # float32 - int32 = float64, unless you specify dtype
        z = (
            eta
            + np.subtract(y, mu, dtype=get_float_dtype_of_size(X.dtype.itemsize)) / hp
        )
        # solve A*coef = b
        # A = X' W X + P2, b = X' W z
        coef = _irls_step(X, W, P2, z, fit_intercept=fit_intercept)
        # updated linear predictor
        # do it here for updated values for tolerance
        eta = _safe_lin_pred(X, coef)
        mu = link.inverse(eta)
        hp = link.inverse_derivative(eta)
        V = family.variance(mu, phi=1, weights=weights)

        # which tolerance? |coef - coef_old| or gradient?
        # use gradient for compliance with lbfgs
        # gradient = -X' D (y-mu)/V(mu) + l2 P2 w
        temp = hp * (y - mu) / V
        if sparse.issparse(X):
            gradient = -(X.transpose() @ temp)
        else:
            gradient = -(X.T @ temp)
        idx = 1 if fit_intercept else 0  # offset if coef[0] is intercept
        if P2.ndim == 1:
            gradient += P2 * coef[idx:]
        else:
            gradient += P2 @ coef[idx:]
        if fit_intercept:
            gradient = np.concatenate(([-temp.sum()], gradient))
        if np.max(np.abs(gradient)) <= tol:
            converged = True
            break

    if not converged:
        warnings.warn(
            "irls failed to converge. Increase the number "
            "of iterations (currently {})".format(max_iter),
            ConvergenceWarning,
        )

    return coef, n_iter


def _cd_cycle(
    d: np.ndarray,
    X,
    coef: np.ndarray,
    score,
    fisher,
    P1,
    P2,
    n_cycles: int,
    inner_tol: float,
    max_inner_iter=1000,
    selection="cyclic",
    random_state=None,
    diag_fisher=False,
):
    """Compute inner loop of coordinate descent, i.e. cycles through features.

    Minimization of 1-d subproblems::

        min_z q(d+z*e_j) - q(d)
        = min_z A_j z + 1/2 B_jj z^2 + ||P1_j (w_j+d_j+z)||_1

    A = f'(w) + d*H(w) + (w+d)*P2
    B = H+P2
    Note: f'=-score and H=fisher are updated at the end of outer iteration.
    """
    # TODO: split into diag_fisher and non diag_fisher cases to make optimization easier
    # TODO: Cython/C++?
    # TODO: use sparsity (coefficient already 0 due to L1 penalty)
    #       => active set of features for featurelist, see paper
    #          of Improved GLMNET or Gap Safe Screening Rules
    #          https://arxiv.org/abs/1611.05780
    n_samples, n_features = X.shape
    intercept = coef.size == X.shape[1] + 1
    idx = 1 if intercept else 0  # offset if coef[0] is intercept
    f_cont = fisher.flags["F_CONTIGUOUS"]

    if P2.ndim == 1:
        coef_P2 = coef[idx:] * P2
        if not diag_fisher:
            idiag = np.arange(start=idx, stop=fisher.shape[0])
            # B[np.diag_indices_from(B)] += P2
            fisher[(idiag, idiag)] += P2
    else:
        coef_P2 = coef[idx:] @ P2
        if not diag_fisher:
            if sparse.issparse(P2):
                fisher[idx:, idx:] += P2.toarray()
            else:
                fisher[idx:, idx:] += P2
    A = -score
    A[idx:] += coef_P2
    # A += d @ (H+P2) but so far d=0
    # inner loop
    for inner_iter in range(1, max_inner_iter + 1):
        inner_iter += 1
        n_cycles += 1
        # cycle through features, update intercept separately at the end
        # TODO: move a lot of this to outer loop
        if selection == "random":
            featurelist = random_state.permutation(n_features)
        else:
            featurelist = np.arange(n_features)

        # if selection is not random, only need to do this once
        jdx_vec = featurelist + idx
        if diag_fisher:
            b_vec = fisher[jdx_vec]
        else:
            b_vec = np.diag(fisher)[jdx_vec]
        b_less_than_zero_vec = b_vec <= 0
        p1_is_zero_vec = P1[featurelist] == 0

        for num, j in enumerate(featurelist):
            # minimize_z: a z + 1/2 b z^2 + c |d+z|
            # a = A_j
            # b = B_jj > 0
            # c = |P1_j| = P1_j > 0, see 1.3
            # d = w_j + d_j
            # cf. https://arxiv.org/abs/0708.1485 Eqs. (3) - (4)
            # with beta = z+d, beta_hat = d-a/b and gamma = c/b
            # z = 1/b * S(bd-a,c) - d
            # S(a,b) = sign(a) max(|a|-b, 0) soft thresholding
            # jdx = j + idx  # index for arrays containing entries for intercept
            jdx = jdx_vec[num]
            a = A[jdx]
            if diag_fisher:
                # Note: fisher is ndarray of shape (n_samples,) => no idx
                # Calculate Bj = B[j, :] = B[:, j] as it is needed later anyway
                Bj = np.zeros_like(A)
                if intercept:
                    Bj[0] = fisher.sum()

                x_j = np.squeeze(np.array(X.getcol(j).toarray()))
                Bj[idx:] = _safe_toarray((fisher * x_j) @ X).ravel()

                if P2.ndim == 1:
                    Bj[idx:] += P2[j]
                else:
                    if sparse.issparse(P2):
                        # slice columns as P2 is csc
                        Bj[idx:] += P2[:, j].toarray().ravel()
                    else:
                        Bj[idx:] += P2[:, j]
                b = Bj[jdx]
            else:
                b = b_vec[num]

            # those ten lines are what it is all about
            if b_less_than_zero_vec[num]:
                z = 0
            elif p1_is_zero_vec[num]:
                z = -a / b
            elif a + P1[j] < b * (coef[jdx] + d[jdx]):
                z = -(a + P1[j]) / b
            elif a - P1[j] > b * (coef[jdx] + d[jdx]):
                z = -(a - P1[j]) / b
            else:
                z = -(coef[jdx] + d[jdx])

            # update direction d
            d[jdx] += z
            # update A because d_j is now d_j+z
            # A = f'(w) + d*H(w) + (w+d)*P2
            # => A += (H+P2)*e_j z = B_j * z
            # Note: B is symmetric B = B.transpose
            if diag_fisher:
                # Bj = B[:, j] calculated above, still valid
                bj = Bj
            # otherwise, B is symmetric, C- or F-contiguous, but never sparse
            elif f_cont:
                # slice columns like for sparse csc
                bj = fisher[:, jdx]
            else:  # B.flags['C_CONTIGUOUS'] might be true
                # slice rows
                bj = fisher[jdx, :]
            A += bj * z

            # end of cycle over features
        # update intercept
        if intercept:
            if diag_fisher:
                Bj = np.zeros_like(A)
                Bj[0] = fisher.sum()
                Bj[1:] = fisher @ X
                b = Bj[0]
            else:
                b = fisher[0, 0]
            z = 0 if b <= 0 else -A[0] / b
            d[0] += z
            if diag_fisher:
                A += Bj * z
            else:
                if fisher.flags["F_CONTIGUOUS"]:
                    A += fisher[:, 0] * z
                else:
                    A += fisher[0, :] * z
        # end of complete cycle
        # stopping criterion for inner loop
        # sum_i(|minimum of norm of subgrad of q(d)_i|)
        # subgrad q(d) = A + subgrad ||P1*(w+d)||_1
        mn_subgrad = _min_norm_sugrad(coef=coef + d, grad=A, P2=None, P1=P1)
        mn_subgrad = linalg.norm(mn_subgrad, ord=1)
        if mn_subgrad <= inner_tol:
            if inner_iter == 1:
                inner_tol = inner_tol / 4.0
            break
        # end of inner loop
    return d, coef_P2, n_cycles, inner_tol


def _cd_solver(
    coef,
    X,
    y: np.ndarray,
    weights: np.ndarray,
    P1: Union[np.ndarray, sparse.spmatrix],
    P2: Union[np.ndarray, sparse.spmatrix],
    fit_intercept: bool,
    family: ExponentialDispersionModel,
    link: Link,
    max_iter: int = 100,
    max_inner_iter: int = 1000,
    tol: float = 1e-4,
    selection="cyclic ",
    random_state=None,
    diag_fisher=False,
) -> Tuple[np.ndarray, int, int, List[List]]:
    """Solve GLM with L1 and L2 penalty by coordinate descent algorithm.

    The objective being minimized in the coefficients w=coef is::

        F = f + g, f(w) = 1/2 deviance, g = 1/2 w*P2*w + ||P1*w||_1

    An Improved GLMNET for L1-regularized Logistic Regression:

    1. Find optimal descent direction d by minimizing
       min_d F(w+d) = min_d F(w+d) - F(w)
    2. Quadratic approximation of F(w+d)-F(w) = q(d):
       using f(w+d) = f(w) + f'(w)*d + 1/2 d*H(w)*d + O(d^3) gives:
       q(d) = (f'(w) + w*P2)*d + 1/2 d*(H(w)+P2)*d
       + ||P1*(w+d)||_1 - ||P1*w||_1
       Then minimize q(d): min_d q(d)
    3. Coordinate descent by updating coordinate j (d -> d+z*e_j):
       min_z q(d+z*e_j)
       = min_z q(d+z*e_j) - q(d)
       = min_z A_j z + 1/2 B_jj z^2
               + ||P1_j (w_j+d_j+z)||_1 - ||P1_j (w_j+d_j)||_1
       A = f'(w) + d*H(w) + (w+d)*P2
       B = H + P2

    Repeat steps 1-3 until convergence.
    Note: Use Fisher matrix instead of Hessian for H.
    Note: f' = -score, H = Fisher matrix

    Parameters
    ----------
    coef : ndarray, shape (c,)
        If fit_intercept=False, shape c=X.shape[1].
        If fit_intercept=True, then c=X.shape[1] + 1.

    X : {ndarray, csc sparse matrix}, shape (n_samples, n_features)
        Training data (with intercept included if present). If not sparse,
        pass directly as Fortran-contiguous data to avoid
        unnecessary memory duplication.

    y : ndarray, shape (n_samples,)
        Target values.

    weights: ndarray, shape (n_samples,)
        Sample weights with which the deviance is weighted. The weights must
        bee normalized and sum to 1.

    P1 : {ndarray}, shape (n_features,)
        The L1-penalty vector (=diagonal matrix)

    P2 : {ndarray, csc sparse matrix}, shape (n_features, n_features)
        The L2-penalty matrix or vector (=diagonal matrix). If a matrix is
        passed, it must be symmetric. If X is sparse, P2 must also be sparse.

    fit_intercept : boolean, optional (default=True)
        Specifies if a constant (a.k.a. bias or intercept) should be
        added to the linear predictor (X*coef+intercept).

    family : ExponentialDispersionModel

    link : Link

    max_iter : int, optional (default=100)
        Maximum numer of outer (Newton) iterations.

    max_inner_iter : int, optional (default=1000)
        Maximum number of iterations in each inner loop, i.e. max number of
        cycles over all features per inner loop.

    tol : float, optional (default=1e-4)
        Convergence criterion is
        sum_i(|minimum of norm of subgrad of objective_i|)<=tol.

    selection : str, optional (default='cyclic')
        If 'random', randomly chose features in inner loop.

    random_state : {int, RandomState instance, None}, optional (default=None)

    diag_fisher : boolean, optional (default=False)
        ``False`` calculates full fisher matrix, ``True`` only diagonal matrix
        s.t. fisher = X.T @ diag @ X. This saves storage but needs more
        matrix-vector multiplications.


    Returns
    -------
    coef : ndarray, shape (c,)
        If fit_intercept=False, shape c=X.shape[1].
        If fit_intercept=True, then c=X.shape[1] + 1.

    n_iter : number of outer iterations = newton iterations

    n_cycles : number of cycles over features

    References
    ----------
    Guo-Xun Yuan, Chia-Hua Ho, Chih-Jen Lin
    An Improved GLMNET for L1-regularized Logistic Regression,
    Journal of Machine Learning Research 13 (2012) 1999-2030
    https://www.csie.ntu.edu.tw/~cjlin/papers/l1_glmnet/long-glmnet.pdf
    """
    if P2.ndim == 2:
        P2 = check_array(P2, "csc", dtype=[np.float64, np.float32])

    if sparse.issparse(X):
        if not sparse.isspmatrix_csc(P2):
            raise ValueError(
                "If X is sparse, P2 must also be sparse csc"
                "format. Got P2 not sparse."
            )

    random_state = check_random_state(random_state)
    # Note: we already set P2 = l2*P2, P1 = l1*P1
    # Note: we already symmetrized P2 = 1/2 (P2 + P2')
    n_iter = 0  # number of outer iterations
    n_cycles = 0  # number of (complete) cycles over features
    converged = False
    idx = 1 if fit_intercept else 0  # offset if coef[0] is intercept
    # line search parameters
    (beta, sigma) = (0.5, 0.01)
    # some precalculations
    # Note: For diag_fisher=False, fisher = X.T @ fisher @ X and fisher is a
    #       1d array representing a diagonal matrix.
    iteration_start = time.time()
    eta, mu, score, fisher = family._eta_mu_score_fisher(
        coef=coef, phi=1, X=X, y=y, weights=weights, link=link, diag_fisher=diag_fisher
    )
    # set up space for search direction d for inner loop
    d = np.zeros_like(coef)

    # minimum subgradient norm
    def calc_mn_subgrad_norm():
        return linalg.norm(
            _min_norm_sugrad(coef=coef, grad=-score, P2=P2, P1=P1), ord=1
        )

    # the ratio of inner _cd_cycle tolerance to the minimum subgradient norm
    # This wasn't explored in the newGLMNET paper linked above.
    # That paper essentially uses inner_tol_ratio = 1.0, but using a slightly
    # lower value is much faster.
    # By comparison, the original GLMNET paper uses inner_tol = tol.
    # So, inner_tol_ratio < 1 is sort of a compromise between the two papers.
    # The value should probably be between 0.01 and 0.5. 0.1 works well for many problems
    inner_tol_ratio = 0.1

    def calc_inner_tol(mn_subgrad_norm):
        # Another potential rule limits the inner tol to be no smaller than tol
        # return max(mn_subgrad_norm * inner_tol_ratio, tol)
        return mn_subgrad_norm * inner_tol_ratio

    # initial stopping tolerance of inner loop
    # use L1-norm of minimum of norm of subgradient of F
    inner_tol = calc_inner_tol(calc_mn_subgrad_norm())

    Fw = None

    diagnostics = []
    # outer loop
    while n_iter < max_iter:
        n_iter += 1
        # initialize search direction d (to be optimized) with zero
        d.fill(0)
        # inner loop = _cd_cycle
        d, coef_P2, n_cycles, inner_tol = _cd_cycle(
            d,
            X,
            coef,
            score,
            fisher,
            P1,
            P2,
            n_cycles,
            inner_tol,
            max_inner_iter=max_inner_iter,
            selection=selection,
            random_state=random_state,
            diag_fisher=diag_fisher,
        )

        # line search by sequence beta^k, k=0, 1, ..
        # F(w + lambda d) - F(w) <= lambda * bound
        # bound = sigma * (f'(w)*d + w*P2*d
        #                  +||P1 (w+d)||_1 - ||P1 w||_1)
        P1w_1 = linalg.norm(P1 * coef[idx:], ord=1)
        P1wd_1 = linalg.norm(P1 * (coef + d)[idx:], ord=1)
        # Note: coef_P2 already calculated and still valid
        bound = sigma * (-(score @ d) + coef_P2 @ d[idx:] + P1wd_1 - P1w_1)

        # In the first iteration, we must compute Fw explicitly.
        # In later iterations, we just use Fwd from the previous iteration
        # as set after the line search loop below.
        if Fw is None:
            Fw = (
                0.5 * family.deviance(y, mu, weights)
                + 0.5 * (coef_P2 @ coef[idx:])
                + P1w_1
            )

        la = 1.0 / beta

        # TODO: if we keep track of X_dot_coef, we can add this to avoid a
        # _safe_lin_pred in _eta_mu_score_fisher every loop
        X_dot_d = _safe_lin_pred(X, d)

        # Try progressively shorter line search steps.
        for k in range(20):
            la *= beta  # starts with la=1
            coef_wd = coef + la * d

            # The simple version of the next line is:
            # mu_wd = link.inverse(_safe_lin_pred(X, coef_wd))
            # but because coef_wd can be factored as
            # coef_wd = coef + la * d
            # we can rewrite to only perform one dot product with the data
            # matrix per loop which is substantially faster
            mu_wd = link.inverse(eta + la * X_dot_d)

            # TODO - optimize: for Tweedie that isn't one of the special cases
            # (gaussian, poisson, gamma), family.deviance is quite slow! Can we
            # fix that somehow?
            Fwd = 0.5 * family.deviance(y, mu_wd, weights) + linalg.norm(
                P1 * coef_wd[idx:], ord=1
            )
            if P2.ndim == 1:
                Fwd += 0.5 * ((coef_wd[idx:] * P2) @ coef_wd[idx:])
            else:
                Fwd += 0.5 * (coef_wd[idx:] @ (P2 @ coef_wd[idx:]))
            if Fwd - Fw <= sigma * la * bound:
                break

        # Fw in the next iteration will be equal to Fwd this iteration.
        Fw = Fwd

        # update coefficients
        coef += la * d

        iteration_runtime = time.time() - iteration_start
        diagnostics.append([inner_tol, n_iter, n_cycles, iteration_runtime, coef[0]])
        iteration_start = time.time()

        # calculate eta, mu, score, Fisher matrix for next iteration
        eta, mu, score, fisher = family._eta_mu_score_fisher(
            coef=coef,
            phi=1,
            X=X,
            y=y,
            weights=weights,
            link=link,
            diag_fisher=diag_fisher,
        )

        # stopping criterion for outer loop
        # sum_i(|minimum-norm of subgrad of F(w)_i|)
        # fp_wP2 = f'(w) + w*P2
        # Note: eta, mu and score are already updated
        # this also updates the inner tolerance for the next loop!
        mn_subgrad_norm = calc_mn_subgrad_norm()
        if mn_subgrad_norm <= tol:
            converged = True
            break

        inner_tol = calc_inner_tol(mn_subgrad_norm)
        # end of outer loop

    if not converged:
        warnings.warn(
            "Coordinate descent failed to converge. Increase"
            " the maximum number of iterations max_iter"
            " (currently {})".format(max_iter),
            ConvergenceWarning,
        )
    return coef, n_iter, n_cycles, diagnostics


def get_family(
    family: Union[str, ExponentialDispersionModel]
) -> ExponentialDispersionModel:
    if isinstance(family, ExponentialDispersionModel):
        return family
    name_to_dist = {
        "normal": NormalDistribution,
        "poisson": PoissonDistribution,
        "gamma": GammaDistribution,
        "inverse.gaussian": InverseGaussianDistribution,
        "binomial": BinomialDistribution,
    }
    try:
        return name_to_dist[family]()
    except KeyError:
        raise ValueError(
            "The family must be an instance of class"
            " ExponentialDispersionModel or an element of"
            " ['normal', 'poisson', 'gamma', 'inverse.gaussian', "
            "'binomial']; got (family={})".format(family)
        )


def get_link(link: Union[str, Link], family: ExponentialDispersionModel) -> Link:
    """
    For the Tweedie distribution, this code follows actuarial best practices regarding
    link functions. Note that these links are sometimes non-canonical:
        - Identity for normal (p=0)
        - No convention for p < 0, so let's leave it as identity
        - Log otherwise
    """
    if isinstance(link, Link):
        return link
    if link == "auto":
        if isinstance(family, TweedieDistribution):
            # This code
            if family.power <= 0:
                return IdentityLink()
            if family.power < 1:
                # TODO: move more detailed error here
                raise ValueError("No distribution")
            return LogLink()
        if isinstance(family, GeneralizedHyperbolicSecant):
            return IdentityLink()
        if isinstance(family, BinomialDistribution):
            return LogitLink()
        raise ValueError(
            """No default link known for the specified distribution family. Please
            set link manually, i.e. not to 'auto';
            got (link='auto', family={})""".format(
                family.__class__.__name__
            )
        )
    if link == "identity":
        return IdentityLink()
    if link == "log":
        return LogLink()
    if link == "logit":
        return LogitLink()
    raise ValueError(
        """The link must be an instance of class Link or an element of
        ['auto', 'identity', 'log', 'logit']; got (link={})""".format(
            link
        )
    )


def setup_penalties(
    P1: Union[str, np.ndarray],
    P2: Union[str, np.ndarray],
    X: Union[np.ndarray, sparse.spmatrix],
    _stype,
    _dtype,
    alpha: float,
    l1_ratio: float,
) -> Tuple[np.ndarray, Union[np.ndarray, sparse.spmatrix]]:
    n_features = X.shape[1]
    if isinstance(P1, str) and P1 == "identity":
        P1 = np.ones(n_features, dtype=_dtype)
    else:
        P1 = np.atleast_1d(P1)
        try:
            P1 = P1.astype(_dtype, casting="safe", copy=False)
        except TypeError:
            raise TypeError(
                "The given P1 cannot be converted to a numeric"
                "array; got (P1.dtype={}).".format(P1.dtype)
            )
        if (P1.ndim != 1) or (P1.shape[0] != n_features):
            raise ValueError(
                "P1 must be either 'identity' or a 1d array "
                "with the length of X.shape[1]; "
                "got (P1.shape[0]={}), "
                "needed (X.shape[1]={}).".format(P1.shape[0], n_features)
            )
    # If X is sparse, make P2 sparse, too.
    if isinstance(P2, str) and P2 == "identity":
        if sparse.issparse(X):
            P2 = (
                sparse.dia_matrix(
                    (np.ones(n_features, dtype=_dtype), 0),
                    shape=(n_features, n_features),
                )
            ).tocsc()
        else:
            P2 = np.ones(n_features, dtype=_dtype)
    else:
        P2 = check_array(
            P2, copy=True, accept_sparse=_stype, dtype=_dtype, ensure_2d=False
        )
        if P2.ndim == 1:
            P2 = np.asarray(P2)
            if P2.shape[0] != n_features:
                raise ValueError(
                    "P2 should be a 1d array of shape "
                    "(n_features,) with "
                    "n_features=X.shape[1]; "
                    "got (P2.shape=({},)), needed ({},)".format(P2.shape[0], X.shape[1])
                )
            if sparse.issparse(X):
                P2 = (
                    sparse.dia_matrix((P2, 0), shape=(n_features, n_features))
                ).tocsc()
        elif P2.ndim == 2 and P2.shape[0] == P2.shape[1] and P2.shape[0] == X.shape[1]:
            if sparse.issparse(X):
                P2 = sparse.csc_matrix(P2)
        else:
            raise ValueError(
                "P2 must be either None or an array of shape "
                "(n_features, n_features) with "
                "n_features=X.shape[1]; "
                "got (P2.shape=({0}, {1})), needed ({2}, {2})".format(
                    P2.shape[0], P2.shape[1], X.shape[1]
                )
            )

    l1 = alpha * l1_ratio
    l2 = alpha * (1 - l1_ratio)
    # P1 and P2 are now for sure copies
    P1 = l1 * P1
    P2 = l2 * P2
    # one only ever needs the symmetrized L2 penalty matrix 1/2 (P2 + P2')
    # reason: w' P2 w = (w' P2 w)', i.e. it is symmetric
    if P2.ndim == 2:
        if sparse.issparse(P2):
            if sparse.isspmatrix_csc(P2):
                P2 = 0.5 * (P2 + P2.transpose()).tocsc()
            else:
                P2 = 0.5 * (P2 + P2.transpose()).tocsr()
        else:
            P2 = 0.5 * (P2 + P2.T)
    return P1, P2


def initialize_start_params(
    start_params: Union[str, np.ndarray], n_cols: int, fit_intercept: bool, _dtype
) -> np.ndarray:
    if isinstance(start_params, str):
        if start_params not in ["guess", "zero"]:
            raise ValueError(
                "The argument start_params must be 'guess', "
                "'zero' or an array of correct length; "
                "got(start_params={})".format(start_params)
            )
    else:
        start_params = check_array(
            start_params,
            accept_sparse=False,
            force_all_finite=True,
            ensure_2d=False,
            dtype=_dtype,
            copy=True,
        )
        if (start_params.shape[0] != n_cols + fit_intercept) or (
            start_params.ndim != 1
        ):
            raise ValueError(
                "Start values for parameters must have the"
                "right length and dimension; required (length"
                "={}, ndim=1); got (length={}, ndim={}).".format(
                    n_cols + fit_intercept, start_params.shape[0], start_params.ndim,
                )
            )
    return start_params


def is_pos_semidef(p: Union[np.ndarray, sparse.spmatrix]) -> bool:
    """
    Checks for positive semidefiniteness of p if p is a matrix, or diag(p) if p is a
    vector.

    np.linalg.cholesky(P2) 'only' asserts positive definite due to numerical precision,
    we allow eigenvalues to be a tiny bit negative
    """
    # 1d case
    if p.ndim == 1 or p.shape[0] == 1:
        any_negative = (p < 0).max() if sparse.isspmatrix(p) else (p < 0).any()
        return not any_negative

    # 2d case
    # About -6e-7 for 32-bit, -1e-15 for 64-bit
    epsneg = -10 * np.finfo(np.result_type(float, p.dtype)).epsneg
    if sparse.issparse(p):
        # Computing eigenvalues for sparse matrices is inefficient. If the matrix is
        # not huge, convert to dense. Otherwise, calculate 10% of its eigenvalues.
        if p.shape[0] < 2000:
            eigenvalues = linalg.eigvalsh(p.toarray())
        else:
            n_evals_to_compuate = p.shape[0] // 10 + 1
            sigma = -1000 * epsneg  # start searching near this value
            which = "SA"  # find smallest algebraic eigenvalues first
            eigenvalues = splinalg.eigsh(
                p,
                k=n_evals_to_compuate,
                sigma=sigma,
                which=which,
                return_eigenvectors=False,
            )
    else:
        # dense
        eigenvalues = linalg.eigvalsh(p)
    pos_semidef = np.all(eigenvalues >= epsneg)
    return pos_semidef


class GeneralizedLinearRegressor(BaseEstimator, RegressorMixin):
    """Regression via a Generalized Linear Model (GLM) with penalties.

    GLMs based on a reproductive Exponential Dispersion Model (EDM) aim at
    fitting and predicting the mean of the target y as mu=h(X*w). Therefore,
    the fit minimizes the following objective function with combined L1 and L2
    priors as regularizer::

            1/(2*sum(s)) * deviance(y, h(X*w); s)
            + alpha * l1_ratio * ||P1*w||_1
            + 1/2 * alpha * (1 - l1_ratio) * w*P2*w

    with inverse link function h and s=sample_weight. Note that for
    ``sample_weight=None``, one has s_i=1 and sum(s)=n_samples).
    For ``P1=P2='identity'``, the penalty is the elastic net::

            alpha * l1_ratio * ||w||_1
            + 1/2 * alpha * (1 - l1_ratio) * ||w||_2^2

    If you are interested in controlling the L1 and L2 penalties
    separately, keep in mind that this is equivalent to::

            a * L1 + b * L2

    where::

            alpha = a + b and l1_ratio = a / (a + b)

    The parameter ``l1_ratio`` corresponds to alpha in the R package glmnet,
    while ``alpha`` corresponds to the lambda parameter in glmnet.
    Specifically, l1_ratio = 1 is the lasso penalty.

    Read more in the :ref:`User Guide <Generalized_linear_regression>`.

    Parameters
    ----------
    alpha : float, optional (default=1)
        Constant that multiplies the penalty terms and thus determines the
        regularization strength.
        See the notes for the exact mathematical meaning of this
        parameter.``alpha = 0`` is equivalent to unpenalized GLMs. In this
        case, the design matrix X must have full column rank
        (no collinearities).

    l1_ratio : float, optional (default=0)
        The elastic net mixing parameter, with ``0 <= l1_ratio <= 1``. For
        ``l1_ratio = 0`` the penalty is an L2 penalty. ``For l1_ratio = 1`` it
        is an L1 penalty.  For ``0 < l1_ratio < 1``, the penalty is a
        combination of L1 and L2.

    P1 : {'identity', array-like}, shape (n_features,), optional \
            (default='identity')
        With this array, you can exclude coefficients from the L1 penalty.
        Set the corresponding value to 1 (include) or 0 (exclude). The
        default value ``'identity'`` is the same as a 1d array of ones.
        Note that n_features = X.shape[1].

    P2 : {'identity', array-like, sparse matrix}, shape \

            (n_features,) or (n_features, n_features), optional \
            (default='identity')
        With this option, you can set the P2 matrix in the L2 penalty `w*P2*w`.
        This gives a fine control over this penalty (Tikhonov regularization).
        A 2d array is directly used as the square matrix P2. A 1d array is
        interpreted as diagonal (square) matrix. The default 'identity' sets
        the identity matrix, which gives the usual squared L2-norm. If you just
        want to exclude certain coefficients, pass a 1d array filled with 1,
        and 0 for the coefficients to be excluded.
        Note that P2 must be positive semi-definite.

    fit_intercept : boolean, optional (default=True)
        Specifies if a constant (a.k.a. bias or intercept) should be
        added to the linear predictor (X*coef+intercept).

    family : {'normal', 'poisson', 'gamma', 'inverse.gaussian', 'binomial'} \
            or an instance of class ExponentialDispersionModel, \
            optional(default='normal')
        The distributional assumption of the GLM, i.e. which distribution from
        the EDM, specifies the loss function to be minimized.

    link : {'auto', 'identity', 'log', 'logit'} or an instance of class Link, \
            optional (default='auto')
        The link function of the GLM, i.e. mapping from linear predictor
        (X*coef) to expectation (mu). Option 'auto' sets the link depending on
        the chosen family as follows:

        - 'identity' for family 'normal'

        - 'log' for families 'poisson', 'gamma', 'inverse.gaussian'

        - 'logit' for family 'binomial'

    fit_dispersion : {None, 'chisqr', 'deviance'}, optional (default=None)
        Method for estimation of the dispersion parameter phi. Whether to use
        the chi squared statistic or the deviance statistic. If None, the
        dispersion is not estimated.

    solver : {'auto', 'cd', 'irls', 'lbfgs'}, \
            optional (default='auto')
        Algorithm to use in the optimization problem:

        'auto'
            Sets 'irls' if l1_ratio equals 0, else 'cd'.

        'cd'
            Coordinate descent algorithm. It can deal with L1 as well as L2
            penalties. Note that in order to avoid unnecessary memory
            duplication of X in the ``fit`` method, X should be directly passed
            as a Fortran-contiguous numpy array or sparse csc matrix.

        'irls'
            Iterated reweighted least squares.
            It is the standard algorithm for GLMs. It cannot deal with
            L1 penalties.

        'lbfgs'
            Calls scipy's L-BFGS-B optimizer. It cannot deal with L1 penalties.

        Note that all solvers except lbfgs use the fisher matrix, i.e. the
        expected Hessian instead of the Hessian matrix.

    max_iter : int, optional (default=100)
        The maximal number of iterations for solver algorithms.

    tol : float, optional (default=1e-4)
        Stopping criterion. For the irls and lbfgs solvers,
        the iteration will stop when ``max{|g_i|, i = 1, ..., n} <= tol``
        where ``g_i`` is the i-th component of the gradient (derivative) of
        the objective function. For the cd solver, convergence is reached
        when ``sum_i(|minimum-norm of g_i|)``, where ``g_i`` is the
        subgradient of the objective and minimum-norm of ``g_i`` is the element
        of the subgradient ``g_i`` with the smallest L2-norm.

    warm_start : boolean, optional (default=False)
        If set to ``True``, reuse the solution of the previous call to ``fit``
        as initialization for ``coef_`` and ``intercept_`` (supersedes option
        ``start_params``). If set to ``True`` or if the attribute ``coef_``
        does not exit (first call to ``fit``), option ``start_params`` sets the
        start values for ``coef_`` and ``intercept_``.

    start_params : {'guess', 'zero', array of shape (n_features*, )}, \
            optional (default='guess')
        Relevant only if ``warm_start=False`` or if fit is called
        the first time (``self.coef_`` does not yet exist).

        'guess'
            Start values of mu are calculated by family.starting_mu(..). Then,
            one Newton step obtains start values for ``coef_``. If
            ``solver='irls'``, it uses one irls step, else the Newton step is
            calculated by the cd solver.
            This gives usually good starting values.

        'zero'
        All coefficients are set to zero. If ``fit_intercept=True``, the
        start value for the intercept is obtained by the weighted average of y.

        array
        The array of size n_features* is directly used as start values
        for ``coef_``. If ``fit_intercept=True``, the first element
        is assumed to be the start value for the ``intercept_``.
        Note that n_features* = X.shape[1] + fit_intercept, i.e. it includes
        the intercept in counting.

    selection : str, optional (default='cyclic')
        For the solver 'cd' (coordinate descent), the coordinates (features)
        can be updated in either cyclic or random order.
        If set to 'random', a random coefficient is updated every iteration
        rather than looping over features sequentially in the same order. This
        (setting to 'random') often leads to significantly faster convergence
        especially when tol is higher than 1e-4.

    random_state : {int, RandomState instance, None}, optional (default=None)
        The seed of the pseudo random number generator that selects a random
        feature to be updated for solver 'cd' (coordinate descent).
        If int, random_state is the seed used by the random
        number generator; if RandomState instance, random_state is the random
        number generator; if None, the random number generator is the
        RandomState instance used by `np.random`. Used when ``selection`` ==
        'random'.

    diag_fisher : boolean, optional, (default=False)
        Only relevant for solver 'cd' (see also ``start_params='guess'``).
        If ``False``, the full Fisher matrix (expected Hessian) is computed in
        each outer iteration (Newton iteration). If ``True``, only a diagonal
        matrix (stored as 1d array) is computed, such that
        fisher = X.T @ diag @ X. This saves memory and matrix-matrix
        multiplications, but needs more matrix-vector multiplications. If you
        use large sparse X or if you have many features,
        i.e. n_features >> n_samples, you might set this option to ``True``.

    copy_X : boolean, optional, (default=True)
        If ``True``, X will be copied; else, it may be overwritten.

    check_input : boolean, optional (default=True)
        Allow to bypass several checks on input: y values in range of family,
        sample_weight non-negative, P2 positive semi-definite.
        Don't use this parameter unless you know what you do.

    center_predictors : boolean, optional (default=True)
        Subtract the means from each column. Centering predictors can improve
        performance of coordinate descent by a substantial amount. This
        defaults to True, but will be False if fit_intercept is False or if
        diag_fisher is True

    verbose : int, optional (default=0)
        For the lbfgs solver set verbose to any positive number for verbosity.

    Attributes
    ----------
    coef_ : array, shape (n_features,)
        Estimated coefficients for the linear predictor (X*coef_+intercept_) in
        the GLM.

    intercept_ : float
        Intercept (a.k.a. bias) added to linear predictor.

    dispersion_ : float
        The dispersion parameter :math:`\\phi` if ``fit_dispersion`` was set.

    n_iter_ : int
        Actual number of iterations used in solver.

    Notes
    -----
    The fit itself does not need Y to be from an EDM, but only assumes
    the first two moments to be :math:`E[Y_i]=\\mu_i=h((Xw)_i)` and
    :math:`Var[Y_i]=\\frac{\\phi}{s_i} v(\\mu_i)`. The unit variance function
    :math:`v(\\mu_i)` is a property of and given by the specific EDM, see
    :ref:`User Guide <Generalized_linear_regression>`.

    The parameters :math:`w` (`coef_` and `intercept_`) are estimated by
    minimizing the deviance plus penalty term, which is equivalent to
    (penalized) maximum likelihood estimation.

    For alpha > 0, the feature matrix X should be standardized in order to
    penalize features equally strong. Call
    :class:`sklearn.preprocessing.StandardScaler` before calling ``fit``.

    If the target y is a ratio, appropriate sample weights s should be
    provided.
    As an example, consider Poisson distributed counts z (integers) and
    weights s=exposure (time, money, persons years, ...). Then you fit
    y = z/s, i.e. ``GeneralizedLinearModel(family='poisson').fit(X, y,
    sample_weight=s)``. The weights are necessary for the right (finite
    sample) mean.
    Consider :math:`\\bar{y} = \\frac{\\sum_i s_i y_i}{\\sum_i s_i}`,
    in this case one might say that y has a 'scaled' Poisson distributions.
    The same holds for other distributions.

    References
    ----------
    For the coordinate descent implementation:
        * Guo-Xun Yuan, Chia-Hua Ho, Chih-Jen Lin
          An Improved GLMNET for L1-regularized Logistic Regression,
          Journal of Machine Learning Research 13 (2012) 1999-2030
          https://www.csie.ntu.edu.tw/~cjlin/papers/l1_glmnet/long-glmnet.pdf
    """

    def __init__(
        self,
        alpha=1.0,
        l1_ratio=0,
        P1="identity",
        P2="identity",
        fit_intercept=True,
        family: Union[str, ExponentialDispersionModel] = "normal",
        link: Union[str, Link] = "auto",
        fit_dispersion=None,
        solver="auto",
        max_iter=100,
        tol=1e-4,
        warm_start=False,
        start_params="guess",
        selection="cyclic",
        random_state=None,
        diag_fisher=False,
        copy_X=True,
        check_input=True,
        verbose=0,
        center_predictors=None,
        scale_predictors=False,
    ):
        self.alpha = alpha
        self.l1_ratio = l1_ratio
        self.P1 = P1
        self.P2 = P2
        self.fit_intercept = fit_intercept
        self.family = family
        self.link = link
        self.fit_dispersion = fit_dispersion
        self.solver = solver
        self.max_iter = max_iter
        self.tol = tol
        self.warm_start = warm_start
        self.start_params = start_params
        self.selection = selection
        self.random_state = random_state
        self.diag_fisher = diag_fisher
        self.copy_X = copy_X
        self.check_input = check_input
        self.verbose = verbose
        self.center_predictors = center_predictors
        self.scale_predictors = scale_predictors

    # See PEP 484 on annotating with float rather than Number
    # https://www.python.org/dev/peps/pep-0484/#the-numeric-tower
    def _validate_inputs(self) -> None:
        if (
            not (isinstance(self.alpha, float) or isinstance(self.alpha, int))
            or self.alpha < 0
        ):
            raise ValueError(
                "Penalty term must be a non-negative number;"
                " got (alpha={})".format(self.alpha)
            )

        if (
            not (isinstance(self.l1_ratio, float) or isinstance(self.l1_ratio, int))
            or self.l1_ratio < 0
            or self.l1_ratio > 1
        ):
            raise ValueError(
                "l1_ratio must be a number in interval [0, 1];"
                " got (l1_ratio={})".format(self.l1_ratio)
            )
        if not isinstance(self.fit_intercept, bool):
            raise ValueError(
                "The argument fit_intercept must be bool;"
                " got {}".format(self.fit_intercept)
            )

        if self.solver == "newton-cg":
            raise ValueError(
                """
                newton-cg solver is no longer supported because
                sklearn.utils.optimize.newton_cg has been deprecated. If you need this
                functionality, please use
                https://github.com/scikit-learn/scikit-learn/pull/9405.
                """
            )

        if self.solver not in ["auto", "irls", "lbfgs", "cd"]:
            raise ValueError(
                "GeneralizedLinearRegressor supports only solvers"
                " 'auto', 'irls', 'lbfgs', and 'cd';"
                " got {}".format(self.solver)
            )
        if not isinstance(self.max_iter, int) or self.max_iter <= 0:
            raise ValueError(
                "Maximum number of iteration must be a positive "
                "integer;"
                " got (max_iter={!r})".format(self.max_iter)
            )
        if not isinstance(self.tol, float) or self.tol <= 0:
            raise ValueError(
                "Tolerance for stopping criteria must be "
                "positive; got (tol={!r})".format(self.tol)
            )
        if not isinstance(self.warm_start, bool):
            raise ValueError(
                "The argument warm_start must be bool;"
                " got {}".format(self.warm_start)
            )
        if self.selection not in ["cyclic", "random"]:
            raise ValueError(
                "The argument selection must be 'cyclic' or "
                "'random'; got (selection={})".format(self.selection)
            )
        if not isinstance(self.diag_fisher, bool):
            raise ValueError(
                "The argument diag_fisher must be bool;"
                " got {}".format(self.diag_fisher)
            )
        if not isinstance(self.copy_X, bool):
            raise ValueError(
                "The argument copy_X must be bool;" " got {}".format(self.copy_X)
            )
        if not isinstance(self.check_input, bool):
            raise ValueError(
                "The argument check_input must be bool; got "
                "(check_input={})".format(self.check_input)
            )
        if self.center_predictors and not self.fit_intercept:
            raise ValueError(
                "center_predictors=True is not supported when fit_intercept=False"
                "because centering would substantially change the estimates."
            )
        if self.scale_predictors and not self.center_predictors:
            raise ValueError(
                "scale_predictors=True is not supported when center_predictors=False"
            )
        if self.check_input:

            # check if P1 has only non-negative values, negative values might
            # indicate group lasso in the future.
            if not isinstance(self.P1, str):  # if self.P1 != 'identity':
                if not np.all(self.P1 >= 0):
                    raise ValueError("P1 must not have negative values.")

    def _guess_start_params(
        self, y: np.ndarray, weights: np.ndarray, solver: str, X, P1, P2, random_state
    ) -> np.ndarray:
        """
        Set mu=starting_mu of the family and do one Newton step
        If solver=cd use cd, else irls
        """
        n_features = X.shape[1]
        family = get_family(self.family)
        link = get_link(self.link, family)
        mu = family.starting_mu(y, weights=weights)
        eta = link.link(mu)  # linear predictor
        if solver in ["cd", "lbfgs"]:
            # see function _cd_solver
            # TODO: why does this not use _eta_mu_score_fisher?
            sigma_inv = 1 / family.variance(mu, phi=1, weights=weights)
            d1 = link.inverse_derivative(eta)
            temp = sigma_inv * d1 * (y - mu)
            if self.fit_intercept:
                score = np.concatenate(([temp.sum()], temp @ X))
            else:
                score = temp @ X  # same as X.T @ temp

            d2_sigma_inv = d1 * d1 * sigma_inv
            diag_fisher = self.diag_fisher
            if diag_fisher:
                fisher = d2_sigma_inv
            else:
                fisher = _safe_sandwich_dot(X, d2_sigma_inv, self.fit_intercept)
            # set up space for search direction d for inner loop
            if self.fit_intercept:
                coef = np.zeros(n_features + 1, dtype=X.dtype)
            else:
                coef = np.zeros(n_features, dtype=X.dtype)
            d = np.zeros_like(coef, dtype=X.dtype)
            # initial stopping tolerance of inner loop
            # use L1-norm of minimum of norm of subgradient of F
            # use less restrictive tolerance for initial guess
            inner_tol = _min_norm_sugrad(coef=coef, grad=-score, P2=P2, P1=P1)
            inner_tol = 4 * linalg.norm(inner_tol, ord=1)
            # just one outer loop = Newton step
            n_cycles = 0
            d, coef_P2, n_cycles, inner_tol = _cd_cycle(
                d,
                X,
                coef,
                score,
                fisher,
                P1,
                P2,
                n_cycles,
                inner_tol,
                max_inner_iter=1000,
                selection=self.selection,
                random_state=random_state,
                diag_fisher=self.diag_fisher,
            )
            coef += d  # for simplicity no line search here
        else:
            # See _irls_solver
            # h'(eta)
            hp = link.inverse_derivative(eta)
            # working weights W, in principle a diagonal matrix
            # therefore here just as 1d array
            W = hp ** 2 / family.variance(mu, phi=1, weights=weights)
            # working observations
            z = (
                eta
                + np.subtract(y, mu, dtype=get_float_dtype_of_size(X.dtype.itemsize))
                / hp
            )
            # solve A*coef = b
            # A = X' W X + l2 P2, b = X' W z
            coef = _irls_step(X, W, P2, z, fit_intercept=self.fit_intercept)
        return coef

    def fit(self, X, y, sample_weight=None):
        """Fit a Generalized Linear Model.

        Parameters
        ----------
        X : {array-like, sparse matrix}, shape (n_samples, n_features)
            Training data.

        y : array-like, shape (n_samples,)
            Target values.

        sample_weight : {None, array-like}, shape (n_samples,),\
                optional (default=None)
            Individual weights w_i for each sample. Note that for an
            Exponential Dispersion Model (EDM), one has
            Var[Y_i]=phi/w_i * v(mu).
            If Y_i ~ EDM(mu, phi/w_i), then
            sum(w*Y)/sum(w) ~ EDM(mu, phi/sum(w)), i.e. the mean of y is a
            weighted average with weights=sample_weight.

        Returns
        -------
        self : returns an instance of self.
        """
        #######################################################################
        # 1. input validation                                                 #
        #######################################################################
        # 1.1
        self._validate_inputs()
        # self.family and self.link are user-provided inputs and may be strings or
        #  ExponentialDispersonModel/Link objects
        # self.family_instance_ and self.link_instance_ are cleaned by 'fit' to be
        # ExponentialDispersionModel and Link arguments
        self._family_instance: ExponentialDispersionModel = get_family(self.family)
        # Guarantee that self._link_instance is set to an instance of class Link
        self._link_instance: Link = get_link(self.link, self._family_instance)

        # when fit_intercept is False, we can't center because that would
        # substantially change estimates
        self.center_predictors_: bool = (
            self.center_predictors
            if self.center_predictors is not None
            else self.fit_intercept
        )

        solver = self.solver
        if self.solver == "auto":
            if self.l1_ratio == 0:
                solver = "irls"
            else:
                solver = "cd"

        if self.alpha > 0 and self.l1_ratio > 0 and solver not in ["cd"]:
            raise ValueError(
                "The chosen solver (solver={}) can't deal "
                "with L1 penalties, which are included with "
                "(alpha={}) and (l1_ratio={}).".format(
                    solver, self.alpha, self.l1_ratio
                )
            )
        random_state = check_random_state(self.random_state)

        # 1.2 validate arguments of fit #######################################
        _dtype = [np.float64, np.float32]
        if solver == "cd":
            _stype = ["csc"]
        else:
            _stype = ["csc", "csr"]

        if hasattr(X, "dtype") and X.dtype == np.int64:
            # check_X_y will convert to float32 if we don't do this, which causes
            # precision issues with the new handling of single precision. The new
            # behavior is to give everything the precision of X, but we don't want to
            # do that if X was intially int64.
            X = X.astype(np.float64)

        X, y = check_X_y(
            X,
            y,
            accept_sparse=_stype,
            dtype=_dtype,
            y_numeric=True,
            multi_output=False,
            copy=self.copy_X,
        )

        # Without converting y to float, deviance might raise
        # ValueError: Integers to negative integer powers are not allowed.
        # Also, y must not be sparse.

        y = np.asarray(y)
        # Make sure everything has the same precision as X
        # This will prevent accidental upcasting later and slow operations on
        # mixed-precision numbers
        y = _to_precision(y, X.dtype.itemsize)
        weights = _check_weights(sample_weight, y.shape[0], X.dtype)
        n_samples, n_features = X.shape

        # 1.3 arguments to take special care ##################################
        # P1, P2, start_params
        P1, P2 = setup_penalties(
            self.P1, self.P2, X, _stype, X.dtype, self.alpha, self.l1_ratio
        )

        # For coordinate descent, if X is sparse, P2 must also be csc
        # ES: I think this  might already have been handled by check_array
        if solver == "cd" and sparse.issparse(X):
            P2 = sparse.csc_matrix(P2)

        start_params = initialize_start_params(
            self.start_params,
            n_cols=n_features,
            fit_intercept=self.fit_intercept,
            _dtype=_dtype,
        )

        # 1.4 additional validations ##########################################
        if self.check_input:

            if not np.all(self._family_instance.in_y_range(y)):
                raise ValueError(
                    "Some value(s) of y are out of the valid "
                    "range for family {}".format(
                        self._family_instance.__class__.__name__
                    )
                )

            # check if P2 is positive semidefinite
            if not isinstance(self.P2, str):  # self.P2 != 'identity'

                if not is_pos_semidef(P2):
                    if P2.ndim == 1 or P2.shape[0] == 1:
                        error = "1d array P2 must not have negative values."
                    else:
                        error = "P2 must be positive semi-definite."
                    raise ValueError(error)

            # TODO: if alpha=0 check that X is not rank deficient
            # TODO: what else to check?

        #######################################################################
        # 2a. rescaling of weights (sample_weight)                             #
        #######################################################################
        # IMPORTANT NOTE: Since we want to minimize
        # 1/(2*sum(sample_weight)) * deviance + L1 + L2,
        # deviance = sum(sample_weight * unit_deviance),
        # we rescale weights such that sum(weights) = 1 and this becomes
        # 1/2*deviance + L1 + L2 with deviance=sum(weights * unit_deviance)
        weights_sum = np.sum(weights)
        weights = weights / weights_sum
        weights = _to_precision(weights, X.dtype.itemsize)

        #######################################################################
        # 2b. convert to wrapper matrix types
        #######################################################################
        if isinstance(X, np.ndarray):
            X = DenseGLMDataMatrix(X)
        elif sparse.issparse(X):
            X = MKLSparseMatrix(X)

        #######################################################################
        # 2c. potentially rescale predictors
        #######################################################################
        if self.center_predictors_:
            X, col_means, col_stds = X.standardize(weights, self.scale_predictors)

        #######################################################################
        # 3. initialization of coef = (intercept_, coef_)                     #
        #######################################################################
        # Note: Since phi=self.dispersion_ does not enter the estimation
        #       of mu_i=E[y_i], set it to 1.

        # set start values for coef
        if self.warm_start and hasattr(self, "coef_"):
            coef = self.coef_
            intercept = self.intercept_
            if self.fit_intercept:
                coef = np.concatenate((np.array([intercept]), coef))
            if self.center_predictors_:
                _standardize_warm_start(coef, col_means, col_stds)

        elif isinstance(start_params, str):
            if start_params == "guess":
                coef = self._guess_start_params(
                    y, weights, solver, X, P1, P2, random_state
                )
            else:  # start_params == 'zero'
                if self.fit_intercept:
                    coef = np.zeros(
                        n_features + 1, dtype=_float_itemsize_to_dtype[X.dtype.itemsize]
                    )
                    coef[0] = self._link_instance.link(np.average(y, weights=weights))
                else:
                    coef = np.zeros(
                        n_features, dtype=_float_itemsize_to_dtype[X.dtype.itemsize]
                    )
        else:  # assign given array as start values
            coef = start_params
            if self.center_predictors_:
                _standardize_warm_start(coef, col_means, col_stds)

        #######################################################################
        # 4. fit                                                              #
        #######################################################################
        # algorithms for optimization

        # 4.1 IRLS ############################################################
        # Note: we already set P2 = l2*P2, see above
        # Note: we already symmetrized P2 = 1/2 (P2 + P2')
        if solver == "irls":
            coef, self.n_iter_ = _irls_solver(
                coef=coef,
                X=X,
                y=y,
                weights=weights,
                P2=P2,
                fit_intercept=self.fit_intercept,
                family=self._family_instance,
                link=self._link_instance,
                max_iter=self.max_iter,
                tol=self.tol,
            )

        # 4.2 L-BFGS ##########################################################
        elif solver == "lbfgs":

            def get_obj_and_derivative(coef):
                mu, devp = self._family_instance._mu_deviance_derivative(
                    coef, X, y, weights, self._link_instance
                )
                dev = self._family_instance.deviance(y, mu, weights)
                intercept = coef.size == X.shape[1] + 1
                idx = 1 if intercept else 0  # offset if coef[0] is intercept
                if P2.ndim == 1:
                    L2 = P2 * coef[idx:]
                else:
                    L2 = P2 @ coef[idx:]
                obj = 0.5 * dev + 0.5 * (coef[idx:] @ L2)
                objp = 0.5 * devp
                objp[idx:] += L2
                return obj, objp

            coef, loss, info = fmin_l_bfgs_b(
                get_obj_and_derivative,
                coef,
                fprime=None,
                iprint=(self.verbose > 0) - 1,
                pgtol=self.tol,
                maxiter=self.max_iter,
                factr=1e3,
            )
            if info["warnflag"] == 1:
                warnings.warn(
                    "lbfgs failed to converge." " Increase the number of iterations.",
                    ConvergenceWarning,
                )
            elif info["warnflag"] == 2:
                warnings.warn("lbfgs failed for the reason: {}".format(info["task"]))
            self.n_iter_ = info["nit"]

        # 4.3 coordinate descent ##############################################
        # Note: we already set P1 = l1*P1, see above
        # Note: we already set P2 = l2*P2, see above
        # Note: we already symmetrized P2 = 1/2 (P2 + P2')
        elif solver == "cd":
            coef, self.n_iter_, self._n_cycles, self.diagnostics = _cd_solver(
                coef=coef,
                X=X,
                y=y,
                weights=weights,
                P1=P1,
                P2=P2,
                fit_intercept=self.fit_intercept,
                family=self._family_instance,
                link=self._link_instance,
                max_iter=self.max_iter,
                tol=self.tol,
                selection=self.selection,
                random_state=random_state,
                diag_fisher=self.diag_fisher,
            )

        #######################################################################
        # 5a. handle intercept
        #######################################################################
        if self.fit_intercept:
            self.intercept_ = coef[0]
            self.coef_ = coef[1:]
        else:
            # set intercept to zero as the other linear models do
            self.intercept_ = 0.0
            self.coef_ = coef

        #######################################################################
        # 5a. undo standardization
        #######################################################################
        if self.center_predictors_:
            X, self.intercept_, self.coef_ = _unstandardize(
                X, col_means, col_stds, self.intercept_, self.coef_
            )

        if self.fit_dispersion in ["chisqr", "deviance"]:
            # attention because of rescaling of weights
            self.dispersion_ = self.estimate_phi(X, y, weights) * weights_sum

        return self

    def report_diagnostics(self):
        if hasattr(self, "diagnostics"):
            print("diagnostics:")
            import pandas as pd

            print(
                pd.DataFrame(
                    columns=["inner_tol", "n_iter", "n_cycles", "runtime", "intercept"],
                    data=self.diagnostics,
                ).set_index("n_iter", drop=True)
            )
        else:
            print("solver does not report diagnostics")

    def linear_predictor(self, X):
        """Compute the linear_predictor = X*coef_ + intercept_.

        Parameters
        ----------
        X : {array-like, sparse matrix}, shape (n_samples, n_features)
            Samples.

        Returns
        -------
        C : array, shape (n_samples,)
            Returns predicted values of linear predictor.
        """
        check_is_fitted(self, "coef_")
        X = check_array(
            X,
            accept_sparse=["csr", "csc", "coo"],
            dtype="numeric",
            copy=True,
            ensure_2d=True,
            allow_nd=False,
        )
        return X @ self.coef_ + self.intercept_

    def predict(self, X, sample_weight=None):
        """Predict using GLM with feature matrix X.

        If sample_weight is given, returns prediction*sample_weight.

        Parameters
        ----------
        X : {array-like, sparse matrix}, shape (n_samples, n_features)
            Samples.

        sample_weight : {None, array-like}, shape (n_samples,), optional \
                (default=None)

        Returns
        -------
        C : array, shape (n_samples,)
            Returns predicted values times sample_weight.
        """
        # TODO: Is copy=True necessary?
        X = check_array(
            X,
            accept_sparse=["csr", "csc", "coo"],
            dtype="numeric",
            copy=True,
            ensure_2d=True,
            allow_nd=False,
        )
        eta = self.linear_predictor(X)
        mu = self._link_instance.inverse(eta)
        weights = _check_weights(sample_weight, X.shape[0], X.dtype)

        return mu * weights

    def estimate_phi(self, X, y, sample_weight=None):
        """Estimate/fit the dispersion parameter phi.

        Parameters
        ----------
        X : {array-like, sparse matrix}, shape (n_samples, n_features)
            Training data.

        y : array-like, shape (n_samples,)
            Target values.

        sample_weight : {None, array-like}, shape (n_samples,), optional \
                (default=None)
            Sample weights.

        Returns
        -------
        phi : float
            Dispersion parameter.
        """
        check_is_fitted(self, "coef_")
        _dtype = [np.float64, np.float32]
        X, y = check_X_y(
            X,
            y,
            accept_sparse=["csr", "csc", "coo"],
            dtype=_dtype,
            y_numeric=True,
            multi_output=False,
        )
        n_samples, n_features = X.shape
        weights = _check_weights(sample_weight, n_samples, X.dtype)
        eta = X @ self.coef_
        if self.fit_intercept is True:
            eta += self.intercept_
            n_features += 1
        if n_samples <= n_features:
            raise ValueError(
                "Estimation of dispersion parameter phi requires"
                " more samples than features, got"
                " samples=X.shape[0]={} and"
                " n_features=X.shape[1]+fit_intercept={}.".format(n_samples, n_features)
            )
        mu = self._link_instance.inverse(eta)
        if self.fit_dispersion == "chisqr":
            chisq = np.sum(
                weights * (y - mu) ** 2 / self._family_instance.unit_variance(mu)
            )
            return chisq / (n_samples - n_features)
        elif self.fit_dispersion == "deviance":
            dev = self._family_instance.deviance(y, mu, weights)
            return dev / (n_samples - n_features)

    # Note: check_estimator(GeneralizedLinearRegressor) might raise
    # "AssertionError: -0.28014056555724598 not greater than 0.5"
    # unless GeneralizedLinearRegressor has a score which passes the test.
    def score(self, X, y, sample_weight=None):
        """Compute D^2, the percentage of deviance explained.

        D^2 is a generalization of the coefficient of determination R^2.
        R^2 uses squared error and D^2 deviance. Note that those two are equal
        for family='normal'.

        D^2 is defined as
        :math:`D^2 = 1-\\frac{D(y_{true},y_{pred})}{D_{null}}`,
        :math:`D_{null}` is the null deviance, i.e. the deviance of a model
        with intercept alone, which corresponds to :math:`y_{pred} = \\bar{y}`.
        The mean :math:`\\bar{y}` is averaged by sample_weight.
        Best possible score is 1.0 and it can be negative (because the model
        can be arbitrarily worse).

        Parameters
        ----------
        X : {array-like, sparse matrix}, shape (n_samples, n_features)
            Test samples.

        y : array-like, shape (n_samples,)
            True values of target.

        sample_weight : {None, array-like}, shape (n_samples,), optional \
                (default=None)
            Sample weights.

        Returns
        -------
        score : float
            D^2 of self.predict(X) w.r.t. y.
        """
        # Note, default score defined in RegressorMixin is R^2 score.
        # TODO: make D^2 a score function in module metrics (and thereby get
        #       input validation and so on)
        weights = _check_weights(sample_weight, y.shape[0], X.dtype)
        mu = self.predict(X)
        dev = self._family_instance.deviance(y, mu, weights=weights)
        y_mean = np.average(y, weights=weights)
        dev_null = self._family_instance.deviance(y, y_mean, weights=weights)
        return 1.0 - dev / dev_null

    def _more_tags(self):
        return {"requires_positive_y": True}


class PoissonRegressor(GeneralizedLinearRegressor):
    """Regression with the response variable y following a Poisson distribution

    GLMs based on a reproductive Exponential Dispersion Model (EDM) aim at
    fitting and predicting the mean of the target y as mu=h(X*w).
    The fit minimizes the following objective function with L2 regularization::

            1/(2*sum(s)) * deviance(y, h(X*w); s) + 1/2 * alpha * ||w||_2^2

    with inverse link function h and s=sample_weight. Note that for
    ``sample_weight=None``, one has s_i=1 and sum(s)=n_samples).

    Read more in the :ref:`User Guide <Generalized_linear_regression>`.

    Parameters
    ----------
    alpha : float, optional (default=1)
        Constant that multiplies the penalty terms and thus determines the
        regularization strength.
        See the notes for the exact mathematical meaning of this
        parameter.``alpha = 0`` is equivalent to unpenalized GLMs. In this
        case, the design matrix X must have full column rank
        (no collinearities).

    fit_intercept : boolean, optional (default=True)
        Specifies if a constant (a.k.a. bias or intercept) should be
        added to the linear predictor (X*coef+intercept).

    fit_dispersion : {None, 'chisqr', 'deviance'}, optional (default=None)
        Method for estimation of the dispersion parameter phi. Whether to use
        the chi squared statistic or the deviance statistic. If None, the
        dispersion is not estimated.

    solver : {'irls', 'lbfgs'}, optional (default='irls')
        Algorithm to use in the optimization problem:

        'irls'
            Iterated reweighted least squares. It is the standard algorithm
            for GLMs.

        'lbfgs'
            Calls scipy's L-BFGS-B optimizer.

        Note that all solvers except lbfgs use the fisher matrix, i.e. the
        expected Hessian instead of the Hessian matrix.

    max_iter : int, optional (default=100)
        The maximal number of iterations for solver algorithms.

    tol : float, optional (default=1e-4)
        Stopping criterion. For the irls and lbfgs solvers,
        the iteration will stop when ``max{|g_i|, i = 1, ..., n} <= tol``
        where ``g_i`` is the i-th component of the gradient (derivative) of
        the objective function.

    warm_start : boolean, optional (default=False)
        If set to ``True``, reuse the solution of the previous call to ``fit``
        as initialization for ``coef_`` and ``intercept_`` (supersedes option
        ``start_params``). If set to ``True`` or if the attribute ``coef_``
        does not exit (first call to ``fit``), option ``start_params`` sets the
        start values for ``coef_`` and ``intercept_``.

    start_params : {'guess', 'zero', array of shape (n_features*, )}, \
            optional (default='guess')
        Relevant only if ``warm_start=False`` or if fit is called
        the first time (``self.coef_`` does not yet exist).

        'guess'
            Start values of mu are calculated by family.starting_mu(..). Then,
            one Newton step obtains start values for ``coef_``. If
            ``solver='irls'``, it uses one irls step. This gives usually good
            starting values.

        'zero'
        All coefficients are set to zero. If ``fit_intercept=True``, the
        start value for the intercept is obtained by the weighted average of y.

        array
        The array of size n_features* is directly used as start values
        for ``coef_``. If ``fit_intercept=True``, the first element
        is assumed to be the start value for the ``intercept_``.
        Note that n_features* = X.shape[1] + fit_intercept, i.e. it includes
        the intercept in counting.

    random_state : {int, RandomState instance, None}, optional (default=None)
        If int, random_state is the seed used by the random
        number generator; if RandomState instance, random_state is the random
        number generator; if None, the random number generator is the
        RandomState instance used by `np.random`. Used when ``selection`` ==
        'random'.

    copy_X : boolean, optional, (default=True)
        If ``True``, X will be copied; else, it may be overwritten.

    verbose : int, optional (default=0)
        For the lbfgs solver set verbose to any positive number for verbosity.

    Attributes
    ----------
    coef_ : array, shape (n_features,)
        Estimated coefficients for the linear predictor (X*coef_+intercept_) in
        the GLM.

    intercept_ : float
        Intercept (a.k.a. bias) added to linear predictor.

    dispersion_ : float
        The dispersion parameter :math:`\\phi` if ``fit_dispersion`` was set.

    n_iter_ : int
        Actual number of iterations used in solver.

    Notes
    -----
    The fit itself does not need Y to be from an EDM, but only assumes
    the first two moments to be :math:`E[Y_i]=\\mu_i=h((Xw)_i)` and
    :math:`Var[Y_i]=\\frac{\\phi}{s_i} v(\\mu_i)`. The unit variance function
    :math:`v(\\mu_i)` is a property of and given by the specific EDM, see
    :ref:`User Guide <Generalized_linear_regression>`.

    The parameters :math:`w` (`coef_` and `intercept_`) are estimated by
    minimizing the deviance plus penalty term, which is equivalent to
    (penalized) maximum likelihood estimation.

    For alpha > 0, the feature matrix X should be standardized in order to
    penalize features equally strong.

    If the target y is a ratio, appropriate sample weights s should be
    provided.
    As an example, consider Poisson distributed counts z (integers) and
    weights s=exposure (time, money, persons years, ...). Then you fit
    y = z/s, i.e. ``PoissonRegressor().fit(X, y, sample_weight=s)``.
    The weights are necessary for the right (finite sample) mean.
    Consider :math:`\\bar{y} = \\frac{\\sum_i s_i y_i}{\\sum_i s_i}`,
    in this case one might say that y has a 'scaled' Poisson distributions.

    References
    ----------
    For the coordinate descent implementation:
        * Guo-Xun Yuan, Chia-Hua Ho, Chih-Jen Lin
          An Improved GLMNET for L1-regularized Logistic Regression,
          Journal of Machine Learning Research 13 (2012) 1999-2030
          https://www.csie.ntu.edu.tw/~cjlin/papers/l1_glmnet/long-glmnet.pdf
    """

    def __init__(
        self,
        alpha=1.0,
        fit_intercept=True,
        fit_dispersion=None,
        solver="irls",
        max_iter=100,
        tol=1e-4,
        warm_start=False,
        start_params="guess",
        random_state=None,
        copy_X=True,
        verbose=0,
    ):

        super().__init__(
            alpha=alpha,
            fit_intercept=fit_intercept,
            family="poisson",
            link="log",
            fit_dispersion=fit_dispersion,
            solver=solver,
            max_iter=max_iter,
            tol=tol,
            warm_start=warm_start,
            start_params=start_params,
            random_state=random_state,
            copy_X=copy_X,
            verbose=verbose,
        )<|MERGE_RESOLUTION|>--- conflicted
+++ resolved
@@ -53,9 +53,6 @@
 
 from glm_benchmarks.scaled_spmat.mkl_sparse_matrix import MKLSparseMatrix
 
-<<<<<<< HEAD
-from ._link import IdentityLink, Link, LogitLink, LogLink
-=======
 from ._distribution import (
     BinomialDistribution,
     ExponentialDispersionModel,
@@ -68,19 +65,7 @@
 )
 from ._link import IdentityLink, Link, LogitLink, LogLink
 from ._util import _safe_lin_pred, _safe_sandwich_dot
->>>>>>> 02fd9bb8
 from .dense_glm_matrix import DenseGLMDataMatrix
-from .distribution import (
-    BinomialDistribution,
-    ExponentialDispersionModel,
-    GammaDistribution,
-    GeneralizedHyperbolicSecant,
-    InverseGaussianDistribution,
-    NormalDistribution,
-    PoissonDistribution,
-    TweedieDistribution,
-)
-from .util import _safe_lin_pred, _safe_sandwich_dot
 
 _float_itemsize_to_dtype = {8: np.float64, 4: np.float32, 2: np.float16}
 
