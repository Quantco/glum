"""
Generalized Linear Models with Exponential Dispersion Family
"""

# Author: Christian Lorentzen <lorentzen.ch@googlemail.com>
# some parts and tricks stolen from other sklearn files.
# License: BSD 3 clause

# TODO: Add cross validation support, e.g. GCV?
# TODO: Should GeneralizedLinearRegressor inherit from LinearModel?
#       So far, it does not.
# TODO: Include further classes in class.rst? ExponentialDispersionModel?
#       TweedieDistribution?
# TODO: Negative values in P1 are not allowed so far. They could be used
#       for group lasso.

# Design Decisions:
# - Which name? GeneralizedLinearModel vs GeneralizedLinearRegressor.
#   Estimators in sklearn are either regressors or classifiers. A GLM can do
#   both depending on the distr (Normal => regressor, Binomial => classifier).
#   Solution: GeneralizedLinearRegressor since this is the focus.
# - Allow for finer control of penalty terms:
#   L1: ||P1*w||_1 with P1*w as element-wise product, this allows to exclude
#       factors from the L1 penalty.
#   L2: w*P2*w with P2 a positive (semi-) definite matrix, e.g. P2 could be
#   a 1st or 2nd order difference matrix (compare B-spline penalties and
#   Tikhonov regularization).
# - The link function (instance of class Link) is necessary for the evaluation
#   of deviance, score, Hessian matrix as functions of the
#   coefficients, which is needed by optimizers.
#   Solution: link as argument in those functions
# - Which name/symbol for sample_weight in docu?
#   sklearn.linear_models uses w for coefficients, standard literature on
#   GLMs use beta for coefficients and w for (sample) weights.
#   So far, coefficients=w and sample weights=s.
# - The intercept term is the first index, i.e. coef[0]


from __future__ import division

import warnings
from typing import Iterable, List, Optional, Tuple, Type, Union

import numpy as np
import scipy.sparse.linalg as splinalg
from scipy import linalg, sparse
from sklearn.base import BaseEstimator, RegressorMixin
from sklearn.utils import check_array
from sklearn.utils.validation import (
    _assert_all_finite,
    check_consistent_length,
    check_is_fitted,
    check_random_state,
    check_X_y,
    column_or_1d,
)

import glm_benchmarks.matrix as mx

from ._distribution import (
    BinomialDistribution,
    ExponentialDispersionModel,
    GammaDistribution,
    GeneralizedHyperbolicSecant,
    InverseGaussianDistribution,
    NormalDistribution,
    PoissonDistribution,
    TweedieDistribution,
    guess_intercept,
)
from ._link import IdentityLink, Link, LogitLink, LogLink
from ._solvers import (
    IRLSData,
    _cd_solver,
    _irls_solver,
    _lbfgs_solver,
    _least_squares_solver,
)

_float_itemsize_to_dtype = {8: np.float64, 4: np.float32, 2: np.float16}


def check_X_y_matrix(
    X: mx.MatrixBase,
    y: Union[np.ndarray, List, sparse.spmatrix],
    *,
    accept_sparse: Union[str, bool, List[str]] = False,
    dtype: Union[str, Type, List[Type], None] = "numeric",
    order: Optional[str] = None,
    copy: bool = False,
    ensure_min_samples: int = 1,
    estimator: Optional[str] = None,
) -> Tuple[Union[mx.MatrixBase, sparse.spmatrix, np.ndarray], np.ndarray]:
    """
    See documentation for sklearn.utils.check_X_y. This function behaves identically
    for inputs that are not from the Matrix package, and has some parameters,
    such as "force_all_finite", fixed to match the needs of GLMs..

    Returns
    -------
    X_converted : object
        The converted and validated X.
    y_converted : object
        The converted and validated y.
    """

    def _check_array(mat, ensure_min_features: int):

        return check_array(
            mat,
            accept_sparse=accept_sparse,
            accept_large_sparse=True,
            dtype=dtype,
            order=order,
            copy=copy,
            force_all_finite=True,
            ensure_2d=True,
            allow_nd=False,
            ensure_min_samples=ensure_min_samples,
            ensure_min_features=ensure_min_features,
            estimator=estimator,
        )

    if y is None:
        raise ValueError("y cannot be None")

    y = column_or_1d(y, warn=True)
    _assert_all_finite(y)
    if y.dtype.kind == "O":
        y = y.astype(np.float64)

    check_consistent_length(X, y)

    if isinstance(X, mx.SplitMatrix):
        X.X_sparse = _check_array(X.X_sparse, ensure_min_features=0)
        X.X_dense_F = mx.DenseGLMDataMatrix(
            _check_array(X.X_dense_F, ensure_min_features=0)
        )

    else:
        original_type = type(X)
        X = _check_array(X, ensure_min_features=1)
        if original_type is mx.DenseGLMDataMatrix:
            X = mx.DenseGLMDataMatrix(X)

    return X, y


def _check_weights(
    sample_weight: Union[float, np.ndarray, None], n_samples: int, dtype
) -> np.ndarray:
    """Check that sample weights are non-negative and have the right shape."""
    if sample_weight is None:
        weights = np.ones(n_samples, dtype=dtype)
    elif np.isscalar(sample_weight):
        if sample_weight <= 0:
            raise ValueError("Sample weights must be non-negative.")
        weights = sample_weight * np.ones(n_samples, dtype=dtype)
    else:
        _dtype = [np.float64, np.float32]
        weights = check_array(
            sample_weight,
            accept_sparse=False,
            force_all_finite=True,
            ensure_2d=False,
            dtype=_dtype,
        )
        if weights.ndim > 1:
            raise ValueError("Sample weight must be 1D array or scalar")
        elif weights.shape[0] != n_samples:
            raise ValueError("Sample weights must have the same length as y")
        if not np.all(weights >= 0):
            raise ValueError("Sample weights must be non-negative.")
        elif not np.sum(weights) > 0:
            raise ValueError(
                "Sample weights must have at least one positive " "element."
            )

    return weights


def _check_offset(
    offset: Union[np.ndarray, float, None], n_rows: int, dtype
) -> Optional[np.ndarray]:
    """
    Unlike weights, if the offset is given as None, it can stay None. So we only need
    to validate it when it is not none.
    """
    if offset is None:
        return None
    if not np.isscalar(offset):
        offset = check_array(
            offset,
            accept_sparse=False,
            force_all_finite=True,
            ensure_2d=False,
            dtype=dtype,
        )
        if offset.ndim > 1:
            raise ValueError("Offset must be 1D array or scalar.")
        elif offset.shape[0] != n_rows:
            raise ValueError("offset must have the same length as y.")
    return np.full(n_rows, offset)


def check_bounds(
    bounds: Union[Iterable, float, np.ndarray, None], n_features: int, dtype
) -> Union[None, np.ndarray]:
    """Check that the bounds have the right shape."""
    if bounds is None:
        return None
    if np.isscalar(bounds):
        bounds = np.full(n_features, bounds, dtype=dtype)
    else:  # assume it's an array
        bounds = check_array(
            bounds,
            accept_sparse=False,
            force_all_finite=True,
            ensure_2d=False,
            dtype=dtype,
        )
        if bounds.ndim > 1:
            raise ValueError("Bounds must be 1D array or scalar.")
        if bounds.shape[0] != n_features:
            raise ValueError("Bounds must be the same length as X.shape[1].")
    return bounds


def _unstandardize(
<<<<<<< HEAD
    X: mx.ColScaledMat,
    col_means: np.ndarray,
    col_stds: Optional[np.ndarray],
    intercept: float,
    coef: np.ndarray,
) -> Tuple[mx.MatrixBase, float, np.ndarray]:
    assert coef is not None
    X_mat: mx.MatrixBase = X.unstandardize(col_stds)
    if col_stds is None:
        intercept -= float(np.squeeze(col_means).dot(coef))
    else:
        intercept -= float(np.squeeze(col_means / col_stds).dot(coef))
        coef /= col_stds
    return X_mat, intercept, coef
=======
    X,
    col_means: np.ndarray,
    col_stds: np.ndarray,
    intercept: float,
    coef,
    scale_predictors: bool,
) -> Tuple[Any, float, np.ndarray]:
    X = X.unstandardize(col_means, col_stds, scale_predictors)
    intercept -= float(np.squeeze(col_means / col_stds).dot(coef))
    coef /= col_stds
    return X, intercept, coef
>>>>>>> d2ee3dde


def _standardize_warm_start(
    coef: np.ndarray, col_means: np.ndarray, col_stds: Optional[np.ndarray]
) -> None:
    if col_stds is None:
        coef[0] += np.squeeze(col_means).dot(coef[1:])
    else:
        coef[1:] *= col_stds
        coef[0] += np.squeeze(col_means / col_stds).dot(coef[1:])


def get_family(
    family: Union[str, ExponentialDispersionModel]
) -> ExponentialDispersionModel:
    if isinstance(family, ExponentialDispersionModel):
        return family
    name_to_dist = {
        "normal": NormalDistribution,
        "poisson": PoissonDistribution,
        "gamma": GammaDistribution,
        "inverse.gaussian": InverseGaussianDistribution,
        "binomial": BinomialDistribution,
    }
    try:
        return name_to_dist[family]()
    except KeyError:
        raise ValueError(
            "The family must be an instance of class"
            " ExponentialDispersionModel or an element of"
            " ['normal', 'poisson', 'gamma', 'inverse.gaussian', "
            "'binomial']; got (family={})".format(family)
        )


def get_link(link: Union[str, Link], family: ExponentialDispersionModel) -> Link:
    """
    For the Tweedie distribution, this code follows actuarial best practices regarding
    link functions. Note that these links are sometimes non-canonical:
        - Identity for normal (p=0)
        - No convention for p < 0, so let's leave it as identity
        - Log otherwise
    """
    if isinstance(link, Link):
        return link
    if link == "auto":
        if isinstance(family, TweedieDistribution):
            if family.power <= 0:
                return IdentityLink()
            if family.power < 1:
                # TODO: move more detailed error here
                raise ValueError("No distribution")
            return LogLink()
        if isinstance(family, GeneralizedHyperbolicSecant):
            return IdentityLink()
        if isinstance(family, BinomialDistribution):
            return LogitLink()
        raise ValueError(
            """No default link known for the specified distribution family. Please
            set link manually, i.e. not to 'auto';
            got (link='auto', family={})""".format(
                family.__class__.__name__
            )
        )
    if link == "identity":
        return IdentityLink()
    if link == "log":
        return LogLink()
    if link == "logit":
        return LogitLink()
    raise ValueError(
        """The link must be an instance of class Link or an element of
        ['auto', 'identity', 'log', 'logit']; got (link={})""".format(
            link
        )
    )


def setup_p1(
    P1: Union[str, np.ndarray],
    X: Union[np.ndarray, sparse.spmatrix],
    _dtype,
    alpha: float,
    l1_ratio: float,
) -> np.ndarray:
    n_features = X.shape[1]
    if isinstance(P1, str) and P1 == "identity":
        P1 = np.ones(n_features, dtype=_dtype)
    else:
        P1 = np.atleast_1d(P1)
        try:
            P1 = P1.astype(_dtype, casting="safe", copy=False)
        except TypeError:
            raise TypeError(
                "The given P1 cannot be converted to a numeric"
                "array; got (P1.dtype={}).".format(P1.dtype)
            )
        if (P1.ndim != 1) or (P1.shape[0] != n_features):
            raise ValueError(
                "P1 must be either 'identity' or a 1d array "
                "with the length of X.shape[1]; "
                "got (P1.shape[0]={}), "
                "needed (X.shape[1]={}).".format(P1.shape[0], n_features)
            )

    # P1 and P2 are now for sure copies
    P1 = alpha * l1_ratio * P1
    return P1


def setup_p2(
    P2: Union[str, np.ndarray],
    X: Union[np.ndarray, sparse.spmatrix],
    _stype,
    _dtype,
    alpha: float,
    l1_ratio: float,
) -> Union[np.ndarray, sparse.spmatrix]:
    n_features = X.shape[1]

    # If X is sparse, make P2 sparse, too.
    if isinstance(P2, str) and P2 == "identity":
        if sparse.issparse(X):
            P2 = (
                sparse.dia_matrix(
                    (np.ones(n_features, dtype=_dtype), 0),
                    shape=(n_features, n_features),
                )
            ).tocsc()
        else:
            P2 = np.ones(n_features, dtype=_dtype)
    else:
        P2 = check_array(
            P2, copy=True, accept_sparse=_stype, dtype=_dtype, ensure_2d=False
        )
        if P2.ndim == 1:
            P2 = np.asarray(P2)
            if P2.shape[0] != n_features:
                raise ValueError(
                    "P2 should be a 1d array of shape "
                    "(n_features,) with "
                    "n_features=X.shape[1]; "
                    "got (P2.shape=({},)), needed ({},)".format(P2.shape[0], X.shape[1])
                )
            if sparse.issparse(X):
                P2 = (
                    sparse.dia_matrix((P2, 0), shape=(n_features, n_features))
                ).tocsc()
        elif P2.ndim == 2 and P2.shape[0] == P2.shape[1] and P2.shape[0] == X.shape[1]:
            if sparse.issparse(X):
                P2 = sparse.csc_matrix(P2)
        else:
            raise ValueError(
                "P2 must be either None or an array of shape "
                "(n_features, n_features) with "
                "n_features=X.shape[1]; "
                "got (P2.shape=({0}, {1})), needed ({2}, {2})".format(
                    P2.shape[0], P2.shape[1], X.shape[1]
                )
            )

    # P1 and P2 are now for sure copies
    P2 = alpha * (1 - l1_ratio) * P2
    # one only ever needs the symmetrized L2 penalty matrix 1/2 (P2 + P2')
    # reason: w' P2 w = (w' P2 w)', i.e. it is symmetric
    if P2.ndim == 2:
        if sparse.issparse(P2):
            if sparse.isspmatrix_csc(P2):
                P2 = 0.5 * (P2 + P2.transpose()).tocsc()
            else:
                P2 = 0.5 * (P2 + P2.transpose()).tocsr()
        else:
            P2 = 0.5 * (P2 + P2.T)
    return P2


def initialize_start_params(
    start_params: Optional[np.ndarray], n_cols: int, fit_intercept: bool, _dtype
) -> Optional[np.ndarray]:
    if start_params is not None:
        start_params = check_array(
            start_params,
            accept_sparse=False,
            force_all_finite=True,
            ensure_2d=False,
            dtype=_dtype,
            copy=True,
        )
        if (start_params.shape[0] != n_cols + fit_intercept) or (
            start_params.ndim != 1
        ):
            raise ValueError(
                "Start values for parameters must have the"
                "right length and dimension; required (length"
                "={}, ndim=1); got (length={}, ndim={}).".format(
                    n_cols + fit_intercept, start_params.shape[0], start_params.ndim,
                )
            )
    return start_params


def is_pos_semidef(p: Union[np.ndarray, sparse.spmatrix]) -> bool:
    """
    Checks for positive semidefiniteness of p if p is a matrix, or diag(p) if p is a
    vector.

    np.linalg.cholesky(P2) 'only' asserts positive definite due to numerical precision,
    we allow eigenvalues to be a tiny bit negative
    """
    # 1d case
    if p.ndim == 1 or p.shape[0] == 1:
        any_negative = (p < 0).max() if sparse.isspmatrix(p) else (p < 0).any()
        return not any_negative

    # 2d case
    # About -6e-7 for 32-bit, -1e-15 for 64-bit
    epsneg = -10 * np.finfo(np.result_type(float, p.dtype)).epsneg
    if sparse.issparse(p):
        # Computing eigenvalues for sparse matrices is inefficient. If the matrix is
        # not huge, convert to dense. Otherwise, calculate 10% of its eigenvalues.
        if p.shape[0] < 2000:
            eigenvalues = linalg.eigvalsh(p.toarray())
        else:
            n_evals_to_compuate = p.shape[0] // 10 + 1
            sigma = -1000 * epsneg  # start searching near this value
            which = "SA"  # find smallest algebraic eigenvalues first
            eigenvalues = splinalg.eigsh(
                p,
                k=n_evals_to_compuate,
                sigma=sigma,
                which=which,
                return_eigenvectors=False,
            )
    else:
        # dense
        eigenvalues = linalg.eigvalsh(p)
    pos_semidef = np.all(eigenvalues >= epsneg)
    return pos_semidef


# TODO: abc
class GeneralizedLinearRegressorBase(BaseEstimator, RegressorMixin):
    """
    Base class for GeneralizedLinearRegressor and GeneralizedLinearRegressorCV.
    """

    def __init__(
        self,
        l1_ratio: Union[int, float] = 0,
        P1="identity",
        P2: Union[np.ndarray, Iterable, int, float] = "identity",
        fit_intercept=True,
        family: Union[str, ExponentialDispersionModel] = "normal",
        link: Union[str, Link] = "auto",
        fit_dispersion=None,
        solver="auto",
        max_iter=100,
        gradient_tol: Optional[float] = 1e-4,
        step_size_tol: Optional[float] = None,
        warm_start=False,
        start_params: Optional[np.ndarray] = None,
        selection="cyclic",
        random_state=None,
        copy_X=True,
        check_input=True,
        verbose=0,
        scale_predictors=False,
        lower_bounds: Optional[np.ndarray] = None,
        upper_bounds: Optional[np.ndarray] = None,
    ):
        self.l1_ratio = l1_ratio
        self.P1 = P1
        self.P2 = P2
        self.fit_intercept = fit_intercept
        self.family = family
        self.link = link
        self.fit_dispersion = fit_dispersion
        self.solver = solver
        self.max_iter = max_iter
        self.gradient_tol = gradient_tol
        self.step_size_tol = step_size_tol
        self.warm_start = warm_start
        self.start_params = start_params
        self.selection = selection
        self.random_state = random_state
        self.copy_X = copy_X
        self.check_input = check_input
        self.verbose = verbose
        self.scale_predictors = scale_predictors
        self.lower_bounds = lower_bounds
        self.upper_bounds = upper_bounds

    def get_start_coef(
        self, start_params, X, y, weights, offset, col_means, col_stds
    ) -> np.ndarray:
        if self.warm_start and hasattr(self, "coef_"):
            coef = self.coef_
            intercept = self.intercept_
            if self.fit_intercept:
                coef = np.concatenate((np.array([intercept]), coef))
            if self._center_predictors:
                _standardize_warm_start(coef, col_means, col_stds)
        elif start_params is None:
            if self.fit_intercept:
                coef = np.zeros(
                    X.shape[1] + 1, dtype=_float_itemsize_to_dtype[X.dtype.itemsize]
                )
                coef[0] = guess_intercept(y, weights, self._link_instance, offset)
            else:
                coef = np.zeros(
                    X.shape[1], dtype=_float_itemsize_to_dtype[X.dtype.itemsize]
                )
        else:  # assign given array as start values
            coef = start_params
            if self._center_predictors:
                _standardize_warm_start(coef, col_means, col_stds)

        # If starting values are outside the specified bounds (if set),
        # bring the starting value exactly at the bound.
        idx = 1 if self.fit_intercept else 0
        if self.lower_bounds is not None:
            if np.any(coef[idx:] < self.lower_bounds):
                warnings.warn(
                    "lower_bounds above starting value. Setting the starting values "
                    "to max(start_params, lower_bounds)."
                )
                coef[idx:] = np.maximum(coef[idx:], self.lower_bounds)
        if self.upper_bounds is not None:
            if np.any(coef[idx:] > self.upper_bounds):
                warnings.warn(
                    "upper_bounds below starting value. Setting the starting values "
                    "to min(start_params, upper_bounds)."
                )
                coef[idx:] = np.minimum(coef[idx:], self.upper_bounds)

        return coef

    def set_up_for_fit(self, y) -> None:
        #######################################################################
        # 1. input validation                                                 #
        #######################################################################
        # 1.1
        self._validate_hyperparameters()
        # self.family and self.link are user-provided inputs and may be strings or
        #  ExponentialDispersonModel/Link objects
        # self.family_instance_ and self.link_instance_ are cleaned by 'fit' to be
        # ExponentialDispersionModel and Link arguments
        self._family_instance: ExponentialDispersionModel = get_family(self.family)
        # Guarantee that self._link_instance is set to an instance of class Link
        self._link_instance: Link = get_link(self.link, self._family_instance)

        # when fit_intercept is False, we can't center because that would
        # substantially change estimates
        self._center_predictors: bool = self.fit_intercept

        if self.solver == "auto":
            if (
                (self.l1_ratio == 0)
                and (self.lower_bounds is None)
                and (self.upper_bounds is None)
            ):
                self._solver = "irls-ls"
            else:
                self._solver = "irls-cd"
        else:
            self._solver = self.solver

        self._random_state = check_random_state(self.random_state)

        # 1.4 additional validations ##########################################
        if self.check_input:
            if not np.all(self._family_instance.in_y_range(y)):
                raise ValueError(
                    "Some value(s) of y are out of the valid "
                    "range for family {}".format(
                        self._family_instance.__class__.__name__
                    )
                )

    def tear_down_from_fit(self, X, y, col_means, col_stds, weights, weights_sum):
        """
        Delete attributes that were only needed for the fit method.
        """
        #######################################################################
        # 5a. undo standardization
        #######################################################################
        if self._center_predictors:
            X, self.intercept_, self.coef_ = _unstandardize(
                X,
                col_means,
                col_stds,
                self.intercept_,
                self.coef_,
                self.scale_predictors,
            )
        if self.fit_dispersion in ["chisqr", "deviance"]:
            # attention because of rescaling of weights
            self.dispersion_ = self.estimate_phi(X, y, weights) * weights_sum

        del self._center_predictors
        del self._solver
        del self._random_state
        return X

    def solve(
        self,
        X: mx.MatrixBase,
        y: np.ndarray,
        weights: np.ndarray,
        P2,
        P1: np.ndarray,
        coef: np.ndarray,
        offset: Optional[np.ndarray],
        lower_bounds: Optional[np.ndarray],
        upper_bounds: Optional[np.ndarray],
    ) -> np.ndarray:
        """
        Must be run after running set_up_for_fit and before running tear_down_from_fit.
        Sets self.coef_ and self.intercept_.
        """
        fixed_inner_tol = None
        if (
            isinstance(self._family_instance, NormalDistribution)
            and isinstance(self._link_instance, IdentityLink)
            and "irls" in self._solver
        ):
            # IRLS-CD and IRLS-LS should converge in one iteration for any
            # normal distribution problem with identity link.
            fixed_inner_tol = (self.gradient_tol, self.step_size_tol)
            max_iter = 1
        else:
            max_iter = self.max_iter

        # 4.1 IRLS ############################################################
        if "irls" in self._solver:
            # Note: we already set P1 = l1*P1, see above
            # Note: we already set P2 = l2*P2, see above
            # Note: we already symmetrized P2 = 1/2 (P2 + P2')
            irls_data = IRLSData(
                X=X,
                y=y,
                weights=weights,
                P1=P1,
                P2=P2,
                fit_intercept=self.fit_intercept,
                family=self._family_instance,
                link=self._link_instance,
                max_iter=max_iter,
                gradient_tol=self.gradient_tol,
                step_size_tol=self.step_size_tol,
                fixed_inner_tol=fixed_inner_tol,
                selection=self.selection,
                random_state=self.random_state,
                offset=offset,
                lower_bounds=lower_bounds,
                upper_bounds=upper_bounds,
            )
            if self._solver == "irls-ls":
                coef, self.n_iter_, self._n_cycles, self.diagnostics_ = _irls_solver(
                    _least_squares_solver, coef, irls_data
                )
            # 4.2 coordinate descent ##############################################
            elif self._solver == "irls-cd":
                coef, self.n_iter_, self._n_cycles, self.diagnostics_ = _irls_solver(
                    _cd_solver, coef, irls_data
                )
        # 4.3 L-BFGS ##########################################################
        elif self._solver == "lbfgs":
            coef, self.n_iter_, self._n_cycles, self.diagnostics_ = _lbfgs_solver(
                coef=coef,
                X=X,
                y=y,
                weights=weights,
                P2=P2,
                verbose=self.verbose,
                family=self._family_instance,
                link=self._link_instance,
                max_iter=max_iter,
                # TODO: support step_size_tol?
                tol=self.gradient_tol,  # type: ignore
                offset=offset,
            )
        return coef

    def report_diagnostics(self):
        if hasattr(self, "diagnostics_"):
            print("diagnostics:")
            import pandas as pd

            with pd.option_context("max_rows", None):
                print(
                    pd.DataFrame(data=self.diagnostics_).set_index("n_iter", drop=True)
                )
        else:
            print("solver does not report diagnostics")

    def linear_predictor(self, X, offset: np.ndarray = None):
        """Compute the linear_predictor = X*coef_ + intercept_.

        Parameters
        ----------
        X : {array-like, sparse matrix}, shape (n_samples, n_features)
            Samples.

        Returns
        -------
        C : array, shape (n_samples,)
            Returns predicted values of linear predictor.
        """
        check_is_fitted(self, "coef_")
        X = check_array(
            X,
            accept_sparse=["csr", "csc", "coo"],
            dtype="numeric",
            copy=True,
            ensure_2d=True,
            allow_nd=False,
        )
        xb = X @ self.coef_ + self.intercept_
        if offset is None:
            return xb
        return xb + offset

    def predict(self, X, sample_weight=None, offset: np.ndarray = None):
        """Predict using GLM with feature matrix X.

        If sample_weight is given, returns prediction*sample_weight.

        Parameters
        ----------
        X : {array-like, sparse matrix}, shape (n_samples, n_features)
            Samples.

        sample_weight : {None, array-like}, shape (n_samples,), optional \
                (default=None)

        offset: {None, array-like}, shape (n_samples,), optional \
                (default=None)

        Returns
        -------
        C : array, shape (n_samples,)
            Returns predicted values times sample_weight.
        """
        # TODO: Is copy=True necessary?
        X = check_array(
            X,
            accept_sparse=["csr", "csc", "coo"],
            dtype="numeric",
            copy=True,
            ensure_2d=True,
            allow_nd=False,
        )
        eta = self.linear_predictor(X, offset=offset)
        mu = get_link(self.link, get_family(self.family)).inverse(eta)
        weights = _check_weights(sample_weight, X.shape[0], X.dtype)

        return mu * weights

    def estimate_phi(self, X, y, sample_weight=None):
        """Estimate/fit the dispersion parameter phi.

        Parameters
        ----------
        X : {array-like, sparse matrix}, shape (n_samples, n_features)
            Training data.

        y : array-like, shape (n_samples,)
            Target values.

        sample_weight : {None, array-like}, shape (n_samples,), optional \
                (default=None)
            Sample weights.

        Returns
        -------
        phi : float
            Dispersion parameter.
        """
        check_is_fitted(self, "coef_")
        _dtype = [np.float64, np.float32]
        if isinstance(X, mx.MatrixBase):
            X, y = check_X_y_matrix(
                X, y, accept_sparse=["csr", "csc", "coo"], dtype=_dtype
            )
        else:
            X, y = check_X_y(X, y, accept_sparse=["csr", "csc", "coo"], dtype=_dtype)

        n_samples, n_features = X.shape
        weights = _check_weights(sample_weight, n_samples, X.dtype)
        eta = X @ self.coef_
        if self.fit_intercept is True:
            eta += self.intercept_
            n_features += 1
        if n_samples <= n_features:
            raise ValueError(
                "Estimation of dispersion parameter phi requires"
                " more samples than features, got"
                " samples=X.shape[0]={} and"
                " n_features=X.shape[1]+fit_intercept={}.".format(n_samples, n_features)
            )
        mu = self._link_instance.inverse(eta)
        if self.fit_dispersion == "chisqr":
            chisq = np.sum(
                weights * (y - mu) ** 2 / self._family_instance.unit_variance(mu)
            )
            return float(chisq) / (n_samples - n_features)
        elif self.fit_dispersion == "deviance":
            dev = self._family_instance.deviance(y, mu, weights)
            return float(dev) / (n_samples - n_features)

    # Note: check_estimator(GeneralizedLinearRegressor) might raise
    # "AssertionError: -0.28014056555724598 not greater than 0.5"
    # unless GeneralizedLinearRegressor has a score which passes the test.
    def score(self, X, y, sample_weight=None):
        """Compute D^2, the percentage of deviance explained.

        D^2 is a generalization of the coefficient of determination R^2.
        R^2 uses squared error and D^2 deviance. Note that those two are equal
        for family='normal'.

        D^2 is defined as
        :math:`D^2 = 1-\\frac{D(y_{true},y_{pred})}{D_{null}}`,
        :math:`D_{null}` is the null deviance, i.e. the deviance of a model
        with intercept alone, which corresponds to :math:`y_{pred} = \\bar{y}`.
        The mean :math:`\\bar{y}` is averaged by sample_weight.
        Best possible score is 1.0 and it can be negative (because the model
        can be arbitrarily worse).

        Parameters
        ----------
        X : {array-like, sparse matrix}, shape (n_samples, n_features)
            Test samples.

        y : array-like, shape (n_samples,)
            True values of target.

        sample_weight : {None, array-like}, shape (n_samples,), optional \
                (default=None)
            Sample weights.

        Returns
        -------
        score : float
            D^2 of self.predict(X) w.r.t. y.
        """
        # Note, default score defined in RegressorMixin is R^2 score.
        # TODO: make D^2 a score function in module metrics (and thereby get
        #       input validation and so on)
        weights = _check_weights(sample_weight, y.shape[0], X.dtype)
        mu = self.predict(X)
        family = get_family(self.family)
        dev = family.deviance(y, mu, weights=weights)
        y_mean = np.average(y, weights=weights)
        dev_null = family.deviance(y, y_mean, weights=weights)
        return 1.0 - dev / dev_null

    def _validate_hyperparameters(self) -> None:

        if self.gradient_tol is None and self.step_size_tol is None:
            raise ValueError("gradient_tol and step_size_tol cannot both be None.")

        if self.gradient_tol is None and self.solver == "lbfgs":
            raise ValueError(
                """lbfgs solver uses only a gradient-based convergence criterion, so
                gradient_tol must not be None.
                """
            )

        if not isinstance(self.fit_intercept, bool):
            raise ValueError(
                "The argument fit_intercept must be bool;"
                " got {}".format(self.fit_intercept)
            )

        if self.solver == "newton-cg":
            raise ValueError(
                """
                newton-cg solver is no longer supported because
                sklearn.utils.optimize.newton_cg has been deprecated. If you need this
                functionality, please use
                https://github.com/scikit-learn/scikit-learn/pull/9405.
                """
            )

        if self.solver not in ["auto", "irls-ls", "lbfgs", "irls-cd"]:
            raise ValueError(
                "GeneralizedLinearRegressor supports only solvers"
                " 'auto', 'irls-ls', 'lbfgs', and 'irls-cd';"
                " got {}".format(self.solver)
            )
        if not isinstance(self.max_iter, int) or self.max_iter <= 0:
            raise ValueError(
                "Maximum number of iteration must be a positive "
                "integer;"
                " got (max_iter={!r})".format(self.max_iter)
            )

        if self.gradient_tol is not None and (
            not (
                isinstance(self.gradient_tol, float)
                or isinstance(self.gradient_tol, int)
            )
            or self.gradient_tol <= 0
        ):
            raise ValueError(
                "Tolerance for stopping criteria must be "
                "positive; got (tol={!r})".format(self.gradient_tol)
            )

        if self.step_size_tol is not None and (
            not (
                isinstance(self.step_size_tol, float)
                or isinstance(self.step_size_tol, int)
            )
            or self.step_size_tol <= 0
        ):
            raise ValueError(
                "Tolerance for stopping criteria must be "
                "positive; got (tol={!r})".format(self.step_size_tol)
            )

        if not isinstance(self.warm_start, bool):
            raise ValueError(
                "The argument warm_start must be bool;"
                " got {}".format(self.warm_start)
            )
        if self.selection not in ["cyclic", "random"]:
            raise ValueError(
                "The argument selection must be 'cyclic' or "
                "'random'; got (selection={})".format(self.selection)
            )
        if not isinstance(self.copy_X, bool):
            raise ValueError(
                "The argument copy_X must be bool;" " got {}".format(self.copy_X)
            )
        if not isinstance(self.check_input, bool):
            raise ValueError(
                "The argument check_input must be bool; got "
                "(check_input={})".format(self.check_input)
            )
        if self.scale_predictors and not self.fit_intercept:
            raise ValueError(
                "scale_predictors=True is not supported when fit_intercept=False"
            )
        if ((self.lower_bounds is not None) or (self.upper_bounds is not None)) and (
            self.solver not in ["irls-cd", "auto"]
        ):
            raise ValueError(
                "Only the 'cd' solver is supported when bounds are set; "
                "got {}".format(self.solver)
            )
        if self.check_input:
            # check if P1 has only non-negative values, negative values might
            # indicate group lasso in the future.
            if not isinstance(self.P1, str):  # if self.P1 != 'identity':
                if not np.all(self.P1 >= 0):
                    raise ValueError("P1 must not have negative values.")

    def set_up_and_check_fit_args(
        self,
        X,
        y: np.ndarray,
        sample_weight: Union[np.ndarray, None],
        offset: Union[np.ndarray, None],
        solver: str,
        copy_X: bool,
    ) -> Tuple[
        mx.MatrixBase, np.ndarray, np.ndarray, Union[np.ndarray, None], float,
    ]:
        _dtype = [np.float64, np.float32]
        if solver == "irls-cd":
            _stype = ["csc"]
        else:
            _stype = ["csc", "csr"]

        if hasattr(X, "dtype") and X.dtype == np.int64:
            # check_X_y will convert to float32 if we don't do this, which causes
            # precision issues with the new handling of single precision. The new
            # behavior is to give everything the precision of X, but we don't want to
            # do that if X was intially int64.
            X = X.astype(np.float64)

        if isinstance(X, mx.MatrixBase):
            X, y = check_X_y_matrix(
                X, y, accept_sparse=_stype, dtype=_dtype, copy=copy_X
            )
            self._check_n_features(X, reset=True)
        else:
            X, y = self._validate_data(
                X, y, ensure_2d=True, accept_sparse=_stype, dtype=_dtype, copy=copy_X
            )

        # Without converting y to float, deviance might raise
        # ValueError: Integers to negative integer powers are not allowed.
        # Also, y must not be sparse.
        # Make sure everything has the same precision as X
        # This will prevent accidental upcasting later and slow operations on
        # mixed-precision numbers
        y = np.asarray(y, dtype=X.dtype)
        weights = _check_weights(sample_weight, y.shape[0], X.dtype)
        offset = _check_offset(offset, y.shape[0], X.dtype)

        # IMPORTANT NOTE: Since we want to minimize
        # 1/(2*sum(sample_weight)) * deviance + L1 + L2,
        # deviance = sum(sample_weight * unit_deviance),
        # we rescale weights such that sum(weights) = 1 and this becomes
        # 1/2*deviance + L1 + L2 with deviance=sum(weights * unit_deviance)
        weights_sum: float = np.sum(weights)
        weights /= weights_sum
        #######################################################################
        # 2b. convert to wrapper matrix types
        #######################################################################
        if sparse.issparse(X):
            X = mx.MKLSparseMatrix(X)
        elif isinstance(X, np.ndarray):
            X = mx.DenseGLMDataMatrix(X)

        return X, y, weights, offset, weights_sum


class GeneralizedLinearRegressor(GeneralizedLinearRegressorBase):
    """Regression via a Generalized Linear Model (GLM) with penalties.

    GLMs based on a reproductive Exponential Dispersion Model (EDM) aim at
    fitting and predicting the mean of the target y as mu=h(X*w). Therefore,
    the fit minimizes the following objective function with combined L1 and L2
    priors as regularizer::

            1/(2*sum(s)) * deviance(y, h(X*w); s)
            + alpha * l1_ratio * ||P1*w||_1
            + 1/2 * alpha * (1 - l1_ratio) * w*P2*w

    with inverse link function h and s=sample_weight. Note that for
    ``sample_weight=None``, one has s_i=1 and sum(s)=n_samples).
    For ``P1=P2='identity'``, the penalty is the elastic net::

            alpha * l1_ratio * ||w||_1
            + 1/2 * alpha * (1 - l1_ratio) * ||w||_2^2

    If you are interested in controlling the L1 and L2 penalties
    separately, keep in mind that this is equivalent to::

            a * L1 + b * L2

    where::

            alpha = a + b and l1_ratio = a / (a + b)

    The parameter ``l1_ratio`` corresponds to alpha in the R package glmnet,
    while ``alpha`` corresponds to the lambda parameter in glmnet.
    Specifically, l1_ratio = 1 is the lasso penalty.

    Read more in the :ref:`User Guide <Generalized_linear_regression>`.

    Parameters
    ----------
    alpha : float, optional (default=1)
        Constant that multiplies the penalty terms and thus determines the
        regularization strength.
        See the notes for the exact mathematical meaning of this
        parameter.``alpha = 0`` is equivalent to unpenalized GLMs. In this
        case, the design matrix X must have full column rank
        (no collinearities).

    l1_ratio : float, optional (default=0)
        The elastic net mixing parameter, with ``0 <= l1_ratio <= 1``. For
        ``l1_ratio = 0`` the penalty is an L2 penalty. ``For l1_ratio = 1`` it
        is an L1 penalty.  For ``0 < l1_ratio < 1``, the penalty is a
        combination of L1 and L2.

    P1 : {'identity', array-like}, shape (n_features,), optional \
            (default='identity')
        With this array, you can exclude coefficients from the L1 penalty.
        Set the corresponding value to 1 (include) or 0 (exclude). The
        default value ``'identity'`` is the same as a 1d array of ones.
        Note that n_features = X.shape[1].

    P2 : {'identity', array-like, sparse matrix}, shape \

            (n_features,) or (n_features, n_features), optional \
            (default='identity')
        With this option, you can set the P2 matrix in the L2 penalty `w*P2*w`.
        This gives a fine control over this penalty (Tikhonov regularization).
        A 2d array is directly used as the square matrix P2. A 1d array is
        interpreted as diagonal (square) matrix. The default 'identity' sets
        the identity matrix, which gives the usual squared L2-norm. If you just
        want to exclude certain coefficients, pass a 1d array filled with 1,
        and 0 for the coefficients to be excluded.
        Note that P2 must be positive semi-definite.

    fit_intercept : boolean, optional (default=True)
        Specifies if a constant (a.k.a. bias or intercept) should be
        added to the linear predictor (X*coef+intercept).

    family : {'normal', 'poisson', 'gamma', 'inverse.gaussian', 'binomial'} \
            or an instance of class ExponentialDispersionModel, \
            optional(default='normal')
        The distributional assumption of the GLM, i.e. which distribution from
        the EDM, specifies the loss function to be minimized.

    link : {'auto', 'identity', 'log', 'logit'} or an instance of class Link, \
            optional (default='auto')
        The link function of the GLM, i.e. mapping from linear predictor
        (X*coef) to expectation (mu). Option 'auto' sets the link depending on
        the chosen family as follows:

        - 'identity' for family 'normal'

        - 'log' for families 'poisson', 'gamma', 'inverse.gaussian'

        - 'logit' for family 'binomial'

    fit_dispersion : {None, 'chisqr', 'deviance'}, optional (default=None)
        Method for estimation of the dispersion parameter phi. Whether to use
        the chi squared statistic or the deviance statistic. If None, the
        dispersion is not estimated.

    solver : {'auto', 'irls-cd', 'irls-ls', 'lbfgs'}, \
            optional (default='auto')
        Algorithm to use in the optimization problem:

        'auto'
            Sets 'irls-ls' if l1_ratio equals 0, else 'irls-cd'.

        'irls-cd'
            Iteratively reweighted least squares with a coordinate descent
            inner solver. This can deal with L1 as well as L2 penalties. Note
            that in order to avoid unnecessary memory duplication of X in the
            ``fit`` method, X should be directly passed as a Fortran-contiguous
            numpy array or sparse csc matrix.

        'irls-ls'
            Iteratively reweighted least squares with a least squares inner
            solver. This algorithm cannot deal with L1 penalties.

        'lbfgs'
            Calls scipy's L-BFGS-B optimizer. It cannot deal with L1 penalties.

    max_iter : int, optional (default=100)
        The maximal number of iterations for solver algorithms.

    gradient_tol : float, optional (default=1e-4)
        Stopping criterion. For the irls-ls and lbfgs solvers,
        the iteration will stop when ``max{|g_i|, i = 1, ..., n} <= tol``
        where ``g_i`` is the i-th component of the gradient (derivative) of
        the objective function. For the cd solver, convergence is reached
        when ``sum_i(|minimum-norm of g_i|)``, where ``g_i`` is the
        subgradient of the objective and minimum-norm of ``g_i`` is the element
        of the subgradient ``g_i`` with the smallest L2-norm.

    step_size_tol: float, optional (default=None)

    warm_start : boolean, optional (default=False)
        If set to ``True``, reuse the solution of the previous call to ``fit``
        as initialization for ``coef_`` and ``intercept_`` (supersedes option
        ``start_params``). If set to ``True`` or if the attribute ``coef_``
        does not exit (first call to ``fit``), option ``start_params`` sets the
        start values for ``coef_`` and ``intercept_``.

    start_params : array of shape (n_features*, ), optional (default=None)
        Relevant only if ``warm_start=False`` or if fit is called
        the first time (``self.coef_`` does not yet exist).
        All coefficients are set to zero. If ``fit_intercept=True``, the
        start value for the intercept is obtained by the weighted average of y.

        array
        The array of size n_features* is directly used as start values
        for ``coef_``. If ``fit_intercept=True``, the first element
        is assumed to be the start value for the ``intercept_``.
        Note that n_features* = X.shape[1] + fit_intercept, i.e. it includes
        the intercept in counting.

    selection : str, optional (default='cyclic')
        For the solver 'cd' (coordinate descent), the coordinates (features)
        can be updated in either cyclic or random order.
        If set to 'random', a random coefficient is updated every iteration
        rather than looping over features sequentially in the same order. This
        (setting to 'random') often leads to significantly faster convergence
        especially when tol is higher than 1e-4.

    random_state : {int, RandomState instance, None}, optional (default=None)
        The seed of the pseudo random number generator that selects a random
        feature to be updated for solver 'cd' (coordinate descent).
        If int, random_state is the seed used by the random
        number generator; if RandomState instance, random_state is the random
        number generator; if None, the random number generator is the
        RandomState instance used by `np.random`. Used when ``selection`` ==
        'random'.

    copy_X : boolean, optional, (default=True)
        If ``True``, X will be copied; else, it may be overwritten.

    check_input : boolean, optional (default=True)
        Allow to bypass several checks on input: y values in range of family,
        sample_weight non-negative, P2 positive semi-definite.
        Don't use this parameter unless you know what you do.

    verbose : int, optional (default=0)
        For the lbfgs solver set verbose to any positive number for verbosity.

    lower_bounds : np.ndarray, shape=(n_features), optional (default=None)
        Set a lower bound for the coefficients. Setting bounds forces the use
        of the coordinate descent solver (irls-cd).

    upper_bounds : np.ndarray, shape=(n_features), optional (default=None)
        See lower_bounds.

    Attributes
    ----------
    coef_ : array, shape (n_features,)
        Estimated coefficients for the linear predictor (X*coef_+intercept_) in
        the GLM.

    intercept_ : float
        Intercept (a.k.a. bias) added to linear predictor.

    dispersion_ : float
        The dispersion parameter :math:`\\phi` if ``fit_dispersion`` was set.

    n_iter_ : int
        Actual number of iterations used in solver.

    Notes
    -----
    The fit itself does not need Y to be from an EDM, but only assumes
    the first two moments to be :math:`E[Y_i]=\\mu_i=h((Xw)_i)` and
    :math:`Var[Y_i]=\\frac{\\phi}{s_i} v(\\mu_i)`. The unit variance function
    :math:`v(\\mu_i)` is a property of and given by the specific EDM, see
    :ref:`User Guide <Generalized_linear_regression>`.

    The parameters :math:`w` (`coef_` and `intercept_`) are estimated by
    minimizing the deviance plus penalty term, which is equivalent to
    (penalized) maximum likelihood estimation.

    For alpha > 0, the feature matrix X should be standardized in order to
    penalize features equally strong. Call
    :class:`sklearn.preprocessing.StandardScaler` before calling ``fit``.

    If the target y is a ratio, appropriate sample weights s should be
    provided.
    As an example, consider Poisson distributed counts z (integers) and
    weights s=exposure (time, money, persons years, ...). Then you fit
    y = z/s, i.e. ``GeneralizedLinearModel(family='poisson').fit(X, y,
    sample_weight=s)``. The weights are necessary for the right (finite
    sample) mean.
    Consider :math:`\\bar{y} = \\frac{\\sum_i s_i y_i}{\\sum_i s_i}`,
    in this case one might say that y has a 'scaled' Poisson distributions.
    The same holds for other distributions.

    References
    ----------
    For the coordinate descent implementation:
        * Guo-Xun Yuan, Chia-Hua Ho, Chih-Jen Lin
          An Improved GLMNET for L1-regularized Logistic Regression,
          Journal of Machine Learning Research 13 (2012) 1999-2030
          https://www.csie.ntu.edu.tw/~cjlin/papers/l1_glmnet/long-glmnet.pdf
    """

    def __init__(
        self,
        alpha=1.0,
        l1_ratio=0,
        P1="identity",
        P2="identity",
        fit_intercept=True,
        family: Union[str, ExponentialDispersionModel] = "normal",
        link: Union[str, Link] = "auto",
        fit_dispersion=None,
        solver="auto",
        max_iter=100,
        gradient_tol: Optional[float] = 1e-4,
        step_size_tol: Optional[float] = None,
        warm_start: bool = False,
        start_params: Optional[np.ndarray] = None,
        selection: str = "cyclic",
        random_state=None,
        copy_X=True,
        check_input=True,
        verbose=0,
        scale_predictors=False,
        lower_bounds: Optional[np.ndarray] = None,
        upper_bounds: Optional[np.ndarray] = None,
        fit_args_reformat="safe",
    ):
        self.alpha = alpha
        self.fit_args_reformat = fit_args_reformat
        super().__init__(
            l1_ratio=l1_ratio,
            P1=P1,
            P2=P2,
            fit_intercept=fit_intercept,
            family=family,
            link=link,
            fit_dispersion=fit_dispersion,
            solver=solver,
            max_iter=max_iter,
            gradient_tol=gradient_tol,
            step_size_tol=step_size_tol,
            warm_start=warm_start,
            start_params=start_params,
            selection=selection,
            random_state=random_state,
            copy_X=copy_X,
            check_input=check_input,
            verbose=verbose,
            scale_predictors=scale_predictors,
            lower_bounds=lower_bounds,
            upper_bounds=upper_bounds,
        )

    def _validate_hyperparameters(self) -> None:

        if (
            not (isinstance(self.alpha, float) or isinstance(self.alpha, int))
            or self.alpha < 0
        ):
            raise ValueError(
                "Penalty term must be a non-negative number;"
                " got (alpha={})".format(self.alpha)
            )

        if (
            not np.isscalar(self.l1_ratio)
            # check for numeric, i.e. not a string
            or not np.issubdtype(np.asarray(self.l1_ratio).dtype, np.number)
            or self.l1_ratio < 0
            or self.l1_ratio > 1
        ):
            raise ValueError(
                "l1_ratio must be a number in interval [0, 1];"
                " got (l1_ratio={})".format(self.l1_ratio)
            )
        super()._validate_hyperparameters()

    def fit(
        self,
        X: Union[List, np.ndarray, sparse.spmatrix, mx.MatrixBase, mx.ColScaledMat],
        y: Union[List, np.ndarray],
        sample_weight: Optional[Union[List, np.ndarray]] = None,
        offset: Optional[Union[List, np.ndarray]] = None,
        weights_sum: Optional[float] = None,
    ):
        """Fit a Generalized Linear Model.

        Parameters
        ----------
        X : {array-like, sparse matrix}, shape (n_samples, n_features)
            Training data.

        y : array-like, shape (n_samples,)
            Target values.

        sample_weight : {None, array-like}, shape (n_samples,),\
                optional (default=None)
            Individual weights w_i for each sample. Note that for an
            Exponential Dispersion Model (EDM), one has
            Var[Y_i]=phi/w_i * v(mu).
            If Y_i ~ EDM(mu, phi/w_i), then
            sum(w*Y)/sum(w) ~ EDM(mu, phi/sum(w)), i.e. the mean of y is a
            weighted average with weights=sample_weight.

        offset: {None, array-like}, shape (n_samples,), optional (default=None)
            Added to linear predictor "eta". An offset of 3 will increase expected
            y by 3 if the link is linear, and will multiply expected y by 3 if the
            link is log.

        weights_sum: {None, float}, optional (default=None)

        Returns
        -------
        self : returns an instance of self.
        """

        if self.fit_args_reformat == "safe":
            # NOTE: This function checks if all the entries in X and y are
            # finite. That can be expensive. But probably worthwhile.
            X, y, weights, offset, weights_sum = self.set_up_and_check_fit_args(
                X, y, sample_weight, offset, solver=self.solver, copy_X=self.copy_X
            )
        else:
            weights = sample_weight
        assert isinstance(X, mx.MatrixBase)

        self.set_up_for_fit(y)

        if self.alpha > 0 and self.l1_ratio > 0 and self._solver != "irls-cd":
            raise ValueError(
                "The chosen solver (solver={}) can't deal "
                "with L1 penalties, which are included with "
                "(alpha={}) and (l1_ratio={}).".format(
                    self._solver, self.alpha, self.l1_ratio
                )
            )

        _dtype = [np.float64, np.float32]
        if self._solver == "irls-cd":
            _stype = ["csc"]
        else:
            _stype = ["csc", "csr"]

        # 1.3 arguments to take special care ##################################
        # P1, P2, start_params
        P1 = setup_p1(self.P1, X, X.dtype, self.alpha, self.l1_ratio)
        P2 = setup_p2(self.P2, X, _stype, X.dtype, self.alpha, self.l1_ratio)

        lower_bounds = check_bounds(self.lower_bounds, X.shape[1], X.dtype)
        upper_bounds = check_bounds(self.upper_bounds, X.shape[1], X.dtype)

        if (lower_bounds is not None) and (upper_bounds is not None):
            if np.any(lower_bounds > upper_bounds):
                raise ValueError("Upper bounds must be higher than lower bounds.")

        start_params = initialize_start_params(
            self.start_params,
            n_cols=X.shape[1],
            fit_intercept=self.fit_intercept,
            _dtype=_dtype,
        )

        # 1.4 additional validations ##########################################
        if self.check_input:
            # check if P2 is positive semidefinite
            if not isinstance(self.P2, str):  # self.P2 != 'identity'

                if not is_pos_semidef(P2):
                    if P2.ndim == 1 or P2.shape[0] == 1:
                        error = "1d array P2 must not have negative values."
                    else:
                        error = "P2 must be positive semi-definite."
                    raise ValueError(error)
            # TODO: if alpha=0 check that X is not rank deficient
            # TODO: what else to check?

        #######################################################################
        # 2c. potentially rescale predictors
        #######################################################################
        if self._center_predictors:
            X, col_means, col_stds = X.standardize(weights, self.scale_predictors)
        else:
            col_means, col_stds = None, None

        #######################################################################
        # 3. initialization of coef = (intercept_, coef_)                     #
        #######################################################################
        # Note: Since phi=self.dispersion_ does not enter the estimation
        #       of mu_i=E[y_i], set it to 1.

        # set start values for coef
        coef = self.get_start_coef(
            start_params, X, y, weights, offset, col_means, col_stds
        )

        #######################################################################
        # 4. fit                                                              #
        #######################################################################
        coef = self.solve(
            X=X,
            y=y,
            weights=weights,
            P2=P2,
            P1=P1,
            coef=coef,
            offset=offset,
            lower_bounds=lower_bounds,
            upper_bounds=upper_bounds,
        )

        if self.fit_intercept:
            self.intercept_ = coef[0]
            self.coef_ = coef[1:]
        else:
            # set intercept to zero as the other linear models do
            self.intercept_ = 0.0
            self.coef_ = coef

        self.tear_down_from_fit(X, y, col_means, col_stds, weights, weights_sum)

        return self<|MERGE_RESOLUTION|>--- conflicted
+++ resolved
@@ -227,14 +227,12 @@
 
 
 def _unstandardize(
-<<<<<<< HEAD
     X: mx.ColScaledMat,
     col_means: np.ndarray,
     col_stds: Optional[np.ndarray],
     intercept: float,
     coef: np.ndarray,
 ) -> Tuple[mx.MatrixBase, float, np.ndarray]:
-    assert coef is not None
     X_mat: mx.MatrixBase = X.unstandardize(col_stds)
     if col_stds is None:
         intercept -= float(np.squeeze(col_means).dot(coef))
@@ -242,19 +240,6 @@
         intercept -= float(np.squeeze(col_means / col_stds).dot(coef))
         coef /= col_stds
     return X_mat, intercept, coef
-=======
-    X,
-    col_means: np.ndarray,
-    col_stds: np.ndarray,
-    intercept: float,
-    coef,
-    scale_predictors: bool,
-) -> Tuple[Any, float, np.ndarray]:
-    X = X.unstandardize(col_means, col_stds, scale_predictors)
-    intercept -= float(np.squeeze(col_means / col_stds).dot(coef))
-    coef /= col_stds
-    return X, intercept, coef
->>>>>>> d2ee3dde
 
 
 def _standardize_warm_start(
@@ -643,12 +628,7 @@
         #######################################################################
         if self._center_predictors:
             X, self.intercept_, self.coef_ = _unstandardize(
-                X,
-                col_means,
-                col_stds,
-                self.intercept_,
-                self.coef_,
-                self.scale_predictors,
+                X, col_means, col_stds, self.intercept_, self.coef_,
             )
         if self.fit_dispersion in ["chisqr", "deviance"]:
             # attention because of rescaling of weights
