"""
Generalized Linear Models with Exponential Dispersion Family
"""

# Author: Christian Lorentzen <lorentzen.ch@googlemail.com>
# some parts and tricks stolen from other sklearn files.
# License: BSD 3 clause

# TODO: Add cross validation support, e.g. GCV?
# TODO: Should GeneralizedLinearRegressor inherit from LinearModel?
#       So far, it does not.
# TODO: Include further classes in class.rst? ExponentialDispersionModel?
#       TweedieDistribution?
# TODO: Negative values in P1 are not allowed so far. They could be used
#       for group lasso.

# Design Decisions:
# - Which name? GeneralizedLinearModel vs GeneralizedLinearRegressor.
#   Estimators in sklearn are either regressors or classifiers. A GLM can do
#   both depending on the distr (Normal => regressor, Binomial => classifier).
#   Solution: GeneralizedLinearRegressor since this is the focus.
# - Allow for finer control of penalty terms:
#   L1: ||P1*w||_1 with P1*w as element-wise product, this allows to exclude
#       factors from the L1 penalty.
#   L2: w*P2*w with P2 a positive (semi-) definite matrix, e.g. P2 could be
#   a 1st or 2nd order difference matrix (compare B-spline penalties and
#   Tikhonov regularization).
# - The link function (instance of class Link) is necessary for the evaluation
#   of deviance, score, Fisher and Hessian matrix as functions of the
#   coefficients, which is needed by optimizers.
#   Solution: link as argument in those functions
# - Which name/symbol for sample_weight in docu?
#   sklearn.linear_models uses w for coefficients, standard literature on
#   GLMs use beta for coefficients and w for (sample) weights.
#   So far, coefficients=w and sample weights=s.
# - The intercept term is the first index, i.e. coef[0]


from __future__ import division

<<<<<<< HEAD
from typing import Any, Iterable, Optional, Tuple, Union
=======
from typing import Any, Optional, Tuple, Union
>>>>>>> 8feffa36

import numpy as np
import scipy.sparse.linalg as splinalg
from scipy import linalg, sparse
from sklearn.base import BaseEstimator, RegressorMixin
from sklearn.utils import check_array, check_X_y
from sklearn.utils.validation import check_is_fitted, check_random_state

from glm_benchmarks.scaled_spmat.mkl_sparse_matrix import MKLSparseMatrix

from ._distribution import (
    BinomialDistribution,
    ExponentialDispersionModel,
    GammaDistribution,
    GeneralizedHyperbolicSecant,
    InverseGaussianDistribution,
    NormalDistribution,
    PoissonDistribution,
    TweedieDistribution,
    guess_intercept,
)
from ._link import IdentityLink, Link, LogitLink, LogLink
from ._solvers import _cd_solver, _irls_solver, _lbfgs_solver, _least_squares_solver
from .dense_glm_matrix import DenseGLMDataMatrix

_float_itemsize_to_dtype = {8: np.float64, 4: np.float32, 2: np.float16}


def get_float_dtype_of_size(itemsize: int):
    return _float_itemsize_to_dtype[itemsize]


def _check_weights(
    sample_weight: Union[float, np.ndarray, None], n_samples: int, dtype
) -> np.ndarray:
    """Check that sample weights are non-negative and have the right shape."""
    if sample_weight is None:
        weights = np.ones(n_samples, dtype=dtype)
    elif np.isscalar(sample_weight):
        if sample_weight <= 0:
            raise ValueError("Sample weights must be non-negative.")
        weights = sample_weight * np.ones(n_samples, dtype=dtype)
    else:
        _dtype = [np.float64, np.float32]
        weights = check_array(
            sample_weight,
            accept_sparse=False,
            force_all_finite=True,
            ensure_2d=False,
            dtype=_dtype,
        )
        if weights.ndim > 1:
            raise ValueError("Sample weight must be 1D array or scalar")
        elif weights.shape[0] != n_samples:
            raise ValueError("Sample weights must have the same length as y")
        if not np.all(weights >= 0):
            raise ValueError("Sample weights must be non-negative.")
        elif not np.sum(weights) > 0:
            raise ValueError(
                "Sample weights must have at least one positive " "element."
            )

    return weights


def _check_offset(
    offset: Union[np.ndarray, float, None], n_rows: int, dtype
) -> Optional[np.ndarray]:
    """
    Unlike weights, if the offset is given as None, it can stay None. So we only need
    to validate it when it is not none.
    """
    if offset is None:
        return None
    if not np.isscalar(offset):
        offset = check_array(
            offset,
            accept_sparse=False,
            force_all_finite=True,
            ensure_2d=False,
            dtype=dtype,
        )
        if offset.ndim > 1:
            raise ValueError("Offset must be 1D array or scalar.")
        elif offset.shape[0] != n_rows:
            raise ValueError("offset must have the same length as y.")
<<<<<<< HEAD
    return np.full(n_rows, offset)
=======
    return offset
>>>>>>> 8feffa36


def _unstandardize(
    X, col_means: np.ndarray, col_stds: np.ndarray, intercept: float, coef
) -> Tuple[Any, float, np.ndarray]:
    X = X.unstandardize(col_means, col_stds)
    intercept -= float(np.squeeze(col_means / col_stds).dot(coef))
    coef /= col_stds
    return X, intercept, coef


def _standardize_warm_start(coef, col_means, col_stds):
    coef[1:] *= col_stds
    coef[0] += np.squeeze(col_means / col_stds).dot(coef[1:])


def get_family(
    family: Union[str, ExponentialDispersionModel]
) -> ExponentialDispersionModel:
    if isinstance(family, ExponentialDispersionModel):
        return family
    name_to_dist = {
        "normal": NormalDistribution,
        "poisson": PoissonDistribution,
        "gamma": GammaDistribution,
        "inverse.gaussian": InverseGaussianDistribution,
        "binomial": BinomialDistribution,
    }
    try:
        return name_to_dist[family]()
    except KeyError:
        raise ValueError(
            "The family must be an instance of class"
            " ExponentialDispersionModel or an element of"
            " ['normal', 'poisson', 'gamma', 'inverse.gaussian', "
            "'binomial']; got (family={})".format(family)
        )


def get_link(link: Union[str, Link], family: ExponentialDispersionModel) -> Link:
    """
    For the Tweedie distribution, this code follows actuarial best practices regarding
    link functions. Note that these links are sometimes non-canonical:
        - Identity for normal (p=0)
        - No convention for p < 0, so let's leave it as identity
        - Log otherwise
    """
    if isinstance(link, Link):
        return link
    if link == "auto":
        if isinstance(family, TweedieDistribution):
            if family.power <= 0:
                return IdentityLink()
            if family.power < 1:
                # TODO: move more detailed error here
                raise ValueError("No distribution")
            return LogLink()
        if isinstance(family, GeneralizedHyperbolicSecant):
            return IdentityLink()
        if isinstance(family, BinomialDistribution):
            return LogitLink()
        raise ValueError(
            """No default link known for the specified distribution family. Please
            set link manually, i.e. not to 'auto';
            got (link='auto', family={})""".format(
                family.__class__.__name__
            )
        )
    if link == "identity":
        return IdentityLink()
    if link == "log":
        return LogLink()
    if link == "logit":
        return LogitLink()
    raise ValueError(
        """The link must be an instance of class Link or an element of
        ['auto', 'identity', 'log', 'logit']; got (link={})""".format(
            link
        )
    )


def setup_p1(
    P1: Union[str, np.ndarray],
    X: Union[np.ndarray, sparse.spmatrix],
    _dtype,
    alpha: float,
    l1_ratio: float,
) -> np.ndarray:
    n_features = X.shape[1]
    if isinstance(P1, str) and P1 == "identity":
        P1 = np.ones(n_features, dtype=_dtype)
    else:
        P1 = np.atleast_1d(P1)
        try:
            P1 = P1.astype(_dtype, casting="safe", copy=False)
        except TypeError:
            raise TypeError(
                "The given P1 cannot be converted to a numeric"
                "array; got (P1.dtype={}).".format(P1.dtype)
            )
        if (P1.ndim != 1) or (P1.shape[0] != n_features):
            raise ValueError(
                "P1 must be either 'identity' or a 1d array "
                "with the length of X.shape[1]; "
                "got (P1.shape[0]={}), "
                "needed (X.shape[1]={}).".format(P1.shape[0], n_features)
            )

    # P1 and P2 are now for sure copies
    P1 = alpha * l1_ratio * P1
    return P1


def setup_p2(
    P2: Union[str, np.ndarray],
    X: Union[np.ndarray, sparse.spmatrix],
    _stype,
    _dtype,
    alpha: float,
    l1_ratio: float,
) -> Union[np.ndarray, sparse.spmatrix]:
    n_features = X.shape[1]

    # If X is sparse, make P2 sparse, too.
    if isinstance(P2, str) and P2 == "identity":
        if sparse.issparse(X):
            P2 = (
                sparse.dia_matrix(
                    (np.ones(n_features, dtype=_dtype), 0),
                    shape=(n_features, n_features),
                )
            ).tocsc()
        else:
            P2 = np.ones(n_features, dtype=_dtype)
    else:
        P2 = check_array(
            P2, copy=True, accept_sparse=_stype, dtype=_dtype, ensure_2d=False
        )
        if P2.ndim == 1:
            P2 = np.asarray(P2)
            if P2.shape[0] != n_features:
                raise ValueError(
                    "P2 should be a 1d array of shape "
                    "(n_features,) with "
                    "n_features=X.shape[1]; "
                    "got (P2.shape=({},)), needed ({},)".format(P2.shape[0], X.shape[1])
                )
            if sparse.issparse(X):
                P2 = (
                    sparse.dia_matrix((P2, 0), shape=(n_features, n_features))
                ).tocsc()
        elif P2.ndim == 2 and P2.shape[0] == P2.shape[1] and P2.shape[0] == X.shape[1]:
            if sparse.issparse(X):
                P2 = sparse.csc_matrix(P2)
        else:
            raise ValueError(
                "P2 must be either None or an array of shape "
                "(n_features, n_features) with "
                "n_features=X.shape[1]; "
                "got (P2.shape=({0}, {1})), needed ({2}, {2})".format(
                    P2.shape[0], P2.shape[1], X.shape[1]
                )
            )

    # P1 and P2 are now for sure copies
    P2 = alpha * (1 - l1_ratio) * P2
    # one only ever needs the symmetrized L2 penalty matrix 1/2 (P2 + P2')
    # reason: w' P2 w = (w' P2 w)', i.e. it is symmetric
    if P2.ndim == 2:
        if sparse.issparse(P2):
            if sparse.isspmatrix_csc(P2):
                P2 = 0.5 * (P2 + P2.transpose()).tocsc()
            else:
                P2 = 0.5 * (P2 + P2.transpose()).tocsr()
        else:
            P2 = 0.5 * (P2 + P2.T)
    return P2


def initialize_start_params(
    start_params: Optional[np.ndarray], n_cols: int, fit_intercept: bool, _dtype
) -> Optional[np.ndarray]:
    if start_params is not None:
        start_params = check_array(
            start_params,
            accept_sparse=False,
            force_all_finite=True,
            ensure_2d=False,
            dtype=_dtype,
            copy=True,
        )
        if (start_params.shape[0] != n_cols + fit_intercept) or (
            start_params.ndim != 1
        ):
            raise ValueError(
                "Start values for parameters must have the"
                "right length and dimension; required (length"
                "={}, ndim=1); got (length={}, ndim={}).".format(
                    n_cols + fit_intercept, start_params.shape[0], start_params.ndim,
                )
            )
    return start_params


def is_pos_semidef(p: Union[np.ndarray, sparse.spmatrix]) -> bool:
    """
    Checks for positive semidefiniteness of p if p is a matrix, or diag(p) if p is a
    vector.

    np.linalg.cholesky(P2) 'only' asserts positive definite due to numerical precision,
    we allow eigenvalues to be a tiny bit negative
    """
    # 1d case
    if p.ndim == 1 or p.shape[0] == 1:
        any_negative = (p < 0).max() if sparse.isspmatrix(p) else (p < 0).any()
        return not any_negative

    # 2d case
    # About -6e-7 for 32-bit, -1e-15 for 64-bit
    epsneg = -10 * np.finfo(np.result_type(float, p.dtype)).epsneg
    if sparse.issparse(p):
        # Computing eigenvalues for sparse matrices is inefficient. If the matrix is
        # not huge, convert to dense. Otherwise, calculate 10% of its eigenvalues.
        if p.shape[0] < 2000:
            eigenvalues = linalg.eigvalsh(p.toarray())
        else:
            n_evals_to_compuate = p.shape[0] // 10 + 1
            sigma = -1000 * epsneg  # start searching near this value
            which = "SA"  # find smallest algebraic eigenvalues first
            eigenvalues = splinalg.eigsh(
                p,
                k=n_evals_to_compuate,
                sigma=sigma,
                which=which,
                return_eigenvectors=False,
            )
    else:
        # dense
        eigenvalues = linalg.eigvalsh(p)
    pos_semidef = np.all(eigenvalues >= epsneg)
    return pos_semidef


# TODO: abc
class GeneralizedLinearRegressorBase(BaseEstimator, RegressorMixin):
    """
    Base class for GeneralizedLinearRegressor and GeneralizedLinearRegressorCV.
    """

    def __init__(
        self,
        l1_ratio: Union[int, float] = 0,
        P1="identity",
        P2: Union[np.ndarray, Iterable, int, float] = "identity",
        fit_intercept=True,
        family: Union[str, ExponentialDispersionModel] = "normal",
        link: Union[str, Link] = "auto",
        fit_dispersion=None,
        solver="auto",
        max_iter=100,
        gradient_tol: Optional[float] = 1e-4,
        step_size_tol: Optional[float] = None,
        warm_start=False,
        start_params: Optional[np.ndarray] = None,
        selection="cyclic",
        random_state=None,
        diag_fisher=False,
        copy_X=True,
        check_input=True,
        verbose=0,
        scale_predictors=False,
    ):
        self.l1_ratio = l1_ratio
        self.P1 = P1
        self.P2 = P2
        self.fit_intercept = fit_intercept
        self.family = family
        self.link = link
        self.fit_dispersion = fit_dispersion
        self.solver = solver
        self.max_iter = max_iter
        self.gradient_tol = gradient_tol
        self.step_size_tol = step_size_tol
        self.warm_start = warm_start
        self.start_params = start_params
        self.selection = selection
        self.random_state = random_state
        self.diag_fisher = diag_fisher
        self.copy_X = copy_X
        self.check_input = check_input
        self.verbose = verbose
        self.scale_predictors = scale_predictors

    def get_start_coef(
        self, start_params, X, y, weights, offset, col_means, col_stds
    ) -> np.ndarray:
        if self.warm_start and hasattr(self, "coef_"):
            coef = self.coef_
            intercept = self.intercept_
            if self.fit_intercept:
                coef = np.concatenate((np.array([intercept]), coef))
            if self._center_predictors:
                _standardize_warm_start(coef, col_means, col_stds)
        elif start_params is None:
            if self.fit_intercept:
                coef = np.zeros(
                    X.shape[1] + 1, dtype=_float_itemsize_to_dtype[X.dtype.itemsize]
                )
                coef[0] = guess_intercept(y, weights, self._link_instance, offset)
            else:
                coef = np.zeros(
                    X.shape[1], dtype=_float_itemsize_to_dtype[X.dtype.itemsize]
                )
        else:  # assign given array as start values
            coef = start_params
            if self._center_predictors:
                _standardize_warm_start(coef, col_means, col_stds)
        return coef

    def set_up_for_fit(self, y) -> None:
        #######################################################################
        # 1. input validation                                                 #
        #######################################################################
        # 1.1
        self._validate_hyperparameters()
        # self.family and self.link are user-provided inputs and may be strings or
        #  ExponentialDispersonModel/Link objects
        # self.family_instance_ and self.link_instance_ are cleaned by 'fit' to be
        # ExponentialDispersionModel and Link arguments
        self._family_instance: ExponentialDispersionModel = get_family(self.family)
        # Guarantee that self._link_instance is set to an instance of class Link
        self._link_instance: Link = get_link(self.link, self._family_instance)

        # when fit_intercept is False, we can't center because that would
        # substantially change estimates
        self._center_predictors: bool = self.fit_intercept

        if self.solver == "auto":
            if self.l1_ratio == 0:
                self._solver = "irls-ls"
            else:
                self._solver = "irls-cd"
        else:
            self._solver = self.solver

        self._random_state = check_random_state(self.random_state)

        # 1.4 additional validations ##########################################
        if self.check_input:
            if not np.all(self._family_instance.in_y_range(y)):
                raise ValueError(
                    "Some value(s) of y are out of the valid "
                    "range for family {}".format(
                        self._family_instance.__class__.__name__
                    )
                )

    def tear_down_from_fit(self, X, y, col_means, col_stds, weights, weights_sum):
        """
        Delete attributes that were only needed for the fit method.
        """
        #######################################################################
        # 5a. undo standardization
        #######################################################################
        if self._center_predictors:
            X, self.intercept_, self.coef_ = _unstandardize(
                X, col_means, col_stds, self.intercept_, self.coef_
            )

<<<<<<< HEAD
        if self.fit_dispersion in ["chisqr", "deviance"]:
            # attention because of rescaling of weights
            self.dispersion_ = self.estimate_phi(X, y, weights) * weights_sum

        del self._center_predictors
        del self._solver
        del self._random_state
        return X

    def solve(
        self,
        X: Union[DenseGLMDataMatrix, MKLSparseMatrix],
        y: np.ndarray,
        weights: np.ndarray,
        P2,
        P1: np.ndarray,
        coef: np.ndarray,
        offset: Optional[np.ndarray],
    ) -> np.ndarray:
        """
        Must be run after running set_up_for_fit and before running tear_down_from_fit.
        Sets self.coef_ and self.intercept_.
        """
        fixed_inner_tol = None
        if self.family == "normal" and "irls" in self._solver:
            # IRLS-CD and IRLS-LS should converge in one iteration for any
            # normal distribution problem. But, sometimes in very poorly
            # conditioned problems, a second iteration can refine the
            # solution.
            max_iter = 2
            fixed_inner_tol = (self.gradient_tol, self.step_size_tol)
        else:
            max_iter = self.max_iter

        if self._solver == "irls-ls":
=======
    The parameter ``l1_ratio`` corresponds to alpha in the R package glmnet,
    while ``alpha`` corresponds to the lambda parameter in glmnet.
    Specifically, l1_ratio = 1 is the lasso penalty.

    Read more in the :ref:`User Guide <Generalized_linear_regression>`.

    Parameters
    ----------
    alpha : float, optional (default=1)
        Constant that multiplies the penalty terms and thus determines the
        regularization strength.
        See the notes for the exact mathematical meaning of this
        parameter.``alpha = 0`` is equivalent to unpenalized GLMs. In this
        case, the design matrix X must have full column rank
        (no collinearities).

    l1_ratio : float, optional (default=0)
        The elastic net mixing parameter, with ``0 <= l1_ratio <= 1``. For
        ``l1_ratio = 0`` the penalty is an L2 penalty. ``For l1_ratio = 1`` it
        is an L1 penalty.  For ``0 < l1_ratio < 1``, the penalty is a
        combination of L1 and L2.

    P1 : {'identity', array-like}, shape (n_features,), optional \
            (default='identity')
        With this array, you can exclude coefficients from the L1 penalty.
        Set the corresponding value to 1 (include) or 0 (exclude). The
        default value ``'identity'`` is the same as a 1d array of ones.
        Note that n_features = X.shape[1].

    P2 : {'identity', array-like, sparse matrix}, shape \

            (n_features,) or (n_features, n_features), optional \
            (default='identity')
        With this option, you can set the P2 matrix in the L2 penalty `w*P2*w`.
        This gives a fine control over this penalty (Tikhonov regularization).
        A 2d array is directly used as the square matrix P2. A 1d array is
        interpreted as diagonal (square) matrix. The default 'identity' sets
        the identity matrix, which gives the usual squared L2-norm. If you just
        want to exclude certain coefficients, pass a 1d array filled with 1,
        and 0 for the coefficients to be excluded.
        Note that P2 must be positive semi-definite.

    fit_intercept : boolean, optional (default=True)
        Specifies if a constant (a.k.a. bias or intercept) should be
        added to the linear predictor (X*coef+intercept).

    family : {'normal', 'poisson', 'gamma', 'inverse.gaussian', 'binomial'} \
            or an instance of class ExponentialDispersionModel, \
            optional(default='normal')
        The distributional assumption of the GLM, i.e. which distribution from
        the EDM, specifies the loss function to be minimized.

    link : {'auto', 'identity', 'log', 'logit'} or an instance of class Link, \
            optional (default='auto')
        The link function of the GLM, i.e. mapping from linear predictor
        (X*coef) to expectation (mu). Option 'auto' sets the link depending on
        the chosen family as follows:

        - 'identity' for family 'normal'

        - 'log' for families 'poisson', 'gamma', 'inverse.gaussian'

        - 'logit' for family 'binomial'

    fit_dispersion : {None, 'chisqr', 'deviance'}, optional (default=None)
        Method for estimation of the dispersion parameter phi. Whether to use
        the chi squared statistic or the deviance statistic. If None, the
        dispersion is not estimated.

    solver : {'auto', 'irls-cd', 'irls-ls', 'lbfgs'}, \
            optional (default='auto')
        Algorithm to use in the optimization problem:

        'auto'
            Sets 'irls-ls' if l1_ratio equals 0, else 'irls-cd'.

        'irls-cd'
            Iteratively reweighted least squares with a coordinate descent
            inner solver. This can deal with L1 as well as L2 penalties. Note
            that in order to avoid unnecessary memory duplication of X in the
            ``fit`` method, X should be directly passed as a Fortran-contiguous
            numpy array or sparse csc matrix.

        'irls-ls'
            Iteratively reweighted least squares with a least squares inner
            solver. This algorithm cannot deal with L1 penalties.

        'lbfgs'
            Calls scipy's L-BFGS-B optimizer. It cannot deal with L1 penalties.

        Note that all solvers except lbfgs use the fisher matrix, i.e. the
        expected Hessian instead of the Hessian matrix.

    max_iter : int, optional (default=100)
        The maximal number of iterations for solver algorithms.

    tol : float, optional (default=1e-4)
        Stopping criterion. For the irls and lbfgs solvers,
        the iteration will stop when ``max{|g_i|, i = 1, ..., n} <= tol``
        where ``g_i`` is the i-th component of the gradient (derivative) of
        the objective function. For the cd solver, convergence is reached
        when ``sum_i(|minimum-norm of g_i|)``, where ``g_i`` is the
        subgradient of the objective and minimum-norm of ``g_i`` is the element
        of the subgradient ``g_i`` with the smallest L2-norm.

    warm_start : boolean, optional (default=False)
        If set to ``True``, reuse the solution of the previous call to ``fit``
        as initialization for ``coef_`` and ``intercept_`` (supersedes option
        ``start_params``). If set to ``True`` or if the attribute ``coef_``
        does not exit (first call to ``fit``), option ``start_params`` sets the
        start values for ``coef_`` and ``intercept_``.

    start_params : array of shape (n_features*, ), optional (default=None)
        Relevant only if ``warm_start=False`` or if fit is called
        the first time (``self.coef_`` does not yet exist).

        None
        All coefficients are set to zero. If ``fit_intercept=True``, the
        start value for the intercept is obtained by the weighted average of y.

        array
        The array of size n_features* is directly used as start values
        for ``coef_``. If ``fit_intercept=True``, the first element
        is assumed to be the start value for the ``intercept_``.
        Note that n_features* = X.shape[1] + fit_intercept, i.e. it includes
        the intercept in counting.

    selection : str, optional (default='cyclic')
        For the solver 'cd' (coordinate descent), the coordinates (features)
        can be updated in either cyclic or random order.
        If set to 'random', a random coefficient is updated every iteration
        rather than looping over features sequentially in the same order. This
        (setting to 'random') often leads to significantly faster convergence
        especially when tol is higher than 1e-4.

    random_state : {int, RandomState instance, None}, optional (default=None)
        The seed of the pseudo random number generator that selects a random
        feature to be updated for solver 'cd' (coordinate descent).
        If int, random_state is the seed used by the random
        number generator; if RandomState instance, random_state is the random
        number generator; if None, the random number generator is the
        RandomState instance used by `np.random`. Used when ``selection`` ==
        'random'.

    diag_fisher : boolean, optional, (default=False)
        Only relevant for solver 'cd'.
        If ``False``, the full Fisher matrix (expected Hessian) is computed in
        each outer iteration (Newton iteration). If ``True``, only a diagonal
        matrix (stored as 1d array) is computed, such that
        fisher = X.T @ diag @ X. This saves memory and matrix-matrix
        multiplications, but needs more matrix-vector multiplications. If you
        use large sparse X or if you have many features,
        i.e. n_features >> n_samples, you might set this option to ``True``.

    copy_X : boolean, optional, (default=True)
        If ``True``, X will be copied; else, it may be overwritten.

    check_input : boolean, optional (default=True)
        Allow to bypass several checks on input: y values in range of family,
        sample_weight non-negative, P2 positive semi-definite.
        Don't use this parameter unless you know what you do.

    center_predictors : boolean, optional (default=True)
        Subtract the means from each column. Centering predictors can improve
        performance of coordinate descent by a substantial amount. This
        defaults to True, but will be False if fit_intercept is False or if
        diag_fisher is True

    verbose : int, optional (default=0)
        For the lbfgs solver set verbose to any positive number for verbosity.

    Attributes
    ----------
    coef_ : array, shape (n_features,)
        Estimated coefficients for the linear predictor (X*coef_+intercept_) in
        the GLM.

    intercept_ : float
        Intercept (a.k.a. bias) added to linear predictor.

    dispersion_ : float
        The dispersion parameter :math:`\\phi` if ``fit_dispersion`` was set.

    n_iter_ : int
        Actual number of iterations used in solver.

    Notes
    -----
    The fit itself does not need Y to be from an EDM, but only assumes
    the first two moments to be :math:`E[Y_i]=\\mu_i=h((Xw)_i)` and
    :math:`Var[Y_i]=\\frac{\\phi}{s_i} v(\\mu_i)`. The unit variance function
    :math:`v(\\mu_i)` is a property of and given by the specific EDM, see
    :ref:`User Guide <Generalized_linear_regression>`.

    The parameters :math:`w` (`coef_` and `intercept_`) are estimated by
    minimizing the deviance plus penalty term, which is equivalent to
    (penalized) maximum likelihood estimation.

    For alpha > 0, the feature matrix X should be standardized in order to
    penalize features equally strong. Call
    :class:`sklearn.preprocessing.StandardScaler` before calling ``fit``.

    If the target y is a ratio, appropriate sample weights s should be
    provided.
    As an example, consider Poisson distributed counts z (integers) and
    weights s=exposure (time, money, persons years, ...). Then you fit
    y = z/s, i.e. ``GeneralizedLinearModel(family='poisson').fit(X, y,
    sample_weight=s)``. The weights are necessary for the right (finite
    sample) mean.
    Consider :math:`\\bar{y} = \\frac{\\sum_i s_i y_i}{\\sum_i s_i}`,
    in this case one might say that y has a 'scaled' Poisson distributions.
    The same holds for other distributions.

    References
    ----------
    For the coordinate descent implementation:
        * Guo-Xun Yuan, Chia-Hua Ho, Chih-Jen Lin
          An Improved GLMNET for L1-regularized Logistic Regression,
          Journal of Machine Learning Research 13 (2012) 1999-2030
          https://www.csie.ntu.edu.tw/~cjlin/papers/l1_glmnet/long-glmnet.pdf
    """

    def __init__(
        self,
        alpha=1.0,
        l1_ratio=0,
        P1="identity",
        P2="identity",
        fit_intercept=True,
        family: Union[str, ExponentialDispersionModel] = "normal",
        link: Union[str, Link] = "auto",
        fit_dispersion=None,
        solver="auto",
        max_iter=100,
        gradient_tol=1e-4,
        step_size_tol=None,
        warm_start=False,
        start_params=None,
        selection="cyclic",
        random_state=None,
        diag_fisher=False,
        copy_X=True,
        check_input=True,
        verbose=0,
        scale_predictors=False,
    ):
        self.alpha = alpha
        self.l1_ratio = l1_ratio
        self.P1 = P1
        self.P2 = P2
        self.fit_intercept = fit_intercept
        self.family = family
        self.link = link
        self.fit_dispersion = fit_dispersion
        self.solver = solver
        self.max_iter = max_iter
        self.gradient_tol = gradient_tol
        self.step_size_tol = step_size_tol
        self.warm_start = warm_start
        self.start_params = start_params
        self.selection = selection
        self.random_state = random_state
        self.diag_fisher = diag_fisher
        self.copy_X = copy_X
        self.check_input = check_input
        self.verbose = verbose
        self.scale_predictors = scale_predictors

    # See PEP 484 on annotating with float rather than Number
    # https://www.python.org/dev/peps/pep-0484/#the-numeric-tower
    def _validate_hyperparameters(self) -> None:
        if self.gradient_tol is None and self.step_size_tol is None:
            raise ValueError("gradient_tol and step_size_tol can't be none.")

        if (
            not (isinstance(self.alpha, float) or isinstance(self.alpha, int))
            or self.alpha < 0
        ):
            raise ValueError(
                "Penalty term must be a non-negative number;"
                " got (alpha={})".format(self.alpha)
            )

        if (
            not (isinstance(self.l1_ratio, float) or isinstance(self.l1_ratio, int))
            or self.l1_ratio < 0
            or self.l1_ratio > 1
        ):
            raise ValueError(
                "l1_ratio must be a number in interval [0, 1];"
                " got (l1_ratio={})".format(self.l1_ratio)
            )
        if not isinstance(self.fit_intercept, bool):
            raise ValueError(
                "The argument fit_intercept must be bool;"
                " got {}".format(self.fit_intercept)
            )

        if self.solver == "newton-cg":
            raise ValueError(
                """
                newton-cg solver is no longer supported because
                sklearn.utils.optimize.newton_cg has been deprecated. If you need this
                functionality, please use
                https://github.com/scikit-learn/scikit-learn/pull/9405.
                """
            )

        solver_list = ["auto", "irls-ls", "irls-cd", "lbfgs"]
        if self.solver not in solver_list:
            solver_list_str = ", ".join(["'{}'".format(s) for s in solver_list])
            raise ValueError(
                "GeneralizedLinearRegressor supports only solvers"
                + " {};".format(solver_list_str)
                + " got {}".format(self.solver)
            )
        if not isinstance(self.max_iter, int) or self.max_iter <= 0:
            raise ValueError(
                "Maximum number of iteration must be a positive "
                "integer;"
                " got (max_iter={!r})".format(self.max_iter)
            )
        if not isinstance(self.gradient_tol, float) or self.gradient_tol <= 0:
            raise ValueError(
                "Gradient tolerance for stopping criteria must be "
                "positive; got (tol={!r})".format(self.gradient_tol)
            )
        if self.step_size_tol is not None and (
            not isinstance(self.step_size_tol, float) or self.step_size_tol <= 0
        ):
            raise ValueError(
                "Step size tolerance for stopping criteria must be "
                "positive; got (tol={!r})".format(self.step_size_tol)
            )
        if not isinstance(self.warm_start, bool):
            raise ValueError(
                "The argument warm_start must be bool;"
                " got {}".format(self.warm_start)
            )
        if self.selection not in ["cyclic", "random"]:
            raise ValueError(
                "The argument selection must be 'cyclic' or "
                "'random'; got (selection={})".format(self.selection)
            )
        if not isinstance(self.diag_fisher, bool):
            raise ValueError(
                "The argument diag_fisher must be bool;"
                " got {}".format(self.diag_fisher)
            )
        if not isinstance(self.copy_X, bool):
            raise ValueError(
                "The argument copy_X must be bool;" " got {}".format(self.copy_X)
            )
        if not isinstance(self.check_input, bool):
            raise ValueError(
                "The argument check_input must be bool; got "
                "(check_input={})".format(self.check_input)
            )
        if self.scale_predictors and not self.fit_intercept:
            raise ValueError(
                "scale_predictors=True is not supported when fit_intercept=False"
            )
        if self.check_input:

            # check if P1 has only non-negative values, negative values might
            # indicate group lasso in the future.
            if not isinstance(self.P1, str):  # if self.P1 != 'identity':
                if not np.all(self.P1 >= 0):
                    raise ValueError("P1 must not have negative values.")

    def fit(self, X, y, sample_weight=None, offset=None):
        """Fit a Generalized Linear Model.

        Parameters
        ----------
        X : {array-like, sparse matrix}, shape (n_samples, n_features)
            Training data.

        y : array-like, shape (n_samples,)
            Target values.

        sample_weight : {None, array-like}, shape (n_samples,),\
                optional (default=None)
            Individual weights w_i for each sample. Note that for an
            Exponential Dispersion Model (EDM), one has
            Var[Y_i]=phi/w_i * v(mu).
            If Y_i ~ EDM(mu, phi/w_i), then
            sum(w*Y)/sum(w) ~ EDM(mu, phi/sum(w)), i.e. the mean of y is a
            weighted average with weights=sample_weight.

        offset: {None, array-like}, shape (n_samples,), optional (default=None)
            Added to linear predictor "eta". An offset of 3 will increase expected
            y by 3 if the link is linear, and will multiply expected y by 3 if the
            link is log.

        Returns
        -------
        self : returns an instance of self.
        """
        #######################################################################
        # 1. input validation                                                 #
        #######################################################################
        # 1.1
        self._validate_hyperparameters()
        # self.family and self.link are user-provided inputs and may be strings or
        #  ExponentialDispersonModel/Link objects
        # self.family_instance_ and self.link_instance_ are cleaned by 'fit' to be
        # ExponentialDispersionModel and Link arguments
        self._family_instance: ExponentialDispersionModel = get_family(self.family)
        # Guarantee that self._link_instance is set to an instance of class Link
        self._link_instance: Link = get_link(self.link, self._family_instance)

        # when fit_intercept is False, we can't center because that would
        # substantially change estimates
        self.center_predictors_: bool = self.fit_intercept

        solver = self.solver
        if self.solver == "auto":
            if self.l1_ratio == 0:
                solver = "irls-ls"
            else:
                solver = "irls-cd"

        # All three solvers: IRLS, IRLS-CD, L-BFGS should solve a gaussian
        # problem in one step! Also, the CD solver should use the outer
        # tolerance for the inner CD loop since there's no benefit from
        # starting with a looser tolerance if we're only doing one IRLS
        # iteration.
        max_iter = self.max_iter
        fixed_inner_tol = None
        if self.family == "normal":
            if "irls" in solver:
                # IRLS-CD and IRLS-LS should converge in one iteration for any
                # normal distribution problem. But, sometimes in very poorly
                # conditioned problems, a second iteration can refine the
                # solution.
                max_iter = 2
                fixed_inner_tol = (self.gradient_tol, self.step_size_tol)

        if self.alpha > 0 and self.l1_ratio > 0 and solver not in ["irls-cd"]:
            raise ValueError(
                "The chosen solver (solver={}) can't deal "
                "with L1 penalties, which are included with "
                "(alpha={}) and (l1_ratio={}).".format(
                    solver, self.alpha, self.l1_ratio
                )
            )
        random_state = check_random_state(self.random_state)

        # 1.2 validate arguments of fit #######################################
        _dtype = [np.float64, np.float32]
        if solver == "irls-cd":
            _stype = ["csc"]
        else:
            _stype = ["csc", "csr"]

        if hasattr(X, "dtype") and X.dtype == np.int64:
            # check_X_y will convert to float32 if we don't do this, which causes
            # precision issues with the new handling of single precision. The new
            # behavior is to give everything the precision of X, but we don't want to
            # do that if X was intially int64.
            X = X.astype(np.float64)

        if not getattr(X, "skip_sklearn_check", False):
            X, y = check_X_y(
                X,
                y,
                accept_sparse=_stype,
                dtype=_dtype,
                y_numeric=True,
                multi_output=False,
                copy=self.copy_X,
            )

        # Without converting y to float, deviance might raise
        # ValueError: Integers to negative integer powers are not allowed.
        # Also, y must not be sparse.
        # Make sure everything has the same precision as X
        # This will prevent accidental upcasting later and slow operations on
        # mixed-precision numbers
        y = np.asarray(y, dtype=X.dtype)

        weights = _check_weights(sample_weight, y.shape[0], X.dtype)
        offset = _check_offset(offset, y.shape[0], X.dtype)

        n_samples, n_features = X.shape

        # 1.3 arguments to take special care ##################################
        # P1, P2, start_params
        P1, P2 = setup_penalties(
            self.P1, self.P2, X, _stype, X.dtype, self.alpha, self.l1_ratio
        )

        # For coordinate descent, if X is sparse, P2 must also be csc
        # ES: I think this  might already have been handled by check_array
        if solver == "irls-cd" and sparse.issparse(X):
            P2 = sparse.csc_matrix(P2)

        start_params = initialize_start_params(
            self.start_params,
            n_cols=n_features,
            fit_intercept=self.fit_intercept,
            _dtype=_dtype,
        )

        # 1.4 additional validations ##########################################
        if self.check_input:

            if not np.all(self._family_instance.in_y_range(y)):
                raise ValueError(
                    "Some value(s) of y are out of the valid "
                    "range for family {}".format(
                        self._family_instance.__class__.__name__
                    )
                )

            # check if P2 is positive semidefinite
            if not isinstance(self.P2, str):  # self.P2 != 'identity'

                if not is_pos_semidef(P2):
                    if P2.ndim == 1 or P2.shape[0] == 1:
                        error = "1d array P2 must not have negative values."
                    else:
                        error = "P2 must be positive semi-definite."
                    raise ValueError(error)

            # TODO: if alpha=0 check that X is not rank deficient
            # TODO: what else to check?

        #######################################################################
        # 2a. rescaling of weights (sample_weight)                             #
        #######################################################################
        # IMPORTANT NOTE: Since we want to minimize
        # 1/(2*sum(sample_weight)) * deviance + L1 + L2,
        # deviance = sum(sample_weight * unit_deviance),
        # we rescale weights such that sum(weights) = 1 and this becomes
        # 1/2*deviance + L1 + L2 with deviance=sum(weights * unit_deviance)
        weights = weights.astype(X.dtype)
        weights_sum = np.sum(weights)
        weights = weights / weights_sum

        #######################################################################
        # 2b. convert to wrapper matrix types
        #######################################################################
        if isinstance(X, np.ndarray):
            X = DenseGLMDataMatrix(X)
        elif sparse.issparse(X):
            X = MKLSparseMatrix(X)

        #######################################################################
        # 2c. potentially rescale predictors
        #######################################################################
        if self.center_predictors_:
            X, col_means, col_stds = X.standardize(weights, self.scale_predictors)

        #######################################################################
        # 3. initialization of coef = (intercept_, coef_)                     #
        #######################################################################
        # Note: Since phi=self.dispersion_ does not enter the estimation
        #       of mu_i=E[y_i], set it to 1.

        # set start values for coef
        if self.warm_start and hasattr(self, "coef_"):
            coef = self.coef_
            intercept = self.intercept_
            if self.fit_intercept:
                coef = np.concatenate((np.array([intercept]), coef))
            if self.center_predictors_:
                _standardize_warm_start(coef, col_means, col_stds)
        elif start_params is None:
            if self.fit_intercept:
                coef = np.zeros(
                    n_features + 1, dtype=_float_itemsize_to_dtype[X.dtype.itemsize]
                )
                coef[0] = guess_intercept(y, weights, self._link_instance, offset)
            else:
                coef = np.zeros(
                    n_features, dtype=_float_itemsize_to_dtype[X.dtype.itemsize]
                )
        else:  # assign given array as start values
            coef = start_params
            if self.center_predictors_:
                _standardize_warm_start(coef, col_means, col_stds)

        #######################################################################
        # 4. fit                                                              #
        #######################################################################
        # algorithms for optimization

        # 4.1 IRLS ############################################################
        # Note: we already set P2 = l2*P2, see above
        # Note: we already symmetrized P2 = 1/2 (P2 + P2')
        if solver == "irls-ls":
>>>>>>> 8feffa36
            coef, self.n_iter_, self._n_cycles, self.diagnostics_ = _irls_solver(
                _least_squares_solver,
                coef=coef,
                X=X,
                y=y,
                weights=weights,
                P1=P1,
                P2=P2,
                fit_intercept=self.fit_intercept,
                family=self._family_instance,
                link=self._link_instance,
                max_iter=max_iter,
                gradient_tol=self.gradient_tol,
                step_size_tol=self.step_size_tol,
                offset=offset,
            )
        # 4.2 coordinate descent ##############################################
        # Note: we already set P1 = l1*P1, see above
        # Note: we already set P2 = l2*P2, see above
        # Note: we already symmetrized P2 = 1/2 (P2 + P2')
<<<<<<< HEAD
        elif self._solver == "irls-cd":
=======
        elif solver == "irls-cd":
>>>>>>> 8feffa36
            # TODO: simplify with parameters object?
            coef, self.n_iter_, self._n_cycles, self.diagnostics_ = _irls_solver(
                _cd_solver,
                coef=coef,
                X=X,
                y=y,
                weights=weights,
                P1=P1,
                P2=P2,
                fit_intercept=self.fit_intercept,
                family=self._family_instance,
                link=self._link_instance,
                max_iter=max_iter,
                gradient_tol=self.gradient_tol,
                step_size_tol=self.step_size_tol,
                fixed_inner_tol=fixed_inner_tol,
                selection=self.selection,
                random_state=self.random_state,
                diag_fisher=self.diag_fisher,
                offset=offset,
            )
        # 4.3 L-BFGS ##########################################################
<<<<<<< HEAD
        elif self._solver == "lbfgs":
=======
        elif solver == "lbfgs":
>>>>>>> 8feffa36
            coef, self.n_iter_, self._n_cycles, self.diagnostics_ = _lbfgs_solver(
                coef=coef,
                X=X,
                y=y,
                weights=weights,
                P2=P2,
                verbose=self.verbose,
                family=self._family_instance,
                link=self._link_instance,
                max_iter=max_iter,
<<<<<<< HEAD
                # TODO: support step_size_tol?
                tol=self.gradient_tol,  # type: ignore
                offset=offset,
            )
        return coef
=======
                tol=self.gradient_tol,  # TODO: support step_size_tol?
                offset=offset,
            )

        #######################################################################
        # 5a. handle intercept
        #######################################################################
        if self.fit_intercept:
            self.intercept_ = coef[0]
            self.coef_ = coef[1:]
        else:
            # set intercept to zero as the other linear models do
            self.intercept_ = 0.0
            self.coef_ = coef

        #######################################################################
        # 5a. undo standardization
        #######################################################################
        if self.center_predictors_:
            X, self.intercept_, self.coef_ = _unstandardize(
                X, col_means, col_stds, self.intercept_, self.coef_
            )

        if self.fit_dispersion in ["chisqr", "deviance"]:
            # attention because of rescaling of weights
            self.dispersion_ = self.estimate_phi(X, y, weights) * weights_sum

        return self

    def report_diagnostics(self):
        if hasattr(self, "diagnostics_"):
            print("diagnostics:")
            import pandas as pd

            with pd.option_context("max_rows", None):
                print(
                    pd.DataFrame(
                        columns=[
                            "convergence",
                            "L1(coef)",
                            "L2(coef)",
                            "L2(step)",
                            "n_iter",
                            "n_cycles",
                            "runtime",
                            "intercept",
                        ],
                        data=self.diagnostics_,
                    ).set_index("n_iter", drop=True)
                )
        else:
            print("solver does not report diagnostics")
>>>>>>> 8feffa36

    def linear_predictor(self, X, offset: np.ndarray = None):
        """Compute the linear_predictor = X*coef_ + intercept_.

        Parameters
        ----------
        X : {array-like, sparse matrix}, shape (n_samples, n_features)
            Samples.

        Returns
        -------
        C : array, shape (n_samples,)
            Returns predicted values of linear predictor.
        """
        check_is_fitted(self, "coef_")
        X = check_array(
            X,
            accept_sparse=["csr", "csc", "coo"],
            dtype="numeric",
            copy=True,
            ensure_2d=True,
            allow_nd=False,
        )
        xb = X @ self.coef_ + self.intercept_
        if offset is None:
            return xb
        return xb + offset

    def predict(self, X, sample_weight=None, offset: np.ndarray = None):
        """Predict using GLM with feature matrix X.

        If sample_weight is given, returns prediction*sample_weight.

        Parameters
        ----------
        X : {array-like, sparse matrix}, shape (n_samples, n_features)
            Samples.

        sample_weight : {None, array-like}, shape (n_samples,), optional \
                (default=None)

        offset: {None, array-like}, shape (n_samples,), optional \
                (default=None)

        Returns
        -------
        C : array, shape (n_samples,)
            Returns predicted values times sample_weight.
        """
        # TODO: Is copy=True necessary?
        X = check_array(
            X,
            accept_sparse=["csr", "csc", "coo"],
            dtype="numeric",
            copy=True,
            ensure_2d=True,
            allow_nd=False,
        )
        eta = self.linear_predictor(X, offset=offset)
        mu = get_link(self.link, get_family(self.family)).inverse(eta)
        weights = _check_weights(sample_weight, X.shape[0], X.dtype)

        return mu * weights

    def estimate_phi(self, X, y, sample_weight=None):
        """Estimate/fit the dispersion parameter phi.

        Parameters
        ----------
        X : {array-like, sparse matrix}, shape (n_samples, n_features)
            Training data.

        y : array-like, shape (n_samples,)
            Target values.

        sample_weight : {None, array-like}, shape (n_samples,), optional \
                (default=None)
            Sample weights.

        Returns
        -------
        phi : float
            Dispersion parameter.
        """
        check_is_fitted(self, "coef_")
        _dtype = [np.float64, np.float32]
        X, y = check_X_y(
            X,
            y,
            accept_sparse=["csr", "csc", "coo"],
            dtype=_dtype,
            y_numeric=True,
            multi_output=False,
        )
        n_samples, n_features = X.shape
        weights = _check_weights(sample_weight, n_samples, X.dtype)
        eta = X @ self.coef_
        if self.fit_intercept is True:
            eta += self.intercept_
            n_features += 1
        if n_samples <= n_features:
            raise ValueError(
                "Estimation of dispersion parameter phi requires"
                " more samples than features, got"
                " samples=X.shape[0]={} and"
                " n_features=X.shape[1]+fit_intercept={}.".format(n_samples, n_features)
            )
        mu = self._link_instance.inverse(eta)
        if self.fit_dispersion == "chisqr":
            chisq = np.sum(
                weights * (y - mu) ** 2 / self._family_instance.unit_variance(mu)
            )
            return chisq / (n_samples - n_features)
        elif self.fit_dispersion == "deviance":
            dev = self._family_instance.deviance(y, mu, weights)
            return dev / (n_samples - n_features)

    # Note: check_estimator(GeneralizedLinearRegressor) might raise
    # "AssertionError: -0.28014056555724598 not greater than 0.5"
    # unless GeneralizedLinearRegressor has a score which passes the test.
    def score(self, X, y, sample_weight=None):
        """Compute D^2, the percentage of deviance explained.

        D^2 is a generalization of the coefficient of determination R^2.
        R^2 uses squared error and D^2 deviance. Note that those two are equal
        for family='normal'.

        D^2 is defined as
        :math:`D^2 = 1-\\frac{D(y_{true},y_{pred})}{D_{null}}`,
        :math:`D_{null}` is the null deviance, i.e. the deviance of a model
        with intercept alone, which corresponds to :math:`y_{pred} = \\bar{y}`.
        The mean :math:`\\bar{y}` is averaged by sample_weight.
        Best possible score is 1.0 and it can be negative (because the model
        can be arbitrarily worse).

        Parameters
        ----------
        X : {array-like, sparse matrix}, shape (n_samples, n_features)
            Test samples.

        y : array-like, shape (n_samples,)
            True values of target.

        sample_weight : {None, array-like}, shape (n_samples,), optional \
                (default=None)
            Sample weights.

        Returns
        -------
        score : float
            D^2 of self.predict(X) w.r.t. y.
        """
        # Note, default score defined in RegressorMixin is R^2 score.
        # TODO: make D^2 a score function in module metrics (and thereby get
        #       input validation and so on)
        weights = _check_weights(sample_weight, y.shape[0], X.dtype)
        mu = self.predict(X)
        family = get_family(self.family)
        dev = family.deviance(y, mu, weights=weights)
        y_mean = np.average(y, weights=weights)
        dev_null = family.deviance(y, y_mean, weights=weights)
        return 1.0 - dev / dev_null

<<<<<<< HEAD
    def _validate_hyperparameters(self) -> None:

        if self.gradient_tol is None and self.step_size_tol is None:
            raise ValueError("gradient_tol and step_size_tol cannot both be None.")

        if self.gradient_tol is None and self.solver == "lbfgs":
            raise ValueError(
                """lbfgs solver uses only a gradient-based convergence criterion, so
                gradient_tol must not be None.
                """
            )

        if not isinstance(self.fit_intercept, bool):
            raise ValueError(
                "The argument fit_intercept must be bool;"
                " got {}".format(self.fit_intercept)
            )

        if self.solver == "newton-cg":
            raise ValueError(
                """
                newton-cg solver is no longer supported because
                sklearn.utils.optimize.newton_cg has been deprecated. If you need this
                functionality, please use
                https://github.com/scikit-learn/scikit-learn/pull/9405.
                """
            )

        if self.solver not in ["auto", "irls-ls", "lbfgs", "irls-cd"]:
            raise ValueError(
                "GeneralizedLinearRegressor supports only solvers"
                " 'auto', 'irls-ls', 'lbfgs', and 'irls-cd';"
                " got {}".format(self.solver)
            )
        if not isinstance(self.max_iter, int) or self.max_iter <= 0:
            raise ValueError(
                "Maximum number of iteration must be a positive "
                "integer;"
                " got (max_iter={!r})".format(self.max_iter)
            )

        if self.gradient_tol is not None and (
            not (
                isinstance(self.gradient_tol, float)
                or isinstance(self.gradient_tol, int)
            )
            or self.gradient_tol <= 0
        ):
            raise ValueError(
                "Tolerance for stopping criteria must be "
                "positive; got (tol={!r})".format(self.gradient_tol)
            )

        if self.step_size_tol is not None and (
            not (
                isinstance(self.step_size_tol, float)
                or isinstance(self.step_size_tol, int)
            )
            or self.step_size_tol <= 0
        ):
            raise ValueError(
                "Tolerance for stopping criteria must be "
                "positive; got (tol={!r})".format(self.step_size_tol)
            )

        if not isinstance(self.warm_start, bool):
            raise ValueError(
                "The argument warm_start must be bool;"
                " got {}".format(self.warm_start)
            )
        if self.selection not in ["cyclic", "random"]:
            raise ValueError(
                "The argument selection must be 'cyclic' or "
                "'random'; got (selection={})".format(self.selection)
            )
        if not isinstance(self.diag_fisher, bool):
            raise ValueError(
                "The argument diag_fisher must be bool;"
                " got {}".format(self.diag_fisher)
            )
        if not isinstance(self.copy_X, bool):
            raise ValueError(
                "The argument copy_X must be bool;" " got {}".format(self.copy_X)
            )
        if not isinstance(self.check_input, bool):
            raise ValueError(
                "The argument check_input must be bool; got "
                "(check_input={})".format(self.check_input)
            )
        if self.scale_predictors and not self.fit_intercept:
            raise ValueError(
                "scale_predictors=True is not supported when fit_intercept=False"
            )
        if self.check_input:

            # check if P1 has only non-negative values, negative values might
            # indicate group lasso in the future.
            if not isinstance(self.P1, str):  # if self.P1 != 'identity':
                if not np.all(self.P1 >= 0):
                    raise ValueError("P1 must not have negative values.")

    def report_diagnostics(self):
        if hasattr(self, "diagnostics_"):
            print("diagnostics:")
            import pandas as pd

            with pd.option_context("max_rows", None):
                print(
                    pd.DataFrame(
                        columns=[
                            "convergence",
                            "L1(coef)",
                            "L2(coef)",
                            "L2(step)",
                            "n_iter",
                            "n_cycles",
                            "runtime",
                            "intercept",
                        ],
                        data=self.diagnostics_,
                    ).set_index("n_iter", drop=True)
                )
        else:
            print("solver does not report diagnostics")


def set_up_and_check_fit_args(
    X,
    y: np.ndarray,
    sample_weight: Union[np.ndarray, None],
    offset: Union[np.ndarray, None],
    solver: str,
    copy_X: bool,
) -> Tuple[
    Union[MKLSparseMatrix, DenseGLMDataMatrix],
    np.ndarray,
    np.ndarray,
    Union[np.ndarray, None],
    float,
]:
    _dtype = [np.float64, np.float32]
    if solver == "cd":
        _stype = ["csc"]
    else:
        _stype = ["csc", "csr"]

    if hasattr(X, "dtype") and X.dtype == np.int64:
        # check_X_y will convert to float32 if we don't do this, which causes
        # precision issues with the new handling of single precision. The new
        # behavior is to give everything the precision of X, but we don't want to
        # do that if X was intially int64.
        X = X.astype(np.float64)

    X, y = check_X_y(
        X,
        y,
        accept_sparse=_stype,
        dtype=_dtype,
        y_numeric=True,
        multi_output=False,
        copy=copy_X,
    )

    # Without converting y to float, deviance might raise
    # ValueError: Integers to negative integer powers are not allowed.
    # Also, y must not be sparse.
    # Make sure everything has the same precision as X
    # This will prevent accidental upcasting later and slow operations on
    # mixed-precision numbers
    y = np.asarray(y, dtype=X.dtype)
    weights = _check_weights(sample_weight, y.shape[0], X.dtype)
    offset = _check_offset(offset, y.shape[0], X.dtype)

    # IMPORTANT NOTE: Since we want to minimize
    # 1/(2*sum(sample_weight)) * deviance + L1 + L2,
    # deviance = sum(sample_weight * unit_deviance),
    # we rescale weights such that sum(weights) = 1 and this becomes
    # 1/2*deviance + L1 + L2 with deviance=sum(weights * unit_deviance)
    weights_sum: float = np.sum(weights)
    weights /= weights_sum
    #######################################################################
    # 2b. convert to wrapper matrix types
    #######################################################################
    if sparse.issparse(X):
        X = MKLSparseMatrix(X)
    else:
        X = DenseGLMDataMatrix(X)

    return X, y, weights, offset, weights_sum


class GeneralizedLinearRegressor(GeneralizedLinearRegressorBase):
    """Regression via a Generalized Linear Model (GLM) with penalties.

    GLMs based on a reproductive Exponential Dispersion Model (EDM) aim at
    fitting and predicting the mean of the target y as mu=h(X*w). Therefore,
    the fit minimizes the following objective function with combined L1 and L2
    priors as regularizer::

            1/(2*sum(s)) * deviance(y, h(X*w); s)
            + alpha * l1_ratio * ||P1*w||_1
            + 1/2 * alpha * (1 - l1_ratio) * w*P2*w

    with inverse link function h and s=sample_weight. Note that for
    ``sample_weight=None``, one has s_i=1 and sum(s)=n_samples).
    For ``P1=P2='identity'``, the penalty is the elastic net::

            alpha * l1_ratio * ||w||_1
            + 1/2 * alpha * (1 - l1_ratio) * ||w||_2^2

    If you are interested in controlling the L1 and L2 penalties
    separately, keep in mind that this is equivalent to::

            a * L1 + b * L2

    where::

            alpha = a + b and l1_ratio = a / (a + b)

    The parameter ``l1_ratio`` corresponds to alpha in the R package glmnet,
    while ``alpha`` corresponds to the lambda parameter in glmnet.
    Specifically, l1_ratio = 1 is the lasso penalty.

    Read more in the :ref:`User Guide <Generalized_linear_regression>`.

    Parameters
    ----------
    alpha : float, optional (default=1)
        Constant that multiplies the penalty terms and thus determines the
        regularization strength.
        See the notes for the exact mathematical meaning of this
        parameter.``alpha = 0`` is equivalent to unpenalized GLMs. In this
        case, the design matrix X must have full column rank
        (no collinearities).

    l1_ratio : float, optional (default=0)
        The elastic net mixing parameter, with ``0 <= l1_ratio <= 1``. For
        ``l1_ratio = 0`` the penalty is an L2 penalty. ``For l1_ratio = 1`` it
        is an L1 penalty.  For ``0 < l1_ratio < 1``, the penalty is a
        combination of L1 and L2.

    P1 : {'identity', array-like}, shape (n_features,), optional \
            (default='identity')
        With this array, you can exclude coefficients from the L1 penalty.
        Set the corresponding value to 1 (include) or 0 (exclude). The
        default value ``'identity'`` is the same as a 1d array of ones.
        Note that n_features = X.shape[1].

    P2 : {'identity', array-like, sparse matrix}, shape \

            (n_features,) or (n_features, n_features), optional \
            (default='identity')
        With this option, you can set the P2 matrix in the L2 penalty `w*P2*w`.
        This gives a fine control over this penalty (Tikhonov regularization).
        A 2d array is directly used as the square matrix P2. A 1d array is
        interpreted as diagonal (square) matrix. The default 'identity' sets
        the identity matrix, which gives the usual squared L2-norm. If you just
        want to exclude certain coefficients, pass a 1d array filled with 1,
        and 0 for the coefficients to be excluded.
        Note that P2 must be positive semi-definite.

    fit_intercept : boolean, optional (default=True)
        Specifies if a constant (a.k.a. bias or intercept) should be
        added to the linear predictor (X*coef+intercept).

    family : {'normal', 'poisson', 'gamma', 'inverse.gaussian', 'binomial'} \
            or an instance of class ExponentialDispersionModel, \
            optional(default='normal')
        The distributional assumption of the GLM, i.e. which distribution from
        the EDM, specifies the loss function to be minimized.

    link : {'auto', 'identity', 'log', 'logit'} or an instance of class Link, \
            optional (default='auto')
        The link function of the GLM, i.e. mapping from linear predictor
        (X*coef) to expectation (mu). Option 'auto' sets the link depending on
        the chosen family as follows:

        - 'identity' for family 'normal'

        - 'log' for families 'poisson', 'gamma', 'inverse.gaussian'

        - 'logit' for family 'binomial'

    fit_dispersion : {None, 'chisqr', 'deviance'}, optional (default=None)
        Method for estimation of the dispersion parameter phi. Whether to use
        the chi squared statistic or the deviance statistic. If None, the
        dispersion is not estimated.

    solver : {'auto', 'irls-cd', 'irls-ls', 'lbfgs'}, \
            optional (default='auto')
        Algorithm to use in the optimization problem:

        'auto'
            Sets 'irls-ls' if l1_ratio equals 0, else 'irls-cd'.

        'irls-cd'
            Iteratively reweighted least squares with a coordinate descent
            inner solver. This can deal with L1 as well as L2 penalties. Note
            that in order to avoid unnecessary memory duplication of X in the
            ``fit`` method, X should be directly passed as a Fortran-contiguous
            numpy array or sparse csc matrix.

        'irls-ls'
            Iteratively reweighted least squares with a least squares inner
            solver. This algorithm cannot deal with L1 penalties.

        'lbfgs'
            Calls scipy's L-BFGS-B optimizer. It cannot deal with L1 penalties.

        Note that all solvers except lbfgs use the fisher matrix, i.e. the
        expected Hessian instead of the Hessian matrix.

    max_iter : int, optional (default=100)
        The maximal number of iterations for solver algorithms.

    gradient_tol : float, optional (default=1e-4)
        Stopping criterion. For the irls-ls and lbfgs solvers,
        the iteration will stop when ``max{|g_i|, i = 1, ..., n} <= tol``
        where ``g_i`` is the i-th component of the gradient (derivative) of
        the objective function. For the cd solver, convergence is reached
        when ``sum_i(|minimum-norm of g_i|)``, where ``g_i`` is the
        subgradient of the objective and minimum-norm of ``g_i`` is the element
        of the subgradient ``g_i`` with the smallest L2-norm.

    step_size_tol: float, optional (default=None)

    warm_start : boolean, optional (default=False)
        If set to ``True``, reuse the solution of the previous call to ``fit``
        as initialization for ``coef_`` and ``intercept_`` (supersedes option
        ``start_params``). If set to ``True`` or if the attribute ``coef_``
        does not exit (first call to ``fit``), option ``start_params`` sets the
        start values for ``coef_`` and ``intercept_``.

    start_params : array of shape (n_features*, ), optional (default=None)
        Relevant only if ``warm_start=False`` or if fit is called
        the first time (``self.coef_`` does not yet exist).
        All coefficients are set to zero. If ``fit_intercept=True``, the
        start value for the intercept is obtained by the weighted average of y.

        array
        The array of size n_features* is directly used as start values
        for ``coef_``. If ``fit_intercept=True``, the first element
        is assumed to be the start value for the ``intercept_``.
        Note that n_features* = X.shape[1] + fit_intercept, i.e. it includes
        the intercept in counting.

    selection : str, optional (default='cyclic')
        For the solver 'cd' (coordinate descent), the coordinates (features)
        can be updated in either cyclic or random order.
        If set to 'random', a random coefficient is updated every iteration
        rather than looping over features sequentially in the same order. This
        (setting to 'random') often leads to significantly faster convergence
        especially when tol is higher than 1e-4.

    random_state : {int, RandomState instance, None}, optional (default=None)
        The seed of the pseudo random number generator that selects a random
        feature to be updated for solver 'cd' (coordinate descent).
        If int, random_state is the seed used by the random
        number generator; if RandomState instance, random_state is the random
        number generator; if None, the random number generator is the
        RandomState instance used by `np.random`. Used when ``selection`` ==
        'random'.

    diag_fisher : boolean, optional, (default=False)
        Only relevant for solver 'irls-cd'
        If ``False``, the full Fisher matrix (expected Hessian) is computed in
        each outer iteration (Newton iteration). If ``True``, only a diagonal
        matrix (stored as 1d array) is computed, such that
        fisher = X.T @ diag @ X. This saves memory and matrix-matrix
        multiplications, but needs more matrix-vector multiplications. If you
        use large sparse X or if you have many features,
        i.e. n_features >> n_samples, you might set this option to ``True``.

    copy_X : boolean, optional, (default=True)
        If ``True``, X will be copied; else, it may be overwritten.

    check_input : boolean, optional (default=True)
        Allow to bypass several checks on input: y values in range of family,
        sample_weight non-negative, P2 positive semi-definite.
        Don't use this parameter unless you know what you do.

    center_predictors : boolean, optional (default=True)
        Subtract the means from each column. Centering predictors can improve
        performance of coordinate descent by a substantial amount. This
        defaults to True, but will be False if fit_intercept is False or if
        diag_fisher is True

    verbose : int, optional (default=0)
        For the lbfgs solver set verbose to any positive number for verbosity.

    Attributes
    ----------
    coef_ : array, shape (n_features,)
        Estimated coefficients for the linear predictor (X*coef_+intercept_) in
        the GLM.

    intercept_ : float
        Intercept (a.k.a. bias) added to linear predictor.

    dispersion_ : float
        The dispersion parameter :math:`\\phi` if ``fit_dispersion`` was set.

    n_iter_ : int
        Actual number of iterations used in solver.

    Notes
    -----
    The fit itself does not need Y to be from an EDM, but only assumes
    the first two moments to be :math:`E[Y_i]=\\mu_i=h((Xw)_i)` and
    :math:`Var[Y_i]=\\frac{\\phi}{s_i} v(\\mu_i)`. The unit variance function
    :math:`v(\\mu_i)` is a property of and given by the specific EDM, see
    :ref:`User Guide <Generalized_linear_regression>`.

    The parameters :math:`w` (`coef_` and `intercept_`) are estimated by
    minimizing the deviance plus penalty term, which is equivalent to
    (penalized) maximum likelihood estimation.

    For alpha > 0, the feature matrix X should be standardized in order to
    penalize features equally strong. Call
    :class:`sklearn.preprocessing.StandardScaler` before calling ``fit``.

    If the target y is a ratio, appropriate sample weights s should be
    provided.
    As an example, consider Poisson distributed counts z (integers) and
    weights s=exposure (time, money, persons years, ...). Then you fit
    y = z/s, i.e. ``GeneralizedLinearModel(family='poisson').fit(X, y,
    sample_weight=s)``. The weights are necessary for the right (finite
    sample) mean.
    Consider :math:`\\bar{y} = \\frac{\\sum_i s_i y_i}{\\sum_i s_i}`,
    in this case one might say that y has a 'scaled' Poisson distributions.
    The same holds for other distributions.

    References
    ----------
    For the coordinate descent implementation:
        * Guo-Xun Yuan, Chia-Hua Ho, Chih-Jen Lin
          An Improved GLMNET for L1-regularized Logistic Regression,
          Journal of Machine Learning Research 13 (2012) 1999-2030
          https://www.csie.ntu.edu.tw/~cjlin/papers/l1_glmnet/long-glmnet.pdf
    """

    def __init__(
        self,
        alpha=1.0,
        l1_ratio=0,
        P1="identity",
        P2="identity",
        fit_intercept=True,
        family: Union[str, ExponentialDispersionModel] = "normal",
        link: Union[str, Link] = "auto",
        fit_dispersion=None,
        solver="auto",
        max_iter=100,
        gradient_tol: Optional[float] = 1e-4,
        step_size_tol: Optional[float] = None,
        warm_start: bool = False,
        start_params: Optional[np.ndarray] = None,
        selection: str = "cyclic",
        random_state=None,
        diag_fisher=False,
        copy_X=True,
        check_input=True,
        verbose=0,
        scale_predictors=False,
        fit_args_reformat="safe",
    ):
        self.alpha = alpha
        self.fit_args_reformat = fit_args_reformat
        super().__init__(
            l1_ratio,
            P1,
            P2,
            fit_intercept,
            family,
            link,
            fit_dispersion,
            solver,
            max_iter,
            gradient_tol,
            step_size_tol,
            warm_start,
            start_params,
            selection,
            random_state,
            diag_fisher,
            copy_X,
            check_input,
            verbose,
            scale_predictors,
        )

    def _validate_hyperparameters(self) -> None:

        if (
            not (isinstance(self.alpha, float) or isinstance(self.alpha, int))
            or self.alpha < 0
        ):
            raise ValueError(
                "Penalty term must be a non-negative number;"
                " got (alpha={})".format(self.alpha)
            )

        if (
            not np.isscalar(self.l1_ratio)
            # check for numeric, i.e. not a string
            or not np.issubdtype(np.asarray(self.l1_ratio).dtype, np.number)
            or self.l1_ratio < 0
            or self.l1_ratio > 1
        ):
            raise ValueError(
                "l1_ratio must be a number in interval [0, 1];"
                " got (l1_ratio={})".format(self.l1_ratio)
            )
        super()._validate_hyperparameters()

    def fit(self, X, y, sample_weight=None, offset=None, weights_sum: float = None):
        """Fit a Generalized Linear Model.

        Parameters
        ----------
        X : {array-like, sparse matrix}, shape (n_samples, n_features)
            Training data.

        y : array-like, shape (n_samples,)
            Target values.

        sample_weight : {None, array-like}, shape (n_samples,),\
                optional (default=None)
            Individual weights w_i for each sample. Note that for an
            Exponential Dispersion Model (EDM), one has
            Var[Y_i]=phi/w_i * v(mu).
            If Y_i ~ EDM(mu, phi/w_i), then
            sum(w*Y)/sum(w) ~ EDM(mu, phi/sum(w)), i.e. the mean of y is a
            weighted average with weights=sample_weight.

        offset: {None, array-like}, shape (n_samples,), optional (default=None)
            Added to linear predictor "eta". An offset of 3 will increase expected
            y by 3 if the link is linear, and will multiply expected y by 3 if the
            link is log.

        weights_sum: {None, float}, optional (default=None)

        Returns
        -------
        self : returns an instance of self.
        """

        if self.fit_args_reformat == "safe":
            X, y, weights, offset, weights_sum = set_up_and_check_fit_args(
                X, y, sample_weight, offset, solver=self.solver, copy_X=self.copy_X
            )
        else:
            weights = sample_weight

        self.set_up_for_fit(y)

        if self.alpha > 0 and self.l1_ratio > 0 and self._solver != "irls-cd":
            raise ValueError(
                "The chosen solver (solver={}) can't deal "
                "with L1 penalties, which are included with "
                "(alpha={}) and (l1_ratio={}).".format(
                    self._solver, self.alpha, self.l1_ratio
                )
            )

        _dtype = [np.float64, np.float32]
        if self._solver == "irls-cd":
            _stype = ["csc"]
        else:
            _stype = ["csc", "csr"]

        # 1.3 arguments to take special care ##################################
        # P1, P2, start_params
        P1 = setup_p1(self.P1, X, X.dtype, self.alpha, self.l1_ratio)
        P2 = setup_p2(self.P2, X, _stype, X.dtype, self.alpha, self.l1_ratio)

        start_params = initialize_start_params(
            self.start_params,
            n_cols=X.shape[1],
            fit_intercept=self.fit_intercept,
            _dtype=_dtype,
        )

        # 1.4 additional validations ##########################################
        if self.check_input:
            # check if P2 is positive semidefinite
            if not isinstance(self.P2, str):  # self.P2 != 'identity'

                if not is_pos_semidef(P2):
                    if P2.ndim == 1 or P2.shape[0] == 1:
                        error = "1d array P2 must not have negative values."
                    else:
                        error = "P2 must be positive semi-definite."
                    raise ValueError(error)
            # TODO: if alpha=0 check that X is not rank deficient
            # TODO: what else to check?

        #######################################################################
        # 2c. potentially rescale predictors
        #######################################################################
        if self._center_predictors:
            X, col_means, col_stds = X.standardize(weights, self.scale_predictors)
        else:
            col_means, col_stds = None, None

        #######################################################################
        # 3. initialization of coef = (intercept_, coef_)                     #
        #######################################################################
        # Note: Since phi=self.dispersion_ does not enter the estimation
        #       of mu_i=E[y_i], set it to 1.

        # set start values for coef
        coef = self.get_start_coef(
            start_params, X, y, weights, offset, col_means, col_stds
        )

        #######################################################################
        # 4. fit                                                              #
        #######################################################################
        coef = self.solve(X, y, weights, P2, P1, coef, offset)

        if self.fit_intercept:
            self.intercept_ = coef[0]
            self.coef_ = coef[1:]
        else:
            # set intercept to zero as the other linear models do
            self.intercept_ = 0.0
            self.coef_ = coef

        self.tear_down_from_fit(X, y, col_means, col_stds, weights, weights_sum)

        return self
=======
    def _more_tags(self):
        return {"requires_positive_y": True}
>>>>>>> 8feffa36
<|MERGE_RESOLUTION|>--- conflicted
+++ resolved
@@ -38,11 +38,7 @@
 
 from __future__ import division
 
-<<<<<<< HEAD
 from typing import Any, Iterable, Optional, Tuple, Union
-=======
-from typing import Any, Optional, Tuple, Union
->>>>>>> 8feffa36
 
 import numpy as np
 import scipy.sparse.linalg as splinalg
@@ -129,11 +125,7 @@
             raise ValueError("Offset must be 1D array or scalar.")
         elif offset.shape[0] != n_rows:
             raise ValueError("offset must have the same length as y.")
-<<<<<<< HEAD
     return np.full(n_rows, offset)
-=======
-    return offset
->>>>>>> 8feffa36
 
 
 def _unstandardize(
@@ -503,8 +495,6 @@
             X, self.intercept_, self.coef_ = _unstandardize(
                 X, col_means, col_stds, self.intercept_, self.coef_
             )
-
-<<<<<<< HEAD
         if self.fit_dispersion in ["chisqr", "deviance"]:
             # attention because of rescaling of weights
             self.dispersion_ = self.estimate_phi(X, y, weights) * weights_sum
@@ -539,602 +529,10 @@
         else:
             max_iter = self.max_iter
 
-        if self._solver == "irls-ls":
-=======
-    The parameter ``l1_ratio`` corresponds to alpha in the R package glmnet,
-    while ``alpha`` corresponds to the lambda parameter in glmnet.
-    Specifically, l1_ratio = 1 is the lasso penalty.
-
-    Read more in the :ref:`User Guide <Generalized_linear_regression>`.
-
-    Parameters
-    ----------
-    alpha : float, optional (default=1)
-        Constant that multiplies the penalty terms and thus determines the
-        regularization strength.
-        See the notes for the exact mathematical meaning of this
-        parameter.``alpha = 0`` is equivalent to unpenalized GLMs. In this
-        case, the design matrix X must have full column rank
-        (no collinearities).
-
-    l1_ratio : float, optional (default=0)
-        The elastic net mixing parameter, with ``0 <= l1_ratio <= 1``. For
-        ``l1_ratio = 0`` the penalty is an L2 penalty. ``For l1_ratio = 1`` it
-        is an L1 penalty.  For ``0 < l1_ratio < 1``, the penalty is a
-        combination of L1 and L2.
-
-    P1 : {'identity', array-like}, shape (n_features,), optional \
-            (default='identity')
-        With this array, you can exclude coefficients from the L1 penalty.
-        Set the corresponding value to 1 (include) or 0 (exclude). The
-        default value ``'identity'`` is the same as a 1d array of ones.
-        Note that n_features = X.shape[1].
-
-    P2 : {'identity', array-like, sparse matrix}, shape \
-
-            (n_features,) or (n_features, n_features), optional \
-            (default='identity')
-        With this option, you can set the P2 matrix in the L2 penalty `w*P2*w`.
-        This gives a fine control over this penalty (Tikhonov regularization).
-        A 2d array is directly used as the square matrix P2. A 1d array is
-        interpreted as diagonal (square) matrix. The default 'identity' sets
-        the identity matrix, which gives the usual squared L2-norm. If you just
-        want to exclude certain coefficients, pass a 1d array filled with 1,
-        and 0 for the coefficients to be excluded.
-        Note that P2 must be positive semi-definite.
-
-    fit_intercept : boolean, optional (default=True)
-        Specifies if a constant (a.k.a. bias or intercept) should be
-        added to the linear predictor (X*coef+intercept).
-
-    family : {'normal', 'poisson', 'gamma', 'inverse.gaussian', 'binomial'} \
-            or an instance of class ExponentialDispersionModel, \
-            optional(default='normal')
-        The distributional assumption of the GLM, i.e. which distribution from
-        the EDM, specifies the loss function to be minimized.
-
-    link : {'auto', 'identity', 'log', 'logit'} or an instance of class Link, \
-            optional (default='auto')
-        The link function of the GLM, i.e. mapping from linear predictor
-        (X*coef) to expectation (mu). Option 'auto' sets the link depending on
-        the chosen family as follows:
-
-        - 'identity' for family 'normal'
-
-        - 'log' for families 'poisson', 'gamma', 'inverse.gaussian'
-
-        - 'logit' for family 'binomial'
-
-    fit_dispersion : {None, 'chisqr', 'deviance'}, optional (default=None)
-        Method for estimation of the dispersion parameter phi. Whether to use
-        the chi squared statistic or the deviance statistic. If None, the
-        dispersion is not estimated.
-
-    solver : {'auto', 'irls-cd', 'irls-ls', 'lbfgs'}, \
-            optional (default='auto')
-        Algorithm to use in the optimization problem:
-
-        'auto'
-            Sets 'irls-ls' if l1_ratio equals 0, else 'irls-cd'.
-
-        'irls-cd'
-            Iteratively reweighted least squares with a coordinate descent
-            inner solver. This can deal with L1 as well as L2 penalties. Note
-            that in order to avoid unnecessary memory duplication of X in the
-            ``fit`` method, X should be directly passed as a Fortran-contiguous
-            numpy array or sparse csc matrix.
-
-        'irls-ls'
-            Iteratively reweighted least squares with a least squares inner
-            solver. This algorithm cannot deal with L1 penalties.
-
-        'lbfgs'
-            Calls scipy's L-BFGS-B optimizer. It cannot deal with L1 penalties.
-
-        Note that all solvers except lbfgs use the fisher matrix, i.e. the
-        expected Hessian instead of the Hessian matrix.
-
-    max_iter : int, optional (default=100)
-        The maximal number of iterations for solver algorithms.
-
-    tol : float, optional (default=1e-4)
-        Stopping criterion. For the irls and lbfgs solvers,
-        the iteration will stop when ``max{|g_i|, i = 1, ..., n} <= tol``
-        where ``g_i`` is the i-th component of the gradient (derivative) of
-        the objective function. For the cd solver, convergence is reached
-        when ``sum_i(|minimum-norm of g_i|)``, where ``g_i`` is the
-        subgradient of the objective and minimum-norm of ``g_i`` is the element
-        of the subgradient ``g_i`` with the smallest L2-norm.
-
-    warm_start : boolean, optional (default=False)
-        If set to ``True``, reuse the solution of the previous call to ``fit``
-        as initialization for ``coef_`` and ``intercept_`` (supersedes option
-        ``start_params``). If set to ``True`` or if the attribute ``coef_``
-        does not exit (first call to ``fit``), option ``start_params`` sets the
-        start values for ``coef_`` and ``intercept_``.
-
-    start_params : array of shape (n_features*, ), optional (default=None)
-        Relevant only if ``warm_start=False`` or if fit is called
-        the first time (``self.coef_`` does not yet exist).
-
-        None
-        All coefficients are set to zero. If ``fit_intercept=True``, the
-        start value for the intercept is obtained by the weighted average of y.
-
-        array
-        The array of size n_features* is directly used as start values
-        for ``coef_``. If ``fit_intercept=True``, the first element
-        is assumed to be the start value for the ``intercept_``.
-        Note that n_features* = X.shape[1] + fit_intercept, i.e. it includes
-        the intercept in counting.
-
-    selection : str, optional (default='cyclic')
-        For the solver 'cd' (coordinate descent), the coordinates (features)
-        can be updated in either cyclic or random order.
-        If set to 'random', a random coefficient is updated every iteration
-        rather than looping over features sequentially in the same order. This
-        (setting to 'random') often leads to significantly faster convergence
-        especially when tol is higher than 1e-4.
-
-    random_state : {int, RandomState instance, None}, optional (default=None)
-        The seed of the pseudo random number generator that selects a random
-        feature to be updated for solver 'cd' (coordinate descent).
-        If int, random_state is the seed used by the random
-        number generator; if RandomState instance, random_state is the random
-        number generator; if None, the random number generator is the
-        RandomState instance used by `np.random`. Used when ``selection`` ==
-        'random'.
-
-    diag_fisher : boolean, optional, (default=False)
-        Only relevant for solver 'cd'.
-        If ``False``, the full Fisher matrix (expected Hessian) is computed in
-        each outer iteration (Newton iteration). If ``True``, only a diagonal
-        matrix (stored as 1d array) is computed, such that
-        fisher = X.T @ diag @ X. This saves memory and matrix-matrix
-        multiplications, but needs more matrix-vector multiplications. If you
-        use large sparse X or if you have many features,
-        i.e. n_features >> n_samples, you might set this option to ``True``.
-
-    copy_X : boolean, optional, (default=True)
-        If ``True``, X will be copied; else, it may be overwritten.
-
-    check_input : boolean, optional (default=True)
-        Allow to bypass several checks on input: y values in range of family,
-        sample_weight non-negative, P2 positive semi-definite.
-        Don't use this parameter unless you know what you do.
-
-    center_predictors : boolean, optional (default=True)
-        Subtract the means from each column. Centering predictors can improve
-        performance of coordinate descent by a substantial amount. This
-        defaults to True, but will be False if fit_intercept is False or if
-        diag_fisher is True
-
-    verbose : int, optional (default=0)
-        For the lbfgs solver set verbose to any positive number for verbosity.
-
-    Attributes
-    ----------
-    coef_ : array, shape (n_features,)
-        Estimated coefficients for the linear predictor (X*coef_+intercept_) in
-        the GLM.
-
-    intercept_ : float
-        Intercept (a.k.a. bias) added to linear predictor.
-
-    dispersion_ : float
-        The dispersion parameter :math:`\\phi` if ``fit_dispersion`` was set.
-
-    n_iter_ : int
-        Actual number of iterations used in solver.
-
-    Notes
-    -----
-    The fit itself does not need Y to be from an EDM, but only assumes
-    the first two moments to be :math:`E[Y_i]=\\mu_i=h((Xw)_i)` and
-    :math:`Var[Y_i]=\\frac{\\phi}{s_i} v(\\mu_i)`. The unit variance function
-    :math:`v(\\mu_i)` is a property of and given by the specific EDM, see
-    :ref:`User Guide <Generalized_linear_regression>`.
-
-    The parameters :math:`w` (`coef_` and `intercept_`) are estimated by
-    minimizing the deviance plus penalty term, which is equivalent to
-    (penalized) maximum likelihood estimation.
-
-    For alpha > 0, the feature matrix X should be standardized in order to
-    penalize features equally strong. Call
-    :class:`sklearn.preprocessing.StandardScaler` before calling ``fit``.
-
-    If the target y is a ratio, appropriate sample weights s should be
-    provided.
-    As an example, consider Poisson distributed counts z (integers) and
-    weights s=exposure (time, money, persons years, ...). Then you fit
-    y = z/s, i.e. ``GeneralizedLinearModel(family='poisson').fit(X, y,
-    sample_weight=s)``. The weights are necessary for the right (finite
-    sample) mean.
-    Consider :math:`\\bar{y} = \\frac{\\sum_i s_i y_i}{\\sum_i s_i}`,
-    in this case one might say that y has a 'scaled' Poisson distributions.
-    The same holds for other distributions.
-
-    References
-    ----------
-    For the coordinate descent implementation:
-        * Guo-Xun Yuan, Chia-Hua Ho, Chih-Jen Lin
-          An Improved GLMNET for L1-regularized Logistic Regression,
-          Journal of Machine Learning Research 13 (2012) 1999-2030
-          https://www.csie.ntu.edu.tw/~cjlin/papers/l1_glmnet/long-glmnet.pdf
-    """
-
-    def __init__(
-        self,
-        alpha=1.0,
-        l1_ratio=0,
-        P1="identity",
-        P2="identity",
-        fit_intercept=True,
-        family: Union[str, ExponentialDispersionModel] = "normal",
-        link: Union[str, Link] = "auto",
-        fit_dispersion=None,
-        solver="auto",
-        max_iter=100,
-        gradient_tol=1e-4,
-        step_size_tol=None,
-        warm_start=False,
-        start_params=None,
-        selection="cyclic",
-        random_state=None,
-        diag_fisher=False,
-        copy_X=True,
-        check_input=True,
-        verbose=0,
-        scale_predictors=False,
-    ):
-        self.alpha = alpha
-        self.l1_ratio = l1_ratio
-        self.P1 = P1
-        self.P2 = P2
-        self.fit_intercept = fit_intercept
-        self.family = family
-        self.link = link
-        self.fit_dispersion = fit_dispersion
-        self.solver = solver
-        self.max_iter = max_iter
-        self.gradient_tol = gradient_tol
-        self.step_size_tol = step_size_tol
-        self.warm_start = warm_start
-        self.start_params = start_params
-        self.selection = selection
-        self.random_state = random_state
-        self.diag_fisher = diag_fisher
-        self.copy_X = copy_X
-        self.check_input = check_input
-        self.verbose = verbose
-        self.scale_predictors = scale_predictors
-
-    # See PEP 484 on annotating with float rather than Number
-    # https://www.python.org/dev/peps/pep-0484/#the-numeric-tower
-    def _validate_hyperparameters(self) -> None:
-        if self.gradient_tol is None and self.step_size_tol is None:
-            raise ValueError("gradient_tol and step_size_tol can't be none.")
-
-        if (
-            not (isinstance(self.alpha, float) or isinstance(self.alpha, int))
-            or self.alpha < 0
-        ):
-            raise ValueError(
-                "Penalty term must be a non-negative number;"
-                " got (alpha={})".format(self.alpha)
-            )
-
-        if (
-            not (isinstance(self.l1_ratio, float) or isinstance(self.l1_ratio, int))
-            or self.l1_ratio < 0
-            or self.l1_ratio > 1
-        ):
-            raise ValueError(
-                "l1_ratio must be a number in interval [0, 1];"
-                " got (l1_ratio={})".format(self.l1_ratio)
-            )
-        if not isinstance(self.fit_intercept, bool):
-            raise ValueError(
-                "The argument fit_intercept must be bool;"
-                " got {}".format(self.fit_intercept)
-            )
-
-        if self.solver == "newton-cg":
-            raise ValueError(
-                """
-                newton-cg solver is no longer supported because
-                sklearn.utils.optimize.newton_cg has been deprecated. If you need this
-                functionality, please use
-                https://github.com/scikit-learn/scikit-learn/pull/9405.
-                """
-            )
-
-        solver_list = ["auto", "irls-ls", "irls-cd", "lbfgs"]
-        if self.solver not in solver_list:
-            solver_list_str = ", ".join(["'{}'".format(s) for s in solver_list])
-            raise ValueError(
-                "GeneralizedLinearRegressor supports only solvers"
-                + " {};".format(solver_list_str)
-                + " got {}".format(self.solver)
-            )
-        if not isinstance(self.max_iter, int) or self.max_iter <= 0:
-            raise ValueError(
-                "Maximum number of iteration must be a positive "
-                "integer;"
-                " got (max_iter={!r})".format(self.max_iter)
-            )
-        if not isinstance(self.gradient_tol, float) or self.gradient_tol <= 0:
-            raise ValueError(
-                "Gradient tolerance for stopping criteria must be "
-                "positive; got (tol={!r})".format(self.gradient_tol)
-            )
-        if self.step_size_tol is not None and (
-            not isinstance(self.step_size_tol, float) or self.step_size_tol <= 0
-        ):
-            raise ValueError(
-                "Step size tolerance for stopping criteria must be "
-                "positive; got (tol={!r})".format(self.step_size_tol)
-            )
-        if not isinstance(self.warm_start, bool):
-            raise ValueError(
-                "The argument warm_start must be bool;"
-                " got {}".format(self.warm_start)
-            )
-        if self.selection not in ["cyclic", "random"]:
-            raise ValueError(
-                "The argument selection must be 'cyclic' or "
-                "'random'; got (selection={})".format(self.selection)
-            )
-        if not isinstance(self.diag_fisher, bool):
-            raise ValueError(
-                "The argument diag_fisher must be bool;"
-                " got {}".format(self.diag_fisher)
-            )
-        if not isinstance(self.copy_X, bool):
-            raise ValueError(
-                "The argument copy_X must be bool;" " got {}".format(self.copy_X)
-            )
-        if not isinstance(self.check_input, bool):
-            raise ValueError(
-                "The argument check_input must be bool; got "
-                "(check_input={})".format(self.check_input)
-            )
-        if self.scale_predictors and not self.fit_intercept:
-            raise ValueError(
-                "scale_predictors=True is not supported when fit_intercept=False"
-            )
-        if self.check_input:
-
-            # check if P1 has only non-negative values, negative values might
-            # indicate group lasso in the future.
-            if not isinstance(self.P1, str):  # if self.P1 != 'identity':
-                if not np.all(self.P1 >= 0):
-                    raise ValueError("P1 must not have negative values.")
-
-    def fit(self, X, y, sample_weight=None, offset=None):
-        """Fit a Generalized Linear Model.
-
-        Parameters
-        ----------
-        X : {array-like, sparse matrix}, shape (n_samples, n_features)
-            Training data.
-
-        y : array-like, shape (n_samples,)
-            Target values.
-
-        sample_weight : {None, array-like}, shape (n_samples,),\
-                optional (default=None)
-            Individual weights w_i for each sample. Note that for an
-            Exponential Dispersion Model (EDM), one has
-            Var[Y_i]=phi/w_i * v(mu).
-            If Y_i ~ EDM(mu, phi/w_i), then
-            sum(w*Y)/sum(w) ~ EDM(mu, phi/sum(w)), i.e. the mean of y is a
-            weighted average with weights=sample_weight.
-
-        offset: {None, array-like}, shape (n_samples,), optional (default=None)
-            Added to linear predictor "eta". An offset of 3 will increase expected
-            y by 3 if the link is linear, and will multiply expected y by 3 if the
-            link is log.
-
-        Returns
-        -------
-        self : returns an instance of self.
-        """
-        #######################################################################
-        # 1. input validation                                                 #
-        #######################################################################
-        # 1.1
-        self._validate_hyperparameters()
-        # self.family and self.link are user-provided inputs and may be strings or
-        #  ExponentialDispersonModel/Link objects
-        # self.family_instance_ and self.link_instance_ are cleaned by 'fit' to be
-        # ExponentialDispersionModel and Link arguments
-        self._family_instance: ExponentialDispersionModel = get_family(self.family)
-        # Guarantee that self._link_instance is set to an instance of class Link
-        self._link_instance: Link = get_link(self.link, self._family_instance)
-
-        # when fit_intercept is False, we can't center because that would
-        # substantially change estimates
-        self.center_predictors_: bool = self.fit_intercept
-
-        solver = self.solver
-        if self.solver == "auto":
-            if self.l1_ratio == 0:
-                solver = "irls-ls"
-            else:
-                solver = "irls-cd"
-
-        # All three solvers: IRLS, IRLS-CD, L-BFGS should solve a gaussian
-        # problem in one step! Also, the CD solver should use the outer
-        # tolerance for the inner CD loop since there's no benefit from
-        # starting with a looser tolerance if we're only doing one IRLS
-        # iteration.
-        max_iter = self.max_iter
-        fixed_inner_tol = None
-        if self.family == "normal":
-            if "irls" in solver:
-                # IRLS-CD and IRLS-LS should converge in one iteration for any
-                # normal distribution problem. But, sometimes in very poorly
-                # conditioned problems, a second iteration can refine the
-                # solution.
-                max_iter = 2
-                fixed_inner_tol = (self.gradient_tol, self.step_size_tol)
-
-        if self.alpha > 0 and self.l1_ratio > 0 and solver not in ["irls-cd"]:
-            raise ValueError(
-                "The chosen solver (solver={}) can't deal "
-                "with L1 penalties, which are included with "
-                "(alpha={}) and (l1_ratio={}).".format(
-                    solver, self.alpha, self.l1_ratio
-                )
-            )
-        random_state = check_random_state(self.random_state)
-
-        # 1.2 validate arguments of fit #######################################
-        _dtype = [np.float64, np.float32]
-        if solver == "irls-cd":
-            _stype = ["csc"]
-        else:
-            _stype = ["csc", "csr"]
-
-        if hasattr(X, "dtype") and X.dtype == np.int64:
-            # check_X_y will convert to float32 if we don't do this, which causes
-            # precision issues with the new handling of single precision. The new
-            # behavior is to give everything the precision of X, but we don't want to
-            # do that if X was intially int64.
-            X = X.astype(np.float64)
-
-        if not getattr(X, "skip_sklearn_check", False):
-            X, y = check_X_y(
-                X,
-                y,
-                accept_sparse=_stype,
-                dtype=_dtype,
-                y_numeric=True,
-                multi_output=False,
-                copy=self.copy_X,
-            )
-
-        # Without converting y to float, deviance might raise
-        # ValueError: Integers to negative integer powers are not allowed.
-        # Also, y must not be sparse.
-        # Make sure everything has the same precision as X
-        # This will prevent accidental upcasting later and slow operations on
-        # mixed-precision numbers
-        y = np.asarray(y, dtype=X.dtype)
-
-        weights = _check_weights(sample_weight, y.shape[0], X.dtype)
-        offset = _check_offset(offset, y.shape[0], X.dtype)
-
-        n_samples, n_features = X.shape
-
-        # 1.3 arguments to take special care ##################################
-        # P1, P2, start_params
-        P1, P2 = setup_penalties(
-            self.P1, self.P2, X, _stype, X.dtype, self.alpha, self.l1_ratio
-        )
-
-        # For coordinate descent, if X is sparse, P2 must also be csc
-        # ES: I think this  might already have been handled by check_array
-        if solver == "irls-cd" and sparse.issparse(X):
-            P2 = sparse.csc_matrix(P2)
-
-        start_params = initialize_start_params(
-            self.start_params,
-            n_cols=n_features,
-            fit_intercept=self.fit_intercept,
-            _dtype=_dtype,
-        )
-
-        # 1.4 additional validations ##########################################
-        if self.check_input:
-
-            if not np.all(self._family_instance.in_y_range(y)):
-                raise ValueError(
-                    "Some value(s) of y are out of the valid "
-                    "range for family {}".format(
-                        self._family_instance.__class__.__name__
-                    )
-                )
-
-            # check if P2 is positive semidefinite
-            if not isinstance(self.P2, str):  # self.P2 != 'identity'
-
-                if not is_pos_semidef(P2):
-                    if P2.ndim == 1 or P2.shape[0] == 1:
-                        error = "1d array P2 must not have negative values."
-                    else:
-                        error = "P2 must be positive semi-definite."
-                    raise ValueError(error)
-
-            # TODO: if alpha=0 check that X is not rank deficient
-            # TODO: what else to check?
-
-        #######################################################################
-        # 2a. rescaling of weights (sample_weight)                             #
-        #######################################################################
-        # IMPORTANT NOTE: Since we want to minimize
-        # 1/(2*sum(sample_weight)) * deviance + L1 + L2,
-        # deviance = sum(sample_weight * unit_deviance),
-        # we rescale weights such that sum(weights) = 1 and this becomes
-        # 1/2*deviance + L1 + L2 with deviance=sum(weights * unit_deviance)
-        weights = weights.astype(X.dtype)
-        weights_sum = np.sum(weights)
-        weights = weights / weights_sum
-
-        #######################################################################
-        # 2b. convert to wrapper matrix types
-        #######################################################################
-        if isinstance(X, np.ndarray):
-            X = DenseGLMDataMatrix(X)
-        elif sparse.issparse(X):
-            X = MKLSparseMatrix(X)
-
-        #######################################################################
-        # 2c. potentially rescale predictors
-        #######################################################################
-        if self.center_predictors_:
-            X, col_means, col_stds = X.standardize(weights, self.scale_predictors)
-
-        #######################################################################
-        # 3. initialization of coef = (intercept_, coef_)                     #
-        #######################################################################
-        # Note: Since phi=self.dispersion_ does not enter the estimation
-        #       of mu_i=E[y_i], set it to 1.
-
-        # set start values for coef
-        if self.warm_start and hasattr(self, "coef_"):
-            coef = self.coef_
-            intercept = self.intercept_
-            if self.fit_intercept:
-                coef = np.concatenate((np.array([intercept]), coef))
-            if self.center_predictors_:
-                _standardize_warm_start(coef, col_means, col_stds)
-        elif start_params is None:
-            if self.fit_intercept:
-                coef = np.zeros(
-                    n_features + 1, dtype=_float_itemsize_to_dtype[X.dtype.itemsize]
-                )
-                coef[0] = guess_intercept(y, weights, self._link_instance, offset)
-            else:
-                coef = np.zeros(
-                    n_features, dtype=_float_itemsize_to_dtype[X.dtype.itemsize]
-                )
-        else:  # assign given array as start values
-            coef = start_params
-            if self.center_predictors_:
-                _standardize_warm_start(coef, col_means, col_stds)
-
-        #######################################################################
-        # 4. fit                                                              #
-        #######################################################################
-        # algorithms for optimization
-
         # 4.1 IRLS ############################################################
         # Note: we already set P2 = l2*P2, see above
         # Note: we already symmetrized P2 = 1/2 (P2 + P2')
-        if solver == "irls-ls":
->>>>>>> 8feffa36
+        if self._solver == "irls-ls":
             coef, self.n_iter_, self._n_cycles, self.diagnostics_ = _irls_solver(
                 _least_squares_solver,
                 coef=coef,
@@ -1155,11 +553,7 @@
         # Note: we already set P1 = l1*P1, see above
         # Note: we already set P2 = l2*P2, see above
         # Note: we already symmetrized P2 = 1/2 (P2 + P2')
-<<<<<<< HEAD
         elif self._solver == "irls-cd":
-=======
-        elif solver == "irls-cd":
->>>>>>> 8feffa36
             # TODO: simplify with parameters object?
             coef, self.n_iter_, self._n_cycles, self.diagnostics_ = _irls_solver(
                 _cd_solver,
@@ -1182,11 +576,7 @@
                 offset=offset,
             )
         # 4.3 L-BFGS ##########################################################
-<<<<<<< HEAD
         elif self._solver == "lbfgs":
-=======
-        elif solver == "lbfgs":
->>>>>>> 8feffa36
             coef, self.n_iter_, self._n_cycles, self.diagnostics_ = _lbfgs_solver(
                 coef=coef,
                 X=X,
@@ -1197,41 +587,11 @@
                 family=self._family_instance,
                 link=self._link_instance,
                 max_iter=max_iter,
-<<<<<<< HEAD
                 # TODO: support step_size_tol?
                 tol=self.gradient_tol,  # type: ignore
                 offset=offset,
             )
         return coef
-=======
-                tol=self.gradient_tol,  # TODO: support step_size_tol?
-                offset=offset,
-            )
-
-        #######################################################################
-        # 5a. handle intercept
-        #######################################################################
-        if self.fit_intercept:
-            self.intercept_ = coef[0]
-            self.coef_ = coef[1:]
-        else:
-            # set intercept to zero as the other linear models do
-            self.intercept_ = 0.0
-            self.coef_ = coef
-
-        #######################################################################
-        # 5a. undo standardization
-        #######################################################################
-        if self.center_predictors_:
-            X, self.intercept_, self.coef_ = _unstandardize(
-                X, col_means, col_stds, self.intercept_, self.coef_
-            )
-
-        if self.fit_dispersion in ["chisqr", "deviance"]:
-            # attention because of rescaling of weights
-            self.dispersion_ = self.estimate_phi(X, y, weights) * weights_sum
-
-        return self
 
     def report_diagnostics(self):
         if hasattr(self, "diagnostics_"):
@@ -1256,7 +616,6 @@
                 )
         else:
             print("solver does not report diagnostics")
->>>>>>> 8feffa36
 
     def linear_predictor(self, X, offset: np.ndarray = None):
         """Compute the linear_predictor = X*coef_ + intercept_.
@@ -1420,7 +779,6 @@
         dev_null = family.deviance(y, y_mean, weights=weights)
         return 1.0 - dev / dev_null
 
-<<<<<<< HEAD
     def _validate_hyperparameters(self) -> None:
 
         if self.gradient_tol is None and self.step_size_tol is None:
@@ -1521,30 +879,6 @@
             if not isinstance(self.P1, str):  # if self.P1 != 'identity':
                 if not np.all(self.P1 >= 0):
                     raise ValueError("P1 must not have negative values.")
-
-    def report_diagnostics(self):
-        if hasattr(self, "diagnostics_"):
-            print("diagnostics:")
-            import pandas as pd
-
-            with pd.option_context("max_rows", None):
-                print(
-                    pd.DataFrame(
-                        columns=[
-                            "convergence",
-                            "L1(coef)",
-                            "L2(coef)",
-                            "L2(step)",
-                            "n_iter",
-                            "n_cycles",
-                            "runtime",
-                            "intercept",
-                        ],
-                        data=self.diagnostics_,
-                    ).set_index("n_iter", drop=True)
-                )
-        else:
-            print("solver does not report diagnostics")
 
 
 def set_up_and_check_fit_args(
@@ -2052,8 +1386,4 @@
 
         self.tear_down_from_fit(X, y, col_means, col_stds, weights, weights_sum)
 
-        return self
-=======
-    def _more_tags(self):
-        return {"requires_positive_y": True}
->>>>>>> 8feffa36
+        return self