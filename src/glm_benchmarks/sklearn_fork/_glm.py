"""
Generalized Linear Models with Exponential Dispersion Family
"""

# Author: Christian Lorentzen <lorentzen.ch@googlemail.com>
# some parts and tricks stolen from other sklearn files.
# License: BSD 3 clause

# TODO: Add cross validation support, e.g. GCV?
# TODO: Should GeneralizedLinearRegressor inherit from LinearModel?
#       So far, it does not.
# TODO: Include further classes in class.rst? ExponentialDispersionModel?
#       TweedieDistribution?
# TODO: Negative values in P1 are not allowed so far. They could be used
#       for group lasso.

# Design Decisions:
# - Which name? GeneralizedLinearModel vs GeneralizedLinearRegressor.
#   Estimators in sklearn are either regressors or classifiers. A GLM can do
#   both depending on the distr (Normal => regressor, Binomial => classifier).
#   Solution: GeneralizedLinearRegressor since this is the focus.
# - Allow for finer control of penalty terms:
#   L1: ||P1*w||_1 with P1*w as element-wise product, this allows to exclude
#       factors from the L1 penalty.
#   L2: w*P2*w with P2 a positive (semi-) definite matrix, e.g. P2 could be
#   a 1st or 2nd order difference matrix (compare B-spline penalties and
#   Tikhonov regularization).
# - The link function (instance of class Link) is necessary for the evaluation
#   of deviance, score, Fisher and Hessian matrix as functions of the
#   coefficients, which is needed by optimizers.
#   Solution: link as argument in those functions
# - Which name/symbol for sample_weight in docu?
#   sklearn.linear_models uses w for coefficients, standard literature on
#   GLMs use beta for coefficients and w for (sample) weights.
#   So far, coefficients=w and sample weights=s.
# - The intercept term is the first index, i.e. coef[0]


from __future__ import division

<<<<<<< HEAD
import warnings
from typing import Any, List, Optional, Tuple, Union
=======
from typing import Any, Iterable, Optional, Tuple, Union
>>>>>>> dbce62e3

import numpy as np
import scipy.sparse.linalg as splinalg
from scipy import linalg, sparse
from sklearn.base import BaseEstimator, RegressorMixin
from sklearn.utils import check_array, check_X_y
from sklearn.utils.validation import check_is_fitted, check_random_state

from glm_benchmarks.scaled_spmat.mkl_sparse_matrix import MKLSparseMatrix

from ._distribution import (
    BinomialDistribution,
    ExponentialDispersionModel,
    GammaDistribution,
    GeneralizedHyperbolicSecant,
    InverseGaussianDistribution,
    NormalDistribution,
    PoissonDistribution,
    TweedieDistribution,
    guess_intercept,
)
from ._link import IdentityLink, Link, LogitLink, LogLink
from ._solvers import _irls_solver, _lbfgs_solver
from .dense_glm_matrix import DenseGLMDataMatrix

_float_itemsize_to_dtype = {8: np.float64, 4: np.float32, 2: np.float16}


def get_float_dtype_of_size(itemsize: int):
    return _float_itemsize_to_dtype[itemsize]


def _check_weights(
    sample_weight: Union[float, np.ndarray, None], n_samples: int, dtype
) -> np.ndarray:
    """Check that sample weights are non-negative and have the right shape."""
    if sample_weight is None:
        weights = np.ones(n_samples, dtype=dtype)
    elif np.isscalar(sample_weight):
        if sample_weight <= 0:
            raise ValueError("Sample weights must be non-negative.")
        weights = sample_weight * np.ones(n_samples, dtype=dtype)
    else:
        _dtype = [np.float64, np.float32]
        weights = check_array(
            sample_weight,
            accept_sparse=False,
            force_all_finite=True,
            ensure_2d=False,
            dtype=_dtype,
        )
        if weights.ndim > 1:
            raise ValueError("Sample weight must be 1D array or scalar")
        elif weights.shape[0] != n_samples:
            raise ValueError("Sample weights must have the same length as y")
        if not np.all(weights >= 0):
            raise ValueError("Sample weights must be non-negative.")
        elif not np.sum(weights) > 0:
            raise ValueError(
                "Sample weights must have at least one positive " "element."
            )

    return weights


def _check_offset(
    offset: Union[np.ndarray, float, None], n_rows: int, dtype
) -> Optional[np.ndarray]:
    """
    Unlike weights, if the offset is given as None, it can stay None. So we only need
    to validate it when it is not none.
    """
    if offset is None:
        return None
    if not np.isscalar(offset):
        offset = check_array(
            offset,
            accept_sparse=False,
            force_all_finite=True,
            ensure_2d=False,
            dtype=dtype,
        )
        if offset.ndim > 1:
            raise ValueError("Offset must be 1D array or scalar.")
        elif offset.shape[0] != n_rows:
            raise ValueError("offset must have the same length as y.")
    return np.full(n_rows, offset)


def _check_bounds(
    bounds: Union[List, float, np.ndarray, None], n_features: int,
) -> Union[None, np.ndarray]:
    """Check that the bounds have the right shape."""
    if bounds is None:
        return None
    if np.isscalar(bounds):
        bounds = np.full(n_features, bounds)
    else:  # assume it's an array
        bounds = check_array(
            bounds, accept_sparse=False, force_all_finite=True, ensure_2d=False,
        )
        if bounds.ndim > 1:
            raise ValueError("Bounds must be 1D array or scalar.")
        if bounds.shape[0] != n_features:
            raise ValueError("Bounds must be the same length as X.shape[1].")
    return bounds


def _unstandardize(
    X, col_means: np.ndarray, col_stds: np.ndarray, intercept: float, coef
) -> Tuple[Any, float, np.ndarray]:
    X = X.unstandardize(col_means, col_stds)
    intercept -= float(np.squeeze(col_means / col_stds).dot(coef))
    coef /= col_stds
    return X, intercept, coef


def _standardize_warm_start(coef, col_means, col_stds):
    coef[1:] *= col_stds
    coef[0] += np.squeeze(col_means / col_stds).dot(coef[1:])


def get_family(
    family: Union[str, ExponentialDispersionModel]
) -> ExponentialDispersionModel:
    if isinstance(family, ExponentialDispersionModel):
        return family
    name_to_dist = {
        "normal": NormalDistribution,
        "poisson": PoissonDistribution,
        "gamma": GammaDistribution,
        "inverse.gaussian": InverseGaussianDistribution,
        "binomial": BinomialDistribution,
    }
    try:
        return name_to_dist[family]()
    except KeyError:
        raise ValueError(
            "The family must be an instance of class"
            " ExponentialDispersionModel or an element of"
            " ['normal', 'poisson', 'gamma', 'inverse.gaussian', "
            "'binomial']; got (family={})".format(family)
        )


def get_link(link: Union[str, Link], family: ExponentialDispersionModel) -> Link:
    """
    For the Tweedie distribution, this code follows actuarial best practices regarding
    link functions. Note that these links are sometimes non-canonical:
        - Identity for normal (p=0)
        - No convention for p < 0, so let's leave it as identity
        - Log otherwise
    """
    if isinstance(link, Link):
        return link
    if link == "auto":
        if isinstance(family, TweedieDistribution):
            if family.power <= 0:
                return IdentityLink()
            if family.power < 1:
                # TODO: move more detailed error here
                raise ValueError("No distribution")
            return LogLink()
        if isinstance(family, GeneralizedHyperbolicSecant):
            return IdentityLink()
        if isinstance(family, BinomialDistribution):
            return LogitLink()
        raise ValueError(
            """No default link known for the specified distribution family. Please
            set link manually, i.e. not to 'auto';
            got (link='auto', family={})""".format(
                family.__class__.__name__
            )
        )
    if link == "identity":
        return IdentityLink()
    if link == "log":
        return LogLink()
    if link == "logit":
        return LogitLink()
    raise ValueError(
        """The link must be an instance of class Link or an element of
        ['auto', 'identity', 'log', 'logit']; got (link={})""".format(
            link
        )
    )


def setup_p1(
    P1: Union[str, np.ndarray],
    X: Union[np.ndarray, sparse.spmatrix],
    _dtype,
    alpha: float,
    l1_ratio: float,
) -> np.ndarray:
    n_features = X.shape[1]
    if isinstance(P1, str) and P1 == "identity":
        P1 = np.ones(n_features, dtype=_dtype)
    else:
        P1 = np.atleast_1d(P1)
        try:
            P1 = P1.astype(_dtype, casting="safe", copy=False)
        except TypeError:
            raise TypeError(
                "The given P1 cannot be converted to a numeric"
                "array; got (P1.dtype={}).".format(P1.dtype)
            )
        if (P1.ndim != 1) or (P1.shape[0] != n_features):
            raise ValueError(
                "P1 must be either 'identity' or a 1d array "
                "with the length of X.shape[1]; "
                "got (P1.shape[0]={}), "
                "needed (X.shape[1]={}).".format(P1.shape[0], n_features)
            )

    # P1 and P2 are now for sure copies
    P1 = alpha * l1_ratio * P1
    return P1


def setup_p2(
    P2: Union[str, np.ndarray],
    X: Union[np.ndarray, sparse.spmatrix],
    _stype,
    _dtype,
    alpha: float,
    l1_ratio: float,
) -> Union[np.ndarray, sparse.spmatrix]:
    n_features = X.shape[1]

    # If X is sparse, make P2 sparse, too.
    if isinstance(P2, str) and P2 == "identity":
        if sparse.issparse(X):
            P2 = (
                sparse.dia_matrix(
                    (np.ones(n_features, dtype=_dtype), 0),
                    shape=(n_features, n_features),
                )
            ).tocsc()
        else:
            P2 = np.ones(n_features, dtype=_dtype)
    else:
        P2 = check_array(
            P2, copy=True, accept_sparse=_stype, dtype=_dtype, ensure_2d=False
        )
        if P2.ndim == 1:
            P2 = np.asarray(P2)
            if P2.shape[0] != n_features:
                raise ValueError(
                    "P2 should be a 1d array of shape "
                    "(n_features,) with "
                    "n_features=X.shape[1]; "
                    "got (P2.shape=({},)), needed ({},)".format(P2.shape[0], X.shape[1])
                )
            if sparse.issparse(X):
                P2 = (
                    sparse.dia_matrix((P2, 0), shape=(n_features, n_features))
                ).tocsc()
        elif P2.ndim == 2 and P2.shape[0] == P2.shape[1] and P2.shape[0] == X.shape[1]:
            if sparse.issparse(X):
                P2 = sparse.csc_matrix(P2)
        else:
            raise ValueError(
                "P2 must be either None or an array of shape "
                "(n_features, n_features) with "
                "n_features=X.shape[1]; "
                "got (P2.shape=({0}, {1})), needed ({2}, {2})".format(
                    P2.shape[0], P2.shape[1], X.shape[1]
                )
            )

    # P1 and P2 are now for sure copies
    P2 = alpha * (1 - l1_ratio) * P2
    # one only ever needs the symmetrized L2 penalty matrix 1/2 (P2 + P2')
    # reason: w' P2 w = (w' P2 w)', i.e. it is symmetric
    if P2.ndim == 2:
        if sparse.issparse(P2):
            if sparse.isspmatrix_csc(P2):
                P2 = 0.5 * (P2 + P2.transpose()).tocsc()
            else:
                P2 = 0.5 * (P2 + P2.transpose()).tocsr()
        else:
            P2 = 0.5 * (P2 + P2.T)
    return P2


def initialize_start_params(
    start_params: Optional[np.ndarray], n_cols: int, fit_intercept: bool, _dtype
) -> Optional[np.ndarray]:
    if start_params is not None:
        start_params = check_array(
            start_params,
            accept_sparse=False,
            force_all_finite=True,
            ensure_2d=False,
            dtype=_dtype,
            copy=True,
        )
        if (start_params.shape[0] != n_cols + fit_intercept) or (
            start_params.ndim != 1
        ):
            raise ValueError(
                "Start values for parameters must have the"
                "right length and dimension; required (length"
                "={}, ndim=1); got (length={}, ndim={}).".format(
                    n_cols + fit_intercept, start_params.shape[0], start_params.ndim,
                )
            )
    return start_params


def is_pos_semidef(p: Union[np.ndarray, sparse.spmatrix]) -> bool:
    """
    Checks for positive semidefiniteness of p if p is a matrix, or diag(p) if p is a
    vector.

    np.linalg.cholesky(P2) 'only' asserts positive definite due to numerical precision,
    we allow eigenvalues to be a tiny bit negative
    """
    # 1d case
    if p.ndim == 1 or p.shape[0] == 1:
        any_negative = (p < 0).max() if sparse.isspmatrix(p) else (p < 0).any()
        return not any_negative

    # 2d case
    # About -6e-7 for 32-bit, -1e-15 for 64-bit
    epsneg = -10 * np.finfo(np.result_type(float, p.dtype)).epsneg
    if sparse.issparse(p):
        # Computing eigenvalues for sparse matrices is inefficient. If the matrix is
        # not huge, convert to dense. Otherwise, calculate 10% of its eigenvalues.
        if p.shape[0] < 2000:
            eigenvalues = linalg.eigvalsh(p.toarray())
        else:
            n_evals_to_compuate = p.shape[0] // 10 + 1
            sigma = -1000 * epsneg  # start searching near this value
            which = "SA"  # find smallest algebraic eigenvalues first
            eigenvalues = splinalg.eigsh(
                p,
                k=n_evals_to_compuate,
                sigma=sigma,
                which=which,
                return_eigenvectors=False,
            )
    else:
        # dense
        eigenvalues = linalg.eigvalsh(p)
    pos_semidef = np.all(eigenvalues >= epsneg)
    return pos_semidef


# TODO: abc
class GeneralizedLinearRegressorBase(BaseEstimator, RegressorMixin):
    """
    Base class for GeneralizedLinearRegressor and GeneralizedLinearRegressorCV.
    """

    def __init__(
        self,
        l1_ratio: Union[int, float] = 0,
        P1="identity",
        P2: Union[np.ndarray, Iterable, int, float] = "identity",
        fit_intercept=True,
        family: Union[str, ExponentialDispersionModel] = "normal",
        link: Union[str, Link] = "auto",
        fit_dispersion=None,
        solver="auto",
        max_iter=100,
        gradient_tol: Optional[float] = 1e-4,
        step_size_tol: Optional[float] = None,
        warm_start=False,
        start_params: Optional[np.ndarray] = None,
        selection="cyclic",
        random_state=None,
        diag_fisher=False,
        copy_X=True,
        check_input=True,
        verbose=0,
        scale_predictors=False,
    ):
        self.l1_ratio = l1_ratio
        self.P1 = P1
        self.P2 = P2
        self.fit_intercept = fit_intercept
        self.family = family
        self.link = link
        self.fit_dispersion = fit_dispersion
        self.solver = solver
        self.max_iter = max_iter
        self.gradient_tol = gradient_tol
        self.step_size_tol = step_size_tol
        self.warm_start = warm_start
        self.start_params = start_params
        self.selection = selection
        self.random_state = random_state
        self.diag_fisher = diag_fisher
        self.copy_X = copy_X
        self.check_input = check_input
        self.verbose = verbose
        self.scale_predictors = scale_predictors

    def get_start_coef(
        self, start_params, X, y, weights, offset, col_means, col_stds
    ) -> np.ndarray:
        if self.warm_start and hasattr(self, "coef_"):
            coef = self.coef_
            intercept = self.intercept_
            if self.fit_intercept:
                coef = np.concatenate((np.array([intercept]), coef))
            if self._center_predictors:
                _standardize_warm_start(coef, col_means, col_stds)
        elif start_params is None:
            if self.fit_intercept:
                coef = np.zeros(
                    X.shape[1] + 1, dtype=_float_itemsize_to_dtype[X.dtype.itemsize]
                )
                coef[0] = guess_intercept(y, weights, self._link_instance, offset)
            else:
                coef = np.zeros(
                    X.shape[1], dtype=_float_itemsize_to_dtype[X.dtype.itemsize]
                )
        else:  # assign given array as start values
            coef = start_params
            if self._center_predictors:
                _standardize_warm_start(coef, col_means, col_stds)
        return coef

    def set_up_for_fit(self, y) -> None:
        #######################################################################
        # 1. input validation                                                 #
        #######################################################################
        # 1.1
        self._validate_hyperparameters()
        # self.family and self.link are user-provided inputs and may be strings or
        #  ExponentialDispersonModel/Link objects
        # self.family_instance_ and self.link_instance_ are cleaned by 'fit' to be
        # ExponentialDispersionModel and Link arguments
        self._family_instance: ExponentialDispersionModel = get_family(self.family)
        # Guarantee that self._link_instance is set to an instance of class Link
        self._link_instance: Link = get_link(self.link, self._family_instance)

        # when fit_intercept is False, we can't center because that would
        # substantially change estimates
        self._center_predictors: bool = self.fit_intercept

        if self.solver == "auto":
            if self.l1_ratio == 0:
                self._solver = "irls-ls"
            else:
                self._solver = "irls-cd"
        else:
            self._solver = self.solver

        self._random_state = check_random_state(self.random_state)

        # 1.4 additional validations ##########################################
        if self.check_input:
            if not np.all(self._family_instance.in_y_range(y)):
                raise ValueError(
                    "Some value(s) of y are out of the valid "
                    "range for family {}".format(
                        self._family_instance.__class__.__name__
                    )
                )

    def tear_down_from_fit(self, X, y, col_means, col_stds, weights, weights_sum):
        """
        Delete attributes that were only needed for the fit method.
        """
        #######################################################################
        # 5a. undo standardization
        #######################################################################
        if self._center_predictors:
            X, self.intercept_, self.coef_ = _unstandardize(
                X, col_means, col_stds, self.intercept_, self.coef_
            )
        if self.fit_dispersion in ["chisqr", "deviance"]:
            # attention because of rescaling of weights
            self.dispersion_ = self.estimate_phi(X, y, weights) * weights_sum

        del self._center_predictors
        del self._solver
        del self._random_state
        return X

    def solve(
        self,
        X: Union[DenseGLMDataMatrix, MKLSparseMatrix],
        y: np.ndarray,
        weights: np.ndarray,
        P2,
        P1: np.ndarray,
        coef: np.ndarray,
        offset: Optional[np.ndarray],
    ) -> np.ndarray:
        """
        Must be run after running set_up_for_fit and before running tear_down_from_fit.
        Sets self.coef_ and self.intercept_.
        """
        fixed_inner_tol = None
        if self.family == "normal" and "irls" in self._solver:
            # IRLS-CD and IRLS-LS should converge in one iteration for any
            # normal distribution problem.
            max_iter = 1
            fixed_inner_tol = (self.gradient_tol, self.step_size_tol)
        else:
            max_iter = self.max_iter

        # 4.1 IRLS ############################################################
        # Note: we already set P2 = l2*P2, see above
        # Note: we already symmetrized P2 = 1/2 (P2 + P2')
        if self._solver == "irls-ls":
            coef, self.n_iter_, self._n_cycles, self.diagnostics_ = _irls_solver(
                _least_squares_solver,
                coef=coef,
                X=X,
                y=y,
                weights=weights,
                P1=P1,
                P2=P2,
                fit_intercept=self.fit_intercept,
                family=self._family_instance,
                link=self._link_instance,
                max_iter=max_iter,
                gradient_tol=self.gradient_tol,
                step_size_tol=self.step_size_tol,
                offset=offset,
            )
        # 4.2 coordinate descent ##############################################
        # Note: we already set P1 = l1*P1, see above
        # Note: we already set P2 = l2*P2, see above
        # Note: we already symmetrized P2 = 1/2 (P2 + P2')
        elif self._solver == "irls-cd":
            # TODO: simplify with parameters object?
            coef, self.n_iter_, self._n_cycles, self.diagnostics_ = _irls_solver(
                _cd_solver,
                coef=coef,
                X=X,
                y=y,
                weights=weights,
                P1=P1,
                P2=P2,
                fit_intercept=self.fit_intercept,
                family=self._family_instance,
                link=self._link_instance,
                max_iter=max_iter,
                gradient_tol=self.gradient_tol,
                step_size_tol=self.step_size_tol,
                fixed_inner_tol=fixed_inner_tol,
                selection=self.selection,
                random_state=self.random_state,
                diag_fisher=self.diag_fisher,
                offset=offset,
            )
        # 4.3 L-BFGS ##########################################################
        elif self._solver == "lbfgs":
            coef, self.n_iter_, self._n_cycles, self.diagnostics_ = _lbfgs_solver(
                coef=coef,
                X=X,
                y=y,
                weights=weights,
                P2=P2,
                verbose=self.verbose,
                family=self._family_instance,
                link=self._link_instance,
                max_iter=max_iter,
                # TODO: support step_size_tol?
                tol=self.gradient_tol,  # type: ignore
                offset=offset,
            )
        return coef

    def report_diagnostics(self):
        if hasattr(self, "diagnostics_"):
            print("diagnostics:")
            import pandas as pd

            with pd.option_context("max_rows", None):
                print(
                    pd.DataFrame(
                        columns=[
                            "convergence",
                            "L1(coef)",
                            "L2(coef)",
                            "L2(step)",
                            "n_iter",
                            "n_cycles",
                            "runtime",
                            "intercept",
                        ],
                        data=self.diagnostics_,
                    ).set_index("n_iter", drop=True)
                )
        else:
            print("solver does not report diagnostics")

    def linear_predictor(self, X, offset: np.ndarray = None):
        """Compute the linear_predictor = X*coef_ + intercept_.

        Parameters
        ----------
        X : {array-like, sparse matrix}, shape (n_samples, n_features)
            Samples.

        Returns
        -------
        C : array, shape (n_samples,)
            Returns predicted values of linear predictor.
        """
        check_is_fitted(self, "coef_")
        X = check_array(
            X,
            accept_sparse=["csr", "csc", "coo"],
            dtype="numeric",
            copy=True,
            ensure_2d=True,
            allow_nd=False,
        )
        xb = X @ self.coef_ + self.intercept_
        if offset is None:
            return xb
        return xb + offset

    def predict(self, X, sample_weight=None, offset: np.ndarray = None):
        """Predict using GLM with feature matrix X.

        If sample_weight is given, returns prediction*sample_weight.

        Parameters
        ----------
        X : {array-like, sparse matrix}, shape (n_samples, n_features)
            Samples.

        sample_weight : {None, array-like}, shape (n_samples,), optional \
                (default=None)

        offset: {None, array-like}, shape (n_samples,), optional \
                (default=None)

        Returns
        -------
        C : array, shape (n_samples,)
            Returns predicted values times sample_weight.
        """
        # TODO: Is copy=True necessary?
        X = check_array(
            X,
            accept_sparse=["csr", "csc", "coo"],
            dtype="numeric",
            copy=True,
            ensure_2d=True,
            allow_nd=False,
        )
        eta = self.linear_predictor(X, offset=offset)
        mu = get_link(self.link, get_family(self.family)).inverse(eta)
        weights = _check_weights(sample_weight, X.shape[0], X.dtype)

        return mu * weights

    def estimate_phi(self, X, y, sample_weight=None):
        """Estimate/fit the dispersion parameter phi.

        Parameters
        ----------
        X : {array-like, sparse matrix}, shape (n_samples, n_features)
            Training data.

        y : array-like, shape (n_samples,)
            Target values.

        sample_weight : {None, array-like}, shape (n_samples,), optional \
                (default=None)
            Sample weights.

        Returns
        -------
        phi : float
            Dispersion parameter.
        """
        check_is_fitted(self, "coef_")
        _dtype = [np.float64, np.float32]
        X, y = check_X_y(
            X,
            y,
            accept_sparse=["csr", "csc", "coo"],
            dtype=_dtype,
            y_numeric=True,
            multi_output=False,
        )
        n_samples, n_features = X.shape
        weights = _check_weights(sample_weight, n_samples, X.dtype)
        eta = X @ self.coef_
        if self.fit_intercept is True:
            eta += self.intercept_
            n_features += 1
        if n_samples <= n_features:
            raise ValueError(
                "Estimation of dispersion parameter phi requires"
                " more samples than features, got"
                " samples=X.shape[0]={} and"
                " n_features=X.shape[1]+fit_intercept={}.".format(n_samples, n_features)
            )
        mu = self._link_instance.inverse(eta)
        if self.fit_dispersion == "chisqr":
            chisq = np.sum(
                weights * (y - mu) ** 2 / self._family_instance.unit_variance(mu)
            )
            return chisq / (n_samples - n_features)
        elif self.fit_dispersion == "deviance":
            dev = self._family_instance.deviance(y, mu, weights)
            return dev / (n_samples - n_features)

    # Note: check_estimator(GeneralizedLinearRegressor) might raise
    # "AssertionError: -0.28014056555724598 not greater than 0.5"
    # unless GeneralizedLinearRegressor has a score which passes the test.
    def score(self, X, y, sample_weight=None):
        """Compute D^2, the percentage of deviance explained.

        D^2 is a generalization of the coefficient of determination R^2.
        R^2 uses squared error and D^2 deviance. Note that those two are equal
        for family='normal'.

        D^2 is defined as
        :math:`D^2 = 1-\\frac{D(y_{true},y_{pred})}{D_{null}}`,
        :math:`D_{null}` is the null deviance, i.e. the deviance of a model
        with intercept alone, which corresponds to :math:`y_{pred} = \\bar{y}`.
        The mean :math:`\\bar{y}` is averaged by sample_weight.
        Best possible score is 1.0 and it can be negative (because the model
        can be arbitrarily worse).

        Parameters
        ----------
        X : {array-like, sparse matrix}, shape (n_samples, n_features)
            Test samples.

        y : array-like, shape (n_samples,)
            True values of target.

        sample_weight : {None, array-like}, shape (n_samples,), optional \
                (default=None)
            Sample weights.

        Returns
        -------
        score : float
            D^2 of self.predict(X) w.r.t. y.
        """
        # Note, default score defined in RegressorMixin is R^2 score.
        # TODO: make D^2 a score function in module metrics (and thereby get
        #       input validation and so on)
        weights = _check_weights(sample_weight, y.shape[0], X.dtype)
        mu = self.predict(X)
        family = get_family(self.family)
        dev = family.deviance(y, mu, weights=weights)
        y_mean = np.average(y, weights=weights)
        dev_null = family.deviance(y, y_mean, weights=weights)
        return 1.0 - dev / dev_null

    def _validate_hyperparameters(self) -> None:

        if self.gradient_tol is None and self.step_size_tol is None:
            raise ValueError("gradient_tol and step_size_tol cannot both be None.")

        if self.gradient_tol is None and self.solver == "lbfgs":
            raise ValueError(
                """lbfgs solver uses only a gradient-based convergence criterion, so
                gradient_tol must not be None.
                """
            )

        if not isinstance(self.fit_intercept, bool):
            raise ValueError(
                "The argument fit_intercept must be bool;"
                " got {}".format(self.fit_intercept)
            )

        if self.solver == "newton-cg":
            raise ValueError(
                """
                newton-cg solver is no longer supported because
                sklearn.utils.optimize.newton_cg has been deprecated. If you need this
                functionality, please use
                https://github.com/scikit-learn/scikit-learn/pull/9405.
                """
            )

<<<<<<< HEAD
    lower_bounds : ndarray, shape (n_features,), optional (default=None)
        Set a lower bound on the estimated coefficients.

    upper_bounds : see lower_bounds.

    Attributes
    ----------
    coef_ : array, shape (n_features,)
        Estimated coefficients for the linear predictor (X*coef_+intercept_) in
        the GLM.

    intercept_ : float
        Intercept (a.k.a. bias) added to linear predictor.

    dispersion_ : float
        The dispersion parameter :math:`\\phi` if ``fit_dispersion`` was set.

    n_iter_ : int
        Actual number of iterations used in solver.

    Notes
    -----
    The fit itself does not need Y to be from an EDM, but only assumes
    the first two moments to be :math:`E[Y_i]=\\mu_i=h((Xw)_i)` and
    :math:`Var[Y_i]=\\frac{\\phi}{s_i} v(\\mu_i)`. The unit variance function
    :math:`v(\\mu_i)` is a property of and given by the specific EDM, see
    :ref:`User Guide <Generalized_linear_regression>`.

    The parameters :math:`w` (`coef_` and `intercept_`) are estimated by
    minimizing the deviance plus penalty term, which is equivalent to
    (penalized) maximum likelihood estimation.

    For alpha > 0, the feature matrix X should be standardized in order to
    penalize features equally strong. Call
    :class:`sklearn.preprocessing.StandardScaler` before calling ``fit``.

    If the target y is a ratio, appropriate sample weights s should be
    provided.
    As an example, consider Poisson distributed counts z (integers) and
    weights s=exposure (time, money, persons years, ...). Then you fit
    y = z/s, i.e. ``GeneralizedLinearModel(family='poisson').fit(X, y,
    sample_weight=s)``. The weights are necessary for the right (finite
    sample) mean.
    Consider :math:`\\bar{y} = \\frac{\\sum_i s_i y_i}{\\sum_i s_i}`,
    in this case one might say that y has a 'scaled' Poisson distributions.
    The same holds for other distributions.

    References
    ----------
    For the coordinate descent implementation:
        * Guo-Xun Yuan, Chia-Hua Ho, Chih-Jen Lin
          An Improved GLMNET for L1-regularized Logistic Regression,
          Journal of Machine Learning Research 13 (2012) 1999-2030
          https://www.csie.ntu.edu.tw/~cjlin/papers/l1_glmnet/long-glmnet.pdf
    """

    def __init__(
        self,
        alpha=1.0,
        l1_ratio=0,
        P1="identity",
        P2="identity",
        fit_intercept=True,
        family: Union[str, ExponentialDispersionModel] = "normal",
        link: Union[str, Link] = "auto",
        fit_dispersion=None,
        solver="auto",
        max_iter=100,
        gradient_tol=1e-4,
        step_size_tol=None,
        warm_start=False,
        start_params=None,
        selection="cyclic",
        random_state=None,
        diag_fisher=False,
        copy_X=True,
        check_input=True,
        verbose=0,
        scale_predictors=False,
        lower_bounds=None,
        upper_bounds=None,
    ):
        self.alpha = alpha
        self.l1_ratio = l1_ratio
        self.P1 = P1
        self.P2 = P2
        self.fit_intercept = fit_intercept
        self.family = family
        self.link = link
        self.fit_dispersion = fit_dispersion
        self.solver = solver
        self.max_iter = max_iter
        self.gradient_tol = gradient_tol
        self.step_size_tol = step_size_tol
        self.warm_start = warm_start
        self.start_params = start_params
        self.selection = selection
        self.random_state = random_state
        self.diag_fisher = diag_fisher
        self.copy_X = copy_X
        self.check_input = check_input
        self.verbose = verbose
        self.scale_predictors = scale_predictors
        self.lower_bounds = lower_bounds
        self.upper_bounds = upper_bounds

    # See PEP 484 on annotating with float rather than Number
    # https://www.python.org/dev/peps/pep-0484/#the-numeric-tower
    def _validate_hyperparameters(self) -> None:
        if self.gradient_tol is None and self.step_size_tol is None:
            raise ValueError("gradient_tol and step_size_tol can't be none.")

        if (
            not (isinstance(self.alpha, float) or isinstance(self.alpha, int))
            or self.alpha < 0
        ):
            raise ValueError(
                "Penalty term must be a non-negative number;"
                " got (alpha={})".format(self.alpha)
=======
        if self.solver not in ["auto", "irls-ls", "lbfgs", "irls-cd"]:
            raise ValueError(
                "GeneralizedLinearRegressor supports only solvers"
                " 'auto', 'irls-ls', 'lbfgs', and 'irls-cd';"
                " got {}".format(self.solver)
            )
        if not isinstance(self.max_iter, int) or self.max_iter <= 0:
            raise ValueError(
                "Maximum number of iteration must be a positive "
                "integer;"
                " got (max_iter={!r})".format(self.max_iter)
            )

        if self.gradient_tol is not None and (
            not (
                isinstance(self.gradient_tol, float)
                or isinstance(self.gradient_tol, int)
>>>>>>> dbce62e3
            )
            or self.gradient_tol <= 0
        ):
            raise ValueError(
                "Tolerance for stopping criteria must be "
                "positive; got (tol={!r})".format(self.gradient_tol)
            )

        if self.step_size_tol is not None and (
            not (
                isinstance(self.step_size_tol, float)
                or isinstance(self.step_size_tol, int)
            )
            or self.step_size_tol <= 0
        ):
            raise ValueError(
                "Tolerance for stopping criteria must be "
                "positive; got (tol={!r})".format(self.step_size_tol)
            )

        if not isinstance(self.warm_start, bool):
            raise ValueError(
                "The argument warm_start must be bool;"
                " got {}".format(self.warm_start)
            )
        if self.selection not in ["cyclic", "random"]:
            raise ValueError(
                "The argument selection must be 'cyclic' or "
                "'random'; got (selection={})".format(self.selection)
            )
        if not isinstance(self.diag_fisher, bool):
            raise ValueError(
                "The argument diag_fisher must be bool;"
                " got {}".format(self.diag_fisher)
            )
        if not isinstance(self.copy_X, bool):
            raise ValueError(
                "The argument copy_X must be bool;" " got {}".format(self.copy_X)
            )
        if not isinstance(self.check_input, bool):
            raise ValueError(
                "The argument check_input must be bool; got "
                "(check_input={})".format(self.check_input)
            )
        if self.scale_predictors and not self.fit_intercept:
            raise ValueError(
                "scale_predictors=True is not supported when fit_intercept=False"
            )
        if ((self.lower_bounds is not None) or (self.upper_bounds is not None)) and (
            self.solver not in ["cd", "auto"]
        ):
            raise ValueError(
                "Only the 'cd' solver is supported when bounds are set; "
                "got {}".format(self.solver)
            )
        if self.check_input:
            # check if P1 has only non-negative values, negative values might
            # indicate group lasso in the future.
            if not isinstance(self.P1, str):  # if self.P1 != 'identity':
                if not np.all(self.P1 >= 0):
                    raise ValueError("P1 must not have negative values.")


def set_up_and_check_fit_args(
    X,
    y: np.ndarray,
    sample_weight: Union[np.ndarray, None],
    offset: Union[np.ndarray, None],
    solver: str,
    copy_X: bool,
) -> Tuple[
    Union[MKLSparseMatrix, DenseGLMDataMatrix],
    np.ndarray,
    np.ndarray,
    Union[np.ndarray, None],
    float,
]:
    _dtype = [np.float64, np.float32]
    if solver == "cd":
        _stype = ["csc"]
    else:
        _stype = ["csc", "csr"]

    if hasattr(X, "dtype") and X.dtype == np.int64:
        # check_X_y will convert to float32 if we don't do this, which causes
        # precision issues with the new handling of single precision. The new
        # behavior is to give everything the precision of X, but we don't want to
        # do that if X was intially int64.
        X = X.astype(np.float64)

    X, y = check_X_y(
        X,
        y,
        accept_sparse=_stype,
        dtype=_dtype,
        y_numeric=True,
        multi_output=False,
        copy=copy_X,
    )

    # Without converting y to float, deviance might raise
    # ValueError: Integers to negative integer powers are not allowed.
    # Also, y must not be sparse.
    # Make sure everything has the same precision as X
    # This will prevent accidental upcasting later and slow operations on
    # mixed-precision numbers
    y = np.asarray(y, dtype=X.dtype)
    weights = _check_weights(sample_weight, y.shape[0], X.dtype)
    offset = _check_offset(offset, y.shape[0], X.dtype)

    # IMPORTANT NOTE: Since we want to minimize
    # 1/(2*sum(sample_weight)) * deviance + L1 + L2,
    # deviance = sum(sample_weight * unit_deviance),
    # we rescale weights such that sum(weights) = 1 and this becomes
    # 1/2*deviance + L1 + L2 with deviance=sum(weights * unit_deviance)
    weights_sum: float = np.sum(weights)
    weights /= weights_sum
    #######################################################################
    # 2b. convert to wrapper matrix types
    #######################################################################
    if sparse.issparse(X):
        X = MKLSparseMatrix(X)
    else:
        X = DenseGLMDataMatrix(X)

    return X, y, weights, offset, weights_sum


class GeneralizedLinearRegressor(GeneralizedLinearRegressorBase):
    """Regression via a Generalized Linear Model (GLM) with penalties.

    GLMs based on a reproductive Exponential Dispersion Model (EDM) aim at
    fitting and predicting the mean of the target y as mu=h(X*w). Therefore,
    the fit minimizes the following objective function with combined L1 and L2
    priors as regularizer::

<<<<<<< HEAD
        solver = self.solver
        if self.solver == "auto":
            if (
                (self.l1_ratio == 0)
                and (self.lower_bounds is None)
                and (self.upper_bounds is None)
            ):
                solver = "irls-ls"
            else:
                solver = "irls-cd"

        # All three solvers: IRLS, IRLS-CD, L-BFGS should solve a gaussian
        # problem in one step! Also, the CD solver should use the outer
        # tolerance for the inner CD loop since there's no benefit from
        # starting with a looser tolerance if we're only doing one IRLS
        # iteration.
        max_iter = self.max_iter
        fixed_inner_tol = None
        if self.family == "normal":
            if "irls" in solver:
                # IRLS-CD and IRLS-LS should converge in one iteration for any
                # normal distribution problem. But, sometimes in very poorly
                # conditioned problems, a second iteration can refine the
                # solution.
                max_iter = 2
                fixed_inner_tol = (self.gradient_tol, self.step_size_tol)

        if self.alpha > 0 and self.l1_ratio > 0 and solver not in ["irls-cd"]:
            raise ValueError(
                "The chosen solver (solver={}) can't deal "
                "with L1 penalties, which are included with "
                "(alpha={}) and (l1_ratio={}).".format(
                    solver, self.alpha, self.l1_ratio
                )
            )
        random_state = check_random_state(self.random_state)
=======
            1/(2*sum(s)) * deviance(y, h(X*w); s)
            + alpha * l1_ratio * ||P1*w||_1
            + 1/2 * alpha * (1 - l1_ratio) * w*P2*w
>>>>>>> dbce62e3

    with inverse link function h and s=sample_weight. Note that for
    ``sample_weight=None``, one has s_i=1 and sum(s)=n_samples).
    For ``P1=P2='identity'``, the penalty is the elastic net::

            alpha * l1_ratio * ||w||_1
            + 1/2 * alpha * (1 - l1_ratio) * ||w||_2^2

    If you are interested in controlling the L1 and L2 penalties
    separately, keep in mind that this is equivalent to::

<<<<<<< HEAD
        weights = _check_weights(sample_weight, y.shape[0], X.dtype)
        offset = _check_offset(offset, y.shape[0], X.dtype)
        lower_bounds = _check_bounds(self.lower_bounds, X.shape[1])
        upper_bounds = _check_bounds(self.upper_bounds, X.shape[1])

        if (lower_bounds is not None) and (upper_bounds is not None):
            if np.any(lower_bounds > upper_bounds):
                raise ValueError("Upper bounds must be higher than lower bounds.")
=======
            a * L1 + b * L2
>>>>>>> dbce62e3

    where::

            alpha = a + b and l1_ratio = a / (a + b)

    The parameter ``l1_ratio`` corresponds to alpha in the R package glmnet,
    while ``alpha`` corresponds to the lambda parameter in glmnet.
    Specifically, l1_ratio = 1 is the lasso penalty.

    Read more in the :ref:`User Guide <Generalized_linear_regression>`.

    Parameters
    ----------
    alpha : float, optional (default=1)
        Constant that multiplies the penalty terms and thus determines the
        regularization strength.
        See the notes for the exact mathematical meaning of this
        parameter.``alpha = 0`` is equivalent to unpenalized GLMs. In this
        case, the design matrix X must have full column rank
        (no collinearities).

    l1_ratio : float, optional (default=0)
        The elastic net mixing parameter, with ``0 <= l1_ratio <= 1``. For
        ``l1_ratio = 0`` the penalty is an L2 penalty. ``For l1_ratio = 1`` it
        is an L1 penalty.  For ``0 < l1_ratio < 1``, the penalty is a
        combination of L1 and L2.

    P1 : {'identity', array-like}, shape (n_features,), optional \
            (default='identity')
        With this array, you can exclude coefficients from the L1 penalty.
        Set the corresponding value to 1 (include) or 0 (exclude). The
        default value ``'identity'`` is the same as a 1d array of ones.
        Note that n_features = X.shape[1].

    P2 : {'identity', array-like, sparse matrix}, shape \

            (n_features,) or (n_features, n_features), optional \
            (default='identity')
        With this option, you can set the P2 matrix in the L2 penalty `w*P2*w`.
        This gives a fine control over this penalty (Tikhonov regularization).
        A 2d array is directly used as the square matrix P2. A 1d array is
        interpreted as diagonal (square) matrix. The default 'identity' sets
        the identity matrix, which gives the usual squared L2-norm. If you just
        want to exclude certain coefficients, pass a 1d array filled with 1,
        and 0 for the coefficients to be excluded.
        Note that P2 must be positive semi-definite.

    fit_intercept : boolean, optional (default=True)
        Specifies if a constant (a.k.a. bias or intercept) should be
        added to the linear predictor (X*coef+intercept).

    family : {'normal', 'poisson', 'gamma', 'inverse.gaussian', 'binomial'} \
            or an instance of class ExponentialDispersionModel, \
            optional(default='normal')
        The distributional assumption of the GLM, i.e. which distribution from
        the EDM, specifies the loss function to be minimized.

    link : {'auto', 'identity', 'log', 'logit'} or an instance of class Link, \
            optional (default='auto')
        The link function of the GLM, i.e. mapping from linear predictor
        (X*coef) to expectation (mu). Option 'auto' sets the link depending on
        the chosen family as follows:

        - 'identity' for family 'normal'

        - 'log' for families 'poisson', 'gamma', 'inverse.gaussian'

<<<<<<< HEAD
        idx = 1 if self.fit_intercept else 0
        if lower_bounds is not None:
            if np.any(coef[1:] < lower_bounds):
                warnings.warn(
                    "lower_bounds above starting value. Setting the starting guess "
                    "to max(start_params, lower_bounds)."
                )
                coef[idx:] = np.maximum(coef[idx:], lower_bounds)
        if upper_bounds is not None:
            if np.any(coef[1:] > upper_bounds):
                warnings.warn(
                    "upper_bounds below starting value. Setting the starting guess "
                    "to min(0, upper_bounds)."
                )
                coef[idx:] = np.minimum(coef[idx:], upper_bounds)

        #######################################################################
        # 4. fit                                                              #
        #######################################################################
        # algorithms for optimization

        # 4.1 IRLS ############################################################
        # Note: we already set P2 = l2*P2, see above
        # Note: we already symmetrized P2 = 1/2 (P2 + P2')
        if solver == "irls-ls":
            coef, self.n_iter_, self._n_cycles, self.diagnostics_ = _irls_solver(
                "ls",
                coef=coef,
                X=X,
                y=y,
                weights=weights,
                P1=P1,
                P2=P2,
                fit_intercept=self.fit_intercept,
                family=self._family_instance,
                link=self._link_instance,
                max_iter=max_iter,
                gradient_tol=self.gradient_tol,
                step_size_tol=self.step_size_tol,
                offset=offset,
            )
        # 4.2 coordinate descent ##############################################
        # Note: we already set P1 = l1*P1, see above
        # Note: we already set P2 = l2*P2, see above
        # Note: we already symmetrized P2 = 1/2 (P2 + P2')
        elif solver == "irls-cd":
            # TODO: simplify with parameters object?
            coef, self.n_iter_, self._n_cycles, self.diagnostics_ = _irls_solver(
                "cd",
                coef=coef,
                X=X,
                y=y,
                weights=weights,
                P1=P1,
                P2=P2,
                fit_intercept=self.fit_intercept,
                family=self._family_instance,
                link=self._link_instance,
                max_iter=max_iter,
                gradient_tol=self.gradient_tol,
                step_size_tol=self.step_size_tol,
                fixed_inner_tol=fixed_inner_tol,
                selection=self.selection,
                random_state=random_state,
                diag_fisher=self.diag_fisher,
                offset=offset,
                lower_bounds=lower_bounds,
                upper_bounds=upper_bounds,
            )
        # 4.3 L-BFGS ##########################################################
        elif solver == "lbfgs":
            coef, self.n_iter_, self._n_cycles, self.diagnostics_ = _lbfgs_solver(
                coef=coef,
                X=X,
                y=y,
                weights=weights,
                P2=P2,
                verbose=self.verbose,
                family=self._family_instance,
                link=self._link_instance,
                max_iter=max_iter,
                tol=self.gradient_tol,  # TODO: support step_size_tol?
                offset=offset,
            )
=======
        - 'logit' for family 'binomial'

    fit_dispersion : {None, 'chisqr', 'deviance'}, optional (default=None)
        Method for estimation of the dispersion parameter phi. Whether to use
        the chi squared statistic or the deviance statistic. If None, the
        dispersion is not estimated.
>>>>>>> dbce62e3

    solver : {'auto', 'irls-cd', 'irls-ls', 'lbfgs'}, \
            optional (default='auto')
        Algorithm to use in the optimization problem:

        'auto'
            Sets 'irls-ls' if l1_ratio equals 0, else 'irls-cd'.

        'irls-cd'
            Iteratively reweighted least squares with a coordinate descent
            inner solver. This can deal with L1 as well as L2 penalties. Note
            that in order to avoid unnecessary memory duplication of X in the
            ``fit`` method, X should be directly passed as a Fortran-contiguous
            numpy array or sparse csc matrix.

        'irls-ls'
            Iteratively reweighted least squares with a least squares inner
            solver. This algorithm cannot deal with L1 penalties.

        'lbfgs'
            Calls scipy's L-BFGS-B optimizer. It cannot deal with L1 penalties.

<<<<<<< HEAD
            print(pd.DataFrame(self.diagnostics).set_index("n_iter", drop=True))
        else:
            print("solver does not report diagnostics")
=======
        Note that all solvers except lbfgs use the fisher matrix, i.e. the
        expected Hessian instead of the Hessian matrix.
>>>>>>> dbce62e3

    max_iter : int, optional (default=100)
        The maximal number of iterations for solver algorithms.

    gradient_tol : float, optional (default=1e-4)
        Stopping criterion. For the irls-ls and lbfgs solvers,
        the iteration will stop when ``max{|g_i|, i = 1, ..., n} <= tol``
        where ``g_i`` is the i-th component of the gradient (derivative) of
        the objective function. For the cd solver, convergence is reached
        when ``sum_i(|minimum-norm of g_i|)``, where ``g_i`` is the
        subgradient of the objective and minimum-norm of ``g_i`` is the element
        of the subgradient ``g_i`` with the smallest L2-norm.

    step_size_tol: float, optional (default=None)

    warm_start : boolean, optional (default=False)
        If set to ``True``, reuse the solution of the previous call to ``fit``
        as initialization for ``coef_`` and ``intercept_`` (supersedes option
        ``start_params``). If set to ``True`` or if the attribute ``coef_``
        does not exit (first call to ``fit``), option ``start_params`` sets the
        start values for ``coef_`` and ``intercept_``.

    start_params : array of shape (n_features*, ), optional (default=None)
        Relevant only if ``warm_start=False`` or if fit is called
        the first time (``self.coef_`` does not yet exist).
        All coefficients are set to zero. If ``fit_intercept=True``, the
        start value for the intercept is obtained by the weighted average of y.

        array
        The array of size n_features* is directly used as start values
        for ``coef_``. If ``fit_intercept=True``, the first element
        is assumed to be the start value for the ``intercept_``.
        Note that n_features* = X.shape[1] + fit_intercept, i.e. it includes
        the intercept in counting.

    selection : str, optional (default='cyclic')
        For the solver 'cd' (coordinate descent), the coordinates (features)
        can be updated in either cyclic or random order.
        If set to 'random', a random coefficient is updated every iteration
        rather than looping over features sequentially in the same order. This
        (setting to 'random') often leads to significantly faster convergence
        especially when tol is higher than 1e-4.

    random_state : {int, RandomState instance, None}, optional (default=None)
        The seed of the pseudo random number generator that selects a random
        feature to be updated for solver 'cd' (coordinate descent).
        If int, random_state is the seed used by the random
        number generator; if RandomState instance, random_state is the random
        number generator; if None, the random number generator is the
        RandomState instance used by `np.random`. Used when ``selection`` ==
        'random'.

    diag_fisher : boolean, optional, (default=False)
        Only relevant for solver 'irls-cd'
        If ``False``, the full Fisher matrix (expected Hessian) is computed in
        each outer iteration (Newton iteration). If ``True``, only a diagonal
        matrix (stored as 1d array) is computed, such that
        fisher = X.T @ diag @ X. This saves memory and matrix-matrix
        multiplications, but needs more matrix-vector multiplications. If you
        use large sparse X or if you have many features,
        i.e. n_features >> n_samples, you might set this option to ``True``.

    copy_X : boolean, optional, (default=True)
        If ``True``, X will be copied; else, it may be overwritten.

    check_input : boolean, optional (default=True)
        Allow to bypass several checks on input: y values in range of family,
        sample_weight non-negative, P2 positive semi-definite.
        Don't use this parameter unless you know what you do.

    center_predictors : boolean, optional (default=True)
        Subtract the means from each column. Centering predictors can improve
        performance of coordinate descent by a substantial amount. This
        defaults to True, but will be False if fit_intercept is False or if
        diag_fisher is True

    verbose : int, optional (default=0)
        For the lbfgs solver set verbose to any positive number for verbosity.

    Attributes
    ----------
    coef_ : array, shape (n_features,)
        Estimated coefficients for the linear predictor (X*coef_+intercept_) in
        the GLM.

    intercept_ : float
        Intercept (a.k.a. bias) added to linear predictor.

    dispersion_ : float
        The dispersion parameter :math:`\\phi` if ``fit_dispersion`` was set.

    n_iter_ : int
        Actual number of iterations used in solver.

    Notes
    -----
    The fit itself does not need Y to be from an EDM, but only assumes
    the first two moments to be :math:`E[Y_i]=\\mu_i=h((Xw)_i)` and
    :math:`Var[Y_i]=\\frac{\\phi}{s_i} v(\\mu_i)`. The unit variance function
    :math:`v(\\mu_i)` is a property of and given by the specific EDM, see
    :ref:`User Guide <Generalized_linear_regression>`.

    The parameters :math:`w` (`coef_` and `intercept_`) are estimated by
    minimizing the deviance plus penalty term, which is equivalent to
    (penalized) maximum likelihood estimation.

    For alpha > 0, the feature matrix X should be standardized in order to
    penalize features equally strong. Call
    :class:`sklearn.preprocessing.StandardScaler` before calling ``fit``.

    If the target y is a ratio, appropriate sample weights s should be
    provided.
    As an example, consider Poisson distributed counts z (integers) and
    weights s=exposure (time, money, persons years, ...). Then you fit
    y = z/s, i.e. ``GeneralizedLinearModel(family='poisson').fit(X, y,
    sample_weight=s)``. The weights are necessary for the right (finite
    sample) mean.
    Consider :math:`\\bar{y} = \\frac{\\sum_i s_i y_i}{\\sum_i s_i}`,
    in this case one might say that y has a 'scaled' Poisson distributions.
    The same holds for other distributions.

    References
    ----------
    For the coordinate descent implementation:
        * Guo-Xun Yuan, Chia-Hua Ho, Chih-Jen Lin
          An Improved GLMNET for L1-regularized Logistic Regression,
          Journal of Machine Learning Research 13 (2012) 1999-2030
          https://www.csie.ntu.edu.tw/~cjlin/papers/l1_glmnet/long-glmnet.pdf
    """

    def __init__(
        self,
        alpha=1.0,
        l1_ratio=0,
        P1="identity",
        P2="identity",
        fit_intercept=True,
        family: Union[str, ExponentialDispersionModel] = "normal",
        link: Union[str, Link] = "auto",
        fit_dispersion=None,
        solver="auto",
        max_iter=100,
        gradient_tol: Optional[float] = 1e-4,
        step_size_tol: Optional[float] = None,
        warm_start: bool = False,
        start_params: Optional[np.ndarray] = None,
        selection: str = "cyclic",
        random_state=None,
        diag_fisher=False,
        copy_X=True,
        check_input=True,
        verbose=0,
        scale_predictors=False,
        fit_args_reformat="safe",
    ):
        self.alpha = alpha
        self.fit_args_reformat = fit_args_reformat
        super().__init__(
            l1_ratio,
            P1,
            P2,
            fit_intercept,
            family,
            link,
            fit_dispersion,
            solver,
            max_iter,
            gradient_tol,
            step_size_tol,
            warm_start,
            start_params,
            selection,
            random_state,
            diag_fisher,
            copy_X,
            check_input,
            verbose,
            scale_predictors,
        )

    def _validate_hyperparameters(self) -> None:

        if (
            not (isinstance(self.alpha, float) or isinstance(self.alpha, int))
            or self.alpha < 0
        ):
            raise ValueError(
                "Penalty term must be a non-negative number;"
                " got (alpha={})".format(self.alpha)
            )

        if (
            not np.isscalar(self.l1_ratio)
            # check for numeric, i.e. not a string
            or not np.issubdtype(np.asarray(self.l1_ratio).dtype, np.number)
            or self.l1_ratio < 0
            or self.l1_ratio > 1
        ):
            raise ValueError(
                "l1_ratio must be a number in interval [0, 1];"
                " got (l1_ratio={})".format(self.l1_ratio)
            )
        super()._validate_hyperparameters()

    def fit(self, X, y, sample_weight=None, offset=None, weights_sum: float = None):
        """Fit a Generalized Linear Model.

        Parameters
        ----------
        X : {array-like, sparse matrix}, shape (n_samples, n_features)
            Training data.

        y : array-like, shape (n_samples,)
            Target values.

        sample_weight : {None, array-like}, shape (n_samples,),\
                optional (default=None)
            Individual weights w_i for each sample. Note that for an
            Exponential Dispersion Model (EDM), one has
            Var[Y_i]=phi/w_i * v(mu).
            If Y_i ~ EDM(mu, phi/w_i), then
            sum(w*Y)/sum(w) ~ EDM(mu, phi/sum(w)), i.e. the mean of y is a
            weighted average with weights=sample_weight.

        offset: {None, array-like}, shape (n_samples,), optional (default=None)
            Added to linear predictor "eta". An offset of 3 will increase expected
            y by 3 if the link is linear, and will multiply expected y by 3 if the
            link is log.

        weights_sum: {None, float}, optional (default=None)

        Returns
        -------
        self : returns an instance of self.
        """

        if self.fit_args_reformat == "safe":
            X, y, weights, offset, weights_sum = set_up_and_check_fit_args(
                X, y, sample_weight, offset, solver=self.solver, copy_X=self.copy_X
            )
        else:
            weights = sample_weight

        self.set_up_for_fit(y)

        if self.alpha > 0 and self.l1_ratio > 0 and self._solver != "irls-cd":
            raise ValueError(
                "The chosen solver (solver={}) can't deal "
                "with L1 penalties, which are included with "
                "(alpha={}) and (l1_ratio={}).".format(
                    self._solver, self.alpha, self.l1_ratio
                )
            )

        _dtype = [np.float64, np.float32]
        if self._solver == "irls-cd":
            _stype = ["csc"]
        else:
            _stype = ["csc", "csr"]

        # 1.3 arguments to take special care ##################################
        # P1, P2, start_params
        P1 = setup_p1(self.P1, X, X.dtype, self.alpha, self.l1_ratio)
        P2 = setup_p2(self.P2, X, _stype, X.dtype, self.alpha, self.l1_ratio)

        start_params = initialize_start_params(
            self.start_params,
            n_cols=X.shape[1],
            fit_intercept=self.fit_intercept,
            _dtype=_dtype,
        )

        # 1.4 additional validations ##########################################
        if self.check_input:
            # check if P2 is positive semidefinite
            if not isinstance(self.P2, str):  # self.P2 != 'identity'

                if not is_pos_semidef(P2):
                    if P2.ndim == 1 or P2.shape[0] == 1:
                        error = "1d array P2 must not have negative values."
                    else:
                        error = "P2 must be positive semi-definite."
                    raise ValueError(error)
            # TODO: if alpha=0 check that X is not rank deficient
            # TODO: what else to check?

        #######################################################################
        # 2c. potentially rescale predictors
        #######################################################################
        if self._center_predictors:
            X, col_means, col_stds = X.standardize(weights, self.scale_predictors)
        else:
            col_means, col_stds = None, None

        #######################################################################
        # 3. initialization of coef = (intercept_, coef_)                     #
        #######################################################################
        # Note: Since phi=self.dispersion_ does not enter the estimation
        #       of mu_i=E[y_i], set it to 1.

        # set start values for coef
        coef = self.get_start_coef(
            start_params, X, y, weights, offset, col_means, col_stds
        )

        #######################################################################
        # 4. fit                                                              #
        #######################################################################
        coef = self.solve(X, y, weights, P2, P1, coef, offset)

        if self.fit_intercept:
            self.intercept_ = coef[0]
            self.coef_ = coef[1:]
        else:
            # set intercept to zero as the other linear models do
            self.intercept_ = 0.0
            self.coef_ = coef

        self.tear_down_from_fit(X, y, col_means, col_stds, weights, weights_sum)

        return self<|MERGE_RESOLUTION|>--- conflicted
+++ resolved
@@ -38,12 +38,8 @@
 
 from __future__ import division
 
-<<<<<<< HEAD
 import warnings
-from typing import Any, List, Optional, Tuple, Union
-=======
 from typing import Any, Iterable, Optional, Tuple, Union
->>>>>>> dbce62e3
 
 import numpy as np
 import scipy.sparse.linalg as splinalg
@@ -66,7 +62,7 @@
     guess_intercept,
 )
 from ._link import IdentityLink, Link, LogitLink, LogLink
-from ._solvers import _irls_solver, _lbfgs_solver
+from ._solvers import _cd_solver, _irls_solver, _lbfgs_solver, _least_squares_solver
 from .dense_glm_matrix import DenseGLMDataMatrix
 
 _float_itemsize_to_dtype = {8: np.float64, 4: np.float32, 2: np.float16}
@@ -134,7 +130,7 @@
 
 
 def _check_bounds(
-    bounds: Union[List, float, np.ndarray, None], n_features: int,
+    bounds: Union[Iterable, float, np.ndarray, None], n_features: int,
 ) -> Union[None, np.ndarray]:
     """Check that the bounds have the right shape."""
     if bounds is None:
@@ -468,6 +464,25 @@
             coef = start_params
             if self._center_predictors:
                 _standardize_warm_start(coef, col_means, col_stds)
+
+        # If starting values are outside the specified bounds (if set),
+        # bring the starting value exactly at the bound.
+        idx = 1 if self.fit_intercept else 0
+        if self.lower_bounds is not None:
+            if np.any(coef[idx:] < self.lower_bounds):
+                warnings.warn(
+                    "lower_bounds above starting value. Setting the starting value "
+                    "to max(start_params, lower_bounds)."
+                )
+                coef[idx:] = np.maximum(coef[idx:], self.lower_bounds)
+        if self.upper_bounds is not None:
+            if np.any(coef[idx:] > self.upper_bounds):
+                warnings.warn(
+                    "upper_bounds below starting value. Setting the starting guess "
+                    "to min(start_params, upper_bounds)."
+                )
+                coef[idx:] = np.minimum(coef[idx:], self.upper_bounds)
+
         return coef
 
     def set_up_for_fit(self, y) -> None:
@@ -829,127 +844,6 @@
                 """
             )
 
-<<<<<<< HEAD
-    lower_bounds : ndarray, shape (n_features,), optional (default=None)
-        Set a lower bound on the estimated coefficients.
-
-    upper_bounds : see lower_bounds.
-
-    Attributes
-    ----------
-    coef_ : array, shape (n_features,)
-        Estimated coefficients for the linear predictor (X*coef_+intercept_) in
-        the GLM.
-
-    intercept_ : float
-        Intercept (a.k.a. bias) added to linear predictor.
-
-    dispersion_ : float
-        The dispersion parameter :math:`\\phi` if ``fit_dispersion`` was set.
-
-    n_iter_ : int
-        Actual number of iterations used in solver.
-
-    Notes
-    -----
-    The fit itself does not need Y to be from an EDM, but only assumes
-    the first two moments to be :math:`E[Y_i]=\\mu_i=h((Xw)_i)` and
-    :math:`Var[Y_i]=\\frac{\\phi}{s_i} v(\\mu_i)`. The unit variance function
-    :math:`v(\\mu_i)` is a property of and given by the specific EDM, see
-    :ref:`User Guide <Generalized_linear_regression>`.
-
-    The parameters :math:`w` (`coef_` and `intercept_`) are estimated by
-    minimizing the deviance plus penalty term, which is equivalent to
-    (penalized) maximum likelihood estimation.
-
-    For alpha > 0, the feature matrix X should be standardized in order to
-    penalize features equally strong. Call
-    :class:`sklearn.preprocessing.StandardScaler` before calling ``fit``.
-
-    If the target y is a ratio, appropriate sample weights s should be
-    provided.
-    As an example, consider Poisson distributed counts z (integers) and
-    weights s=exposure (time, money, persons years, ...). Then you fit
-    y = z/s, i.e. ``GeneralizedLinearModel(family='poisson').fit(X, y,
-    sample_weight=s)``. The weights are necessary for the right (finite
-    sample) mean.
-    Consider :math:`\\bar{y} = \\frac{\\sum_i s_i y_i}{\\sum_i s_i}`,
-    in this case one might say that y has a 'scaled' Poisson distributions.
-    The same holds for other distributions.
-
-    References
-    ----------
-    For the coordinate descent implementation:
-        * Guo-Xun Yuan, Chia-Hua Ho, Chih-Jen Lin
-          An Improved GLMNET for L1-regularized Logistic Regression,
-          Journal of Machine Learning Research 13 (2012) 1999-2030
-          https://www.csie.ntu.edu.tw/~cjlin/papers/l1_glmnet/long-glmnet.pdf
-    """
-
-    def __init__(
-        self,
-        alpha=1.0,
-        l1_ratio=0,
-        P1="identity",
-        P2="identity",
-        fit_intercept=True,
-        family: Union[str, ExponentialDispersionModel] = "normal",
-        link: Union[str, Link] = "auto",
-        fit_dispersion=None,
-        solver="auto",
-        max_iter=100,
-        gradient_tol=1e-4,
-        step_size_tol=None,
-        warm_start=False,
-        start_params=None,
-        selection="cyclic",
-        random_state=None,
-        diag_fisher=False,
-        copy_X=True,
-        check_input=True,
-        verbose=0,
-        scale_predictors=False,
-        lower_bounds=None,
-        upper_bounds=None,
-    ):
-        self.alpha = alpha
-        self.l1_ratio = l1_ratio
-        self.P1 = P1
-        self.P2 = P2
-        self.fit_intercept = fit_intercept
-        self.family = family
-        self.link = link
-        self.fit_dispersion = fit_dispersion
-        self.solver = solver
-        self.max_iter = max_iter
-        self.gradient_tol = gradient_tol
-        self.step_size_tol = step_size_tol
-        self.warm_start = warm_start
-        self.start_params = start_params
-        self.selection = selection
-        self.random_state = random_state
-        self.diag_fisher = diag_fisher
-        self.copy_X = copy_X
-        self.check_input = check_input
-        self.verbose = verbose
-        self.scale_predictors = scale_predictors
-        self.lower_bounds = lower_bounds
-        self.upper_bounds = upper_bounds
-
-    # See PEP 484 on annotating with float rather than Number
-    # https://www.python.org/dev/peps/pep-0484/#the-numeric-tower
-    def _validate_hyperparameters(self) -> None:
-        if self.gradient_tol is None and self.step_size_tol is None:
-            raise ValueError("gradient_tol and step_size_tol can't be none.")
-
-        if (
-            not (isinstance(self.alpha, float) or isinstance(self.alpha, int))
-            or self.alpha < 0
-        ):
-            raise ValueError(
-                "Penalty term must be a non-negative number;"
-                " got (alpha={})".format(self.alpha)
-=======
         if self.solver not in ["auto", "irls-ls", "lbfgs", "irls-cd"]:
             raise ValueError(
                 "GeneralizedLinearRegressor supports only solvers"
@@ -967,7 +861,6 @@
             not (
                 isinstance(self.gradient_tol, float)
                 or isinstance(self.gradient_tol, int)
->>>>>>> dbce62e3
             )
             or self.gradient_tol <= 0
         ):
@@ -1104,48 +997,9 @@
     the fit minimizes the following objective function with combined L1 and L2
     priors as regularizer::
 
-<<<<<<< HEAD
-        solver = self.solver
-        if self.solver == "auto":
-            if (
-                (self.l1_ratio == 0)
-                and (self.lower_bounds is None)
-                and (self.upper_bounds is None)
-            ):
-                solver = "irls-ls"
-            else:
-                solver = "irls-cd"
-
-        # All three solvers: IRLS, IRLS-CD, L-BFGS should solve a gaussian
-        # problem in one step! Also, the CD solver should use the outer
-        # tolerance for the inner CD loop since there's no benefit from
-        # starting with a looser tolerance if we're only doing one IRLS
-        # iteration.
-        max_iter = self.max_iter
-        fixed_inner_tol = None
-        if self.family == "normal":
-            if "irls" in solver:
-                # IRLS-CD and IRLS-LS should converge in one iteration for any
-                # normal distribution problem. But, sometimes in very poorly
-                # conditioned problems, a second iteration can refine the
-                # solution.
-                max_iter = 2
-                fixed_inner_tol = (self.gradient_tol, self.step_size_tol)
-
-        if self.alpha > 0 and self.l1_ratio > 0 and solver not in ["irls-cd"]:
-            raise ValueError(
-                "The chosen solver (solver={}) can't deal "
-                "with L1 penalties, which are included with "
-                "(alpha={}) and (l1_ratio={}).".format(
-                    solver, self.alpha, self.l1_ratio
-                )
-            )
-        random_state = check_random_state(self.random_state)
-=======
             1/(2*sum(s)) * deviance(y, h(X*w); s)
             + alpha * l1_ratio * ||P1*w||_1
             + 1/2 * alpha * (1 - l1_ratio) * w*P2*w
->>>>>>> dbce62e3
 
     with inverse link function h and s=sample_weight. Note that for
     ``sample_weight=None``, one has s_i=1 and sum(s)=n_samples).
@@ -1157,18 +1011,7 @@
     If you are interested in controlling the L1 and L2 penalties
     separately, keep in mind that this is equivalent to::
 
-<<<<<<< HEAD
-        weights = _check_weights(sample_weight, y.shape[0], X.dtype)
-        offset = _check_offset(offset, y.shape[0], X.dtype)
-        lower_bounds = _check_bounds(self.lower_bounds, X.shape[1])
-        upper_bounds = _check_bounds(self.upper_bounds, X.shape[1])
-
-        if (lower_bounds is not None) and (upper_bounds is not None):
-            if np.any(lower_bounds > upper_bounds):
-                raise ValueError("Upper bounds must be higher than lower bounds.")
-=======
             a * L1 + b * L2
->>>>>>> dbce62e3
 
     where::
 
@@ -1236,99 +1079,12 @@
 
         - 'log' for families 'poisson', 'gamma', 'inverse.gaussian'
 
-<<<<<<< HEAD
-        idx = 1 if self.fit_intercept else 0
-        if lower_bounds is not None:
-            if np.any(coef[1:] < lower_bounds):
-                warnings.warn(
-                    "lower_bounds above starting value. Setting the starting guess "
-                    "to max(start_params, lower_bounds)."
-                )
-                coef[idx:] = np.maximum(coef[idx:], lower_bounds)
-        if upper_bounds is not None:
-            if np.any(coef[1:] > upper_bounds):
-                warnings.warn(
-                    "upper_bounds below starting value. Setting the starting guess "
-                    "to min(0, upper_bounds)."
-                )
-                coef[idx:] = np.minimum(coef[idx:], upper_bounds)
-
-        #######################################################################
-        # 4. fit                                                              #
-        #######################################################################
-        # algorithms for optimization
-
-        # 4.1 IRLS ############################################################
-        # Note: we already set P2 = l2*P2, see above
-        # Note: we already symmetrized P2 = 1/2 (P2 + P2')
-        if solver == "irls-ls":
-            coef, self.n_iter_, self._n_cycles, self.diagnostics_ = _irls_solver(
-                "ls",
-                coef=coef,
-                X=X,
-                y=y,
-                weights=weights,
-                P1=P1,
-                P2=P2,
-                fit_intercept=self.fit_intercept,
-                family=self._family_instance,
-                link=self._link_instance,
-                max_iter=max_iter,
-                gradient_tol=self.gradient_tol,
-                step_size_tol=self.step_size_tol,
-                offset=offset,
-            )
-        # 4.2 coordinate descent ##############################################
-        # Note: we already set P1 = l1*P1, see above
-        # Note: we already set P2 = l2*P2, see above
-        # Note: we already symmetrized P2 = 1/2 (P2 + P2')
-        elif solver == "irls-cd":
-            # TODO: simplify with parameters object?
-            coef, self.n_iter_, self._n_cycles, self.diagnostics_ = _irls_solver(
-                "cd",
-                coef=coef,
-                X=X,
-                y=y,
-                weights=weights,
-                P1=P1,
-                P2=P2,
-                fit_intercept=self.fit_intercept,
-                family=self._family_instance,
-                link=self._link_instance,
-                max_iter=max_iter,
-                gradient_tol=self.gradient_tol,
-                step_size_tol=self.step_size_tol,
-                fixed_inner_tol=fixed_inner_tol,
-                selection=self.selection,
-                random_state=random_state,
-                diag_fisher=self.diag_fisher,
-                offset=offset,
-                lower_bounds=lower_bounds,
-                upper_bounds=upper_bounds,
-            )
-        # 4.3 L-BFGS ##########################################################
-        elif solver == "lbfgs":
-            coef, self.n_iter_, self._n_cycles, self.diagnostics_ = _lbfgs_solver(
-                coef=coef,
-                X=X,
-                y=y,
-                weights=weights,
-                P2=P2,
-                verbose=self.verbose,
-                family=self._family_instance,
-                link=self._link_instance,
-                max_iter=max_iter,
-                tol=self.gradient_tol,  # TODO: support step_size_tol?
-                offset=offset,
-            )
-=======
         - 'logit' for family 'binomial'
 
     fit_dispersion : {None, 'chisqr', 'deviance'}, optional (default=None)
         Method for estimation of the dispersion parameter phi. Whether to use
         the chi squared statistic or the deviance statistic. If None, the
         dispersion is not estimated.
->>>>>>> dbce62e3
 
     solver : {'auto', 'irls-cd', 'irls-ls', 'lbfgs'}, \
             optional (default='auto')
@@ -1351,14 +1107,8 @@
         'lbfgs'
             Calls scipy's L-BFGS-B optimizer. It cannot deal with L1 penalties.
 
-<<<<<<< HEAD
-            print(pd.DataFrame(self.diagnostics).set_index("n_iter", drop=True))
-        else:
-            print("solver does not report diagnostics")
-=======
         Note that all solvers except lbfgs use the fisher matrix, i.e. the
         expected Hessian instead of the Hessian matrix.
->>>>>>> dbce62e3
 
     max_iter : int, optional (default=100)
         The maximal number of iterations for solver algorithms.
