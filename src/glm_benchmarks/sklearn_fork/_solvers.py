from __future__ import division

import time
import warnings
<<<<<<< HEAD
from functools import partial
=======
>>>>>>> dbce62e3
from typing import List, Optional, Tuple, Union

import numpy as np
from scipy import linalg, sparse
from scipy.optimize import fmin_l_bfgs_b
from sklearn.exceptions import ConvergenceWarning
from sklearn.utils import check_array
from sklearn.utils.validation import check_random_state

from ._distribution import ExponentialDispersionModel
from ._link import Link
from ._util import _safe_lin_pred, _safe_toarray


def _min_norm_sugrad(
    coef: np.ndarray,
    grad: np.ndarray,
    P2: Optional[np.ndarray],
    P1: np.ndarray,
    lb: Optional[np.ndarray],
    ub: Optional[np.ndarray],
) -> np.ndarray:
    """Compute the gradient of all subgradients with minimal L2-norm.

    subgrad = grad + P2 * coef + P1 * subgrad(|coef|_1)

    g_i = grad_i + (P2*coef)_i

    if coef_i > 0:   g_i + P1_i
    if coef_i < 0:   g_i - P1_i
    if coef_i = 0:   sign(g_i) * max(|g_i|-P1_i, 0)

    Parameters
    ----------
    coef : ndarray
        coef[0] may be intercept.

    grad : ndarray, shape=coef.shape

    P2 : {1d or 2d array, None}
        always without intercept, ``None`` means P2 = 0

    P1 : ndarray
        always without intercept

    lb : {ndarray or None}
        lower bounds. When a coefficient is located at the bound and
        it's gradient suggest that it would be optimal to go beyond
        the bound, we set the gradient of this feature to zero.

    ub : {ndarray or None}
        see lb.
    """
    intercept = coef.size == P1.size + 1
    idx = 1 if intercept else 0  # offset if coef[0] is intercept
    # compute grad + coef @ P2 without intercept
    grad_wP2 = grad[idx:].copy()
    if P2 is None:
        pass
    elif P2.ndim == 1:
        grad_wP2 += coef[idx:] * P2
    else:
        grad_wP2 += coef[idx:] @ P2

    subgrad = np.where(
        coef[idx:] == 0,
        np.sign(grad_wP2) * np.maximum(np.abs(grad_wP2) - P1, 0),
        grad_wP2 + np.sign(coef[idx:]) * P1,
    )

    # maybe use something else?
    if lb is not None:
        subgrad = np.where((coef[idx:] == lb) & (subgrad > 0), 0, subgrad)
    if ub is not None:
        subgrad = np.where((coef[idx:] == ub) & (subgrad < 0), 0, subgrad)

    if intercept:
        return np.concatenate(([grad[0]], subgrad))
    else:
        return subgrad


def _least_squares_solver(
    d: np.ndarray,
    X,
    coef: np.ndarray,
    score,
    fisher,
    P1,
    P2,
    n_cycles: int,
    inner_tol: float,
    max_inner_iter,
    selection,
    random_state,
    diag_fisher=False,
):
    S = score.copy()
    intercept = coef.size == X.shape[1] + 1
    idx = 1 if intercept else 0  # offset if coef[0] is intercept

    coef_P2 = add_P2_fisher(fisher, P2, coef, idx, diag_fisher)

    # TODO:
    S[idx:] -= coef_P2

    # TODO: In cases where we have lots of columns, we might want to avoid the
    # sandwich product and use something like iterative lsqr or lsmr.
    # TODO: need to only pass X and W to _ls_solver and _cd_solver. Then, we
    # can calculate fisher and score or use other solvers internal to the inner
    # solver.
    d = linalg.solve(fisher, S, overwrite_a=True, overwrite_b=True, assume_a="pos")
    return d, coef_P2, 1, inner_tol


def _cd_solver(
    d: np.ndarray,
    X,
    coef: np.ndarray,
    score,
    fisher,
    P1,
    P2,
    n_cycles: int,
    inner_tol: float,
    max_inner_iter=50000,
    selection="cyclic",
    random_state=None,
    diag_fisher=False,
    lower_bounds: Optional[np.ndarray] = None,
    upper_bounds: Optional[np.ndarray] = None,
):
    """Compute inner loop of coordinate descent, i.e. cycles through features.

    Minimization of 1-d subproblems::

        min_z q(d+z*e_j) - q(d)
        = min_z A_j z + 1/2 B_jj z^2 + ||P1_j (w_j+d_j+z)||_1

    A = f'(w) + d*H(w) + (w+d)*P2
    B = H+P2
    Note: f'=-score and H=fisher are updated at the end of outer iteration.
    """
    # TODO: split into diag_fisher and non diag_fisher cases to make optimization easier
    # TODO: Cython/C++?
    # TODO: use sparsity (coefficient already 0 due to L1 penalty)
    #       => active set of features for featurelist, see paper
    #          of Improved GLMNET or Gap Safe Screening Rules
    #          https://arxiv.org/abs/1611.05780
    n_samples, n_features = X.shape
    intercept = coef.size == X.shape[1] + 1
    idx = 1 if intercept else 0  # offset if coef[0] is intercept
    f_cont = fisher.flags["F_CONTIGUOUS"]

    coef_P2 = add_P2_fisher(fisher, P2, coef, idx, diag_fisher)

    A = -score
    A[idx:] += coef_P2
    # A += d @ (H+P2) but so far d=0
    # inner loop
    for inner_iter in range(1, max_inner_iter + 1):
        inner_iter += 1
        n_cycles += 1
        # cycle through features, update intercept separately at the end
        # TODO: move a lot of this to outer loop
        if selection == "random":
            featurelist = random_state.permutation(n_features)
        else:
            featurelist = np.arange(n_features)

        # if selection is not random, only need to do this once
        jdx_vec = featurelist + idx
        if diag_fisher:
            b_vec = fisher[jdx_vec]
        else:
            b_vec = np.diag(fisher)[jdx_vec]
        b_less_than_zero_vec = b_vec <= 0
        p1_is_zero_vec = P1[featurelist] == 0

        for num, j in enumerate(featurelist):
            # minimize_z: a z + 1/2 b z^2 + c |d+z|
            # a = A_j
            # b = B_jj > 0
            # c = |P1_j| = P1_j > 0, see 1.3
            # d = w_j + d_j
            # cf. https://arxiv.org/abs/0708.1485 Eqs. (3) - (4)
            # with beta = z+d, beta_hat = d-a/b and gamma = c/b
            # z = 1/b * S(bd-a,c) - d
            # S(a,b) = sign(a) max(|a|-b, 0) soft thresholding
            # jdx = j + idx  # index for arrays containing entries for intercept
            jdx = jdx_vec[num]
            a = A[jdx]
            if diag_fisher:
                # Note: fisher is ndarray of shape (n_samples,) => no idx
                # Calculate Bj = B[j, :] = B[:, j] as it is needed later anyway
                x_j = np.squeeze(np.array(X.getcol(j).toarray()))
                Bj = np.zeros_like(A)
                if intercept:
                    Bj[0] = fisher @ x_j
                Bj[idx:] = _safe_toarray((fisher * x_j) @ X).ravel()

                if P2.ndim == 1:
                    Bj[idx + j] += P2[j]
                else:
                    if sparse.issparse(P2):
                        # slice columns as P2 is csc
                        Bj[idx:] += P2[:, j].toarray().ravel()
                    else:
                        Bj[idx:] += P2[:, j]
                b = Bj[jdx]
            else:
                b = b_vec[num]

            # those ten lines are what it is all about
            if b_less_than_zero_vec[num]:
                z = 0
            elif p1_is_zero_vec[num]:
                z = -a / b
            elif a + P1[j] < b * (coef[jdx] + d[jdx]):
                z = -(a + P1[j]) / b
            elif a - P1[j] > b * (coef[jdx] + d[jdx]):
                z = -(a - P1[j]) / b
            else:
                z = -(coef[jdx] + d[jdx])

            # bounds
            if lower_bounds is not None:
                if coef[jdx] + (d[jdx] + z) < lower_bounds[j]:
                    z = lower_bounds[j] - coef[jdx] - d[jdx]
            if upper_bounds is not None:
                if coef[jdx] + (d[jdx] + z) > upper_bounds[j]:
                    z = upper_bounds[j] - coef[jdx] - d[jdx]

            # update direction d
            d[jdx] += z
            # update A because d_j is now d_j+z
            # A = f'(w) + d*H(w) + (w+d)*P2
            # => A += (H+P2)*e_j z = B_j * z
            # Note: B is symmetric B = B.transpose
            if diag_fisher:
                # Bj = B[:, j] calculated above, still valid
                bj = Bj
            # otherwise, B is symmetric, C- or F-contiguous, but never sparse
            elif f_cont:
                # slice columns like for sparse csc
                bj = fisher[:, jdx]
            else:  # B.flags['C_CONTIGUOUS'] might be true
                # slice rows
                bj = fisher[jdx, :]
            A += bj * z
            # end of cycle over features

        # update intercept
        if intercept:
            if diag_fisher:
                Bj = np.zeros_like(A)
                Bj[0] = fisher.sum()
                Bj[1:] = fisher @ X
                b = Bj[0]
            else:
                b = fisher[0, 0]
            z = 0 if b <= 0 else -A[0] / b
            d[0] += z
            if diag_fisher:
                A += Bj * z
            else:
                if fisher.flags["F_CONTIGUOUS"]:
                    A += fisher[:, 0] * z
                else:
                    A += fisher[0, :] * z
        # end of complete cycle
        # stopping criterion for inner loop
        # sum_i(|minimum of norm of subgrad of q(d)_i|)
        # subgrad q(d) = A + subgrad ||P1*(w+d)||_1
        mn_subgrad = _min_norm_sugrad(
            coef=coef + d, grad=A, P2=None, P1=P1, lb=lower_bounds, ub=upper_bounds
        )
        mn_subgrad = linalg.norm(mn_subgrad, ord=1)
        if mn_subgrad <= inner_tol:
            if inner_iter == 1:
                inner_tol = inner_tol / 4.0
            break
        # end of inner loop
    return d, coef_P2, n_cycles, inner_tol


def add_P2_fisher(fisher, P2, coef, idx, diag_fisher):
    if P2.ndim == 1:
        coef_P2 = coef[idx:] * P2
        if not diag_fisher:
            idiag = np.arange(start=idx, stop=fisher.shape[0])
            # B[np.diag_indices_from(B)] += P2
            fisher[(idiag, idiag)] += P2
    else:
        coef_P2 = coef[idx:] @ P2
        if not diag_fisher:
            if sparse.issparse(P2):
                fisher[idx:, idx:] += P2.toarray()
            else:
                fisher[idx:, idx:] += P2
    return coef_P2


def _irls_solver(
    inner_solver,
    coef,
    X,
    y: np.ndarray,
    weights: np.ndarray,
    P1: Union[np.ndarray, sparse.spmatrix],
    P2: Union[np.ndarray, sparse.spmatrix],
    fit_intercept: bool,
    family: ExponentialDispersionModel,
    link: Link,
    max_iter: int = 100,
    max_inner_iter: int = 100000,
    gradient_tol: Optional[float] = 1e-4,
    step_size_tol: Optional[float] = 1e-4,
    fixed_inner_tol: Optional[Tuple] = None,
    selection="cyclic",
    random_state=None,
    diag_fisher=False,
    offset: np.ndarray = None,
    lower_bounds: Optional[np.ndarray] = None,
    upper_bounds: Optional[np.ndarray] = None,
) -> Tuple[np.ndarray, int, int, List[List]]:
    """Solve GLM with L1 and L2 penalty by coordinate descent algorithm.

    The objective being minimized in the coefficients w=coef is::

        F = f + g, f(w) = 1/2 deviance, g = 1/2 w*P2*w + ||P1*w||_1

    An Improved GLMNET for L1-regularized Logistic Regression:

    1. Find optimal descent direction d by minimizing
       min_d F(w+d) = min_d F(w+d) - F(w)
    2. Quadratic approximation of F(w+d)-F(w) = q(d):
       using f(w+d) = f(w) + f'(w)*d + 1/2 d*H(w)*d + O(d^3) gives:
       q(d) = (f'(w) + w*P2)*d + 1/2 d*(H(w)+P2)*d
       + ||P1*(w+d)||_1 - ||P1*w||_1
       Then minimize q(d): min_d q(d)
    3. Coordinate descent by updating coordinate j (d -> d+z*e_j):
       min_z q(d+z*e_j)
       = min_z q(d+z*e_j) - q(d)
       = min_z A_j z + 1/2 B_jj z^2
               + ||P1_j (w_j+d_j+z)||_1 - ||P1_j (w_j+d_j)||_1
       A = f'(w) + d*H(w) + (w+d)*P2
       B = H + P2

    Repeat steps 1-3 until convergence.
    Note: Use Fisher matrix instead of Hessian for H.
    Note: f' = -score, H = Fisher matrix

    Parameters
    ----------
    coef : ndarray, shape (c,)
        If fit_intercept=False, shape c=X.shape[1].
        If fit_intercept=True, then c=X.shape[1] + 1.

    X : {ndarray, csc sparse matrix}, shape (n_samples, n_features)
        Training data (with intercept included if present). If not sparse,
        pass directly as Fortran-contiguous data to avoid
        unnecessary memory duplication.

    y : ndarray, shape (n_samples,)
        Target values.

    weights: ndarray, shape (n_samples,)
        Sample weights with which the deviance is weighted. The weights must
        bee normalized and sum to 1.

    P1 : {ndarray}, shape (n_features,)
        The L1-penalty vector (=diagonal matrix)

    P2 : {ndarray, csc sparse matrix}, shape (n_features, n_features)
        The L2-penalty matrix or vector (=diagonal matrix). If a matrix is
        passed, it must be symmetric. If X is sparse, P2 must also be sparse.

    fit_intercept : boolean, optional (default=True)
        Specifies if a constant (a.k.a. bias or intercept) should be
        added to the linear predictor (X*coef+intercept).

    family : ExponentialDispersionModel

    link : Link

    max_iter : int, optional (default=100)
        Maximum numer of outer (Newton) iterations.

    max_inner_iter : int, optional (default=1000)
        Maximum number of iterations in each inner loop, i.e. max number of
        cycles over all features per inner loop.

    gradient_tol : float, optional (default=1e-4)
        Convergence criterion is
        sum_i(|minimum of norm of subgrad of objective_i|)<=tol.

    step_size_tol : float, optional (default=1e-4)

    selection : str, optional (default='cyclic')
        If 'random', randomly chose features in inner loop.

    random_state : {int, RandomState instance, None}, optional (default=None)

    diag_fisher : boolean, optional (default=False)
        ``False`` calculates full fisher matrix, ``True`` only diagonal matrix
        s.t. fisher = X.T @ diag @ X. This saves storage but needs more
        matrix-vector multiplications.


    Returns
    -------
    coef : ndarray, shape (c,)
        If fit_intercept=False, shape c=X.shape[1].
        If fit_intercept=True, then c=X.shape[1] + 1.

    n_iter : number of outer iterations = newton iterations

    n_cycles : number of cycles over features

    References
    ----------
    Guo-Xun Yuan, Chia-Hua Ho, Chih-Jen Lin
    An Improved GLMNET for L1-regularized Logistic Regression,
    Journal of Machine Learning Research 13 (2012) 1999-2030
    https://www.csie.ntu.edu.tw/~cjlin/papers/l1_glmnet/long-glmnet.pdf
    """
    if inner_solver == "cd":
        inner_solver_fct = partial(
            _cd_solver, lower_bounds=lower_bounds, upper_bounds=upper_bounds
        )
    elif inner_solver == "ls":
        inner_solver_fct = _least_squares_solver  # type: ignore
    else:
        raise ValueError("Only 'cd' or 'ls' are supported as inner solver.")

    if P2.ndim == 2:
        P2 = check_array(P2, "csc", dtype=[np.float64, np.float32])

    if sparse.issparse(X):
        if not sparse.isspmatrix_csc(P2):
            raise ValueError(
                "If X is sparse, P2 must also be sparse csc"
                "format. Got P2 not sparse."
            )

    random_state = check_random_state(random_state)
    # Note: we already set P2 = l2*P2, P1 = l1*P1
    # Note: we already symmetrized P2 = 1/2 (P2 + P2')
    n_iter = 0  # number of outer iterations
    n_cycles = 0  # number of (complete) cycles over features
    converged = False
    idx = 1 if fit_intercept else 0  # offset if coef[0] is intercept
    # line search parameters
    (beta, sigma) = (0.5, 0.01)
    # some precalculations
    # Note: For diag_fisher=False, fisher = X.T @ fisher @ X and fisher is a
    #       1d array representing a diagonal matrix.
    iteration_start = time.time()

    eta, mu, score, fisher = family._eta_mu_score_fisher(
        coef=coef,
        phi=1,
        X=X,
        y=y,
        weights=weights,
        link=link,
        diag_fisher=diag_fisher,
        offset=offset,
    )

    # set up space for search direction d for inner loop
    d = np.zeros_like(coef)

    # minimum subgradient norm
    def calc_mn_subgrad_norm():
        return linalg.norm(
            _min_norm_sugrad(
                coef=coef, grad=-score, P2=P2, P1=P1, lb=lower_bounds, ub=upper_bounds
            ),
            ord=1,
        )

    # the ratio of inner tolerance to the minimum subgradient norm
    # This wasn't explored in the newGLMNET paper linked above.
    # That paper essentially uses inner_tol_ratio = 1.0, but using a slightly
    # lower value is much faster.
    # By comparison, the original GLMNET paper uses inner_tol = tol.
    # So, inner_tol_ratio < 1 is sort of a compromise between the two papers.
    # The value should probably be between 0.01 and 0.5. 0.1 works well for many problems
    inner_tol_ratio = 0.1

    def calc_inner_tol(mn_subgrad_norm):
        if fixed_inner_tol is None:
            # Another potential rule limits the inner tol to be no smaller than tol
            # return max(mn_subgrad_norm * inner_tol_ratio, tol)
            return mn_subgrad_norm * inner_tol_ratio
        else:
            return fixed_inner_tol[0]

    mn_subgrad_norm = calc_mn_subgrad_norm()

    Fw = None
    diagnostics = []
    # outer loop
    while n_iter < max_iter:
        # stopping tolerance of inner loop
        # use L1-norm of minimum of norm of subgradient of F
        inner_tol = calc_inner_tol(mn_subgrad_norm)

        n_iter += 1
        # initialize search direction d (to be optimized) with zero
        d.fill(0)

        # inner loop
        d, coef_P2, n_cycles, inner_tol = inner_solver_fct(
            d,
            X,
            coef,
            score,
            fisher,
            P1,
            P2,
            n_cycles,
            inner_tol,
            max_inner_iter=max_inner_iter,
            selection=selection,
            random_state=random_state,
            diag_fisher=diag_fisher,
        )

        # line search by sequence beta^k, k=0, 1, ..
        # F(w + lambda d) - F(w) <= lambda * bound
        # bound = sigma * (f'(w)*d + w*P2*d
        #                  +||P1 (w+d)||_1 - ||P1 w||_1)
        P1w_1 = linalg.norm(P1 * coef[idx:], ord=1)
        P1wd_1 = linalg.norm(P1 * (coef + d)[idx:], ord=1)
        # Note: coef_P2 already calculated and still valid
        bound = sigma * (-(score @ d) + coef_P2 @ d[idx:] + P1wd_1 - P1w_1)

        # In the first iteration, we must compute Fw explicitly.
        # In later iterations, we just use Fwd from the previous iteration
        # as set after the line search loop below.
        if Fw is None:
            Fw = (
                0.5 * family.deviance(y, mu, weights)
                + 0.5 * (coef_P2 @ coef[idx:])
                + P1w_1
            )

        la = 1.0 / beta

        # TODO: if we keep track of X_dot_coef, we can add this to avoid a
        # _safe_lin_pred in _eta_mu_score_fisher every loop
        X_dot_d = _safe_lin_pred(X, d)

        # Try progressively shorter line search steps.
        for k in range(20):
            la *= beta  # starts with la=1
            coef_wd = coef + la * d

            # The simple version of the next line is:
            # mu_wd = link.inverse(_safe_lin_pred(X, coef_wd))
            # but because coef_wd can be factored as
            # coef_wd = coef + la * d
            # we can rewrite to only perform one dot product with the data
            # matrix per loop which is substantially faster
            eta_wd = eta + la * X_dot_d
            mu_wd = link.inverse(eta_wd)

            # TODO - optimize: for Tweedie that isn't one of the special cases
            # (gaussian, poisson, gamma), family.deviance is quite slow! Can we
            # fix that somehow?
            Fwd = 0.5 * family.deviance(y, mu_wd, weights) + linalg.norm(
                P1 * coef_wd[idx:], ord=1
            )
            if P2.ndim == 1:
                Fwd += 0.5 * ((coef_wd[idx:] * P2) @ coef_wd[idx:])
            else:
                Fwd += 0.5 * (coef_wd[idx:] @ (P2 @ coef_wd[idx:]))
            if Fwd - Fw <= sigma * la * bound:
                break

        # Fw in the next iteration will be equal to Fwd this iteration.
        Fw = Fwd

        # update coefficients
        step = la * d
        coef += step

        # We can avoid a matrix-vector product inside _eta_mu_score_fisher by
        # updating eta here.
        # NOTE: This might accumulate some numerical error over a sufficient
        # number of iterations, maybe we should completely recompute eta every
        # N iterations?
        eta = eta_wd
        mu = mu_wd

        # calculate eta, mu, score, Fisher matrix for next iteration
        eta, mu, score, fisher = family._eta_mu_score_fisher(
            coef=coef,
            phi=1,
            X=X,
            y=y,
            weights=weights,
            link=link,
            diag_fisher=diag_fisher,
            eta=eta,
            mu=mu,
            offset=offset,
        )

        converged, mn_subgrad_norm = check_convergence(
            step,
            coef,
            -score,
            P2,
            P1,
            gradient_tol,
            step_size_tol,
            lb=lower_bounds,
            ub=upper_bounds,
        )

        iteration_runtime = time.time() - iteration_start
        coef_l1 = np.sum(np.abs(coef))
        coef_l2 = np.linalg.norm(coef)
        step_l2 = np.linalg.norm(d)
        diagnostics.append(
            [
                mn_subgrad_norm,
                coef_l1,
                coef_l2,
                step_l2,
                n_iter,
                n_cycles,
                iteration_runtime,
                coef[0],
            ]
        )
        iteration_start = time.time()

        # stopping criterion for outer loop
        # sum_i(|minimum-norm of subgrad of F(w)_i|)
        # fp_wP2 = f'(w) + w*P2
        # Note: eta, mu and score are already updated
        # this also updates the inner tolerance for the next loop!
        if converged:
            break
        # end of outer loop

    if not converged:
        warnings.warn(
            "IRLS failed to converge. Increase"
            " the maximum number of iterations max_iter"
            " (currently {})".format(max_iter),
            ConvergenceWarning,
        )
    return coef, n_iter, n_cycles, diagnostics


def check_convergence(
    step,
    coef,
    grad,
    P2,
    P1,
<<<<<<< HEAD
    gradient_tol: float,
    step_size_tol: float,
    lb: Optional[np.ndarray],
    ub: Optional[np.ndarray],
=======
    gradient_tol: Optional[float],
    step_size_tol: Optional[float],
>>>>>>> dbce62e3
):
    # minimum subgradient norm
    mn_subgrad_norm = linalg.norm(
        _min_norm_sugrad(coef=coef, grad=grad, P2=P2, P1=P1, lb=lb, ub=ub), ord=1
    )
    step_size = linalg.norm(step)
    converged = (gradient_tol is not None and mn_subgrad_norm < gradient_tol) or (
        step_size_tol is not None and step_size < step_size_tol
    )
    return converged, mn_subgrad_norm


def _lbfgs_solver(
    coef,
    X,
    y: np.ndarray,
    weights: np.ndarray,
    P2: Union[np.ndarray, sparse.spmatrix],
    verbose: bool,
    family: ExponentialDispersionModel,
    link: Link,
    max_iter: int = 100,
    tol: float = 1e-4,
    offset: np.ndarray = None,
):
    def get_obj_and_derivative(coef):
        mu, devp = family._mu_deviance_derivative(coef, X, y, weights, link, offset)
        dev = family.deviance(y, mu, weights)
        intercept = coef.size == X.shape[1] + 1
        idx = 1 if intercept else 0  # offset if coef[0] is intercept
        if P2.ndim == 1:
            L2 = P2 * coef[idx:]
        else:
            L2 = P2 @ coef[idx:]
        obj = 0.5 * dev + 0.5 * (coef[idx:] @ L2)
        objp = 0.5 * devp
        objp[idx:] += L2
        return obj, objp

    coef, loss, info = fmin_l_bfgs_b(
        get_obj_and_derivative,
        coef,
        fprime=None,
        iprint=(verbose > 0) - 1,
        pgtol=tol,
        maxiter=max_iter,
        factr=1e2,
    )
    if info["warnflag"] == 1:
        warnings.warn(
            "lbfgs failed to converge." " Increase the number of iterations.",
            ConvergenceWarning,
        )
    elif info["warnflag"] == 2:
        warnings.warn("lbfgs failed for the reason: {}".format(info["task"]))
    n_iter_ = info["nit"]

    return coef, n_iter_, -1, None<|MERGE_RESOLUTION|>--- conflicted
+++ resolved
@@ -2,10 +2,7 @@
 
 import time
 import warnings
-<<<<<<< HEAD
 from functools import partial
-=======
->>>>>>> dbce62e3
 from typing import List, Optional, Tuple, Union
 
 import numpy as np
@@ -673,15 +670,10 @@
     grad,
     P2,
     P1,
-<<<<<<< HEAD
-    gradient_tol: float,
-    step_size_tol: float,
+    gradient_tol: Optional[float],
+    step_size_tol: Optional[float],
     lb: Optional[np.ndarray],
     ub: Optional[np.ndarray],
-=======
-    gradient_tol: Optional[float],
-    step_size_tol: Optional[float],
->>>>>>> dbce62e3
 ):
     # minimum subgradient norm
     mn_subgrad_norm = linalg.norm(
