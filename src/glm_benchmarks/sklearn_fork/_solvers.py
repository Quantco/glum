--- conflicted
+++ resolved
@@ -24,18 +24,11 @@
 def _least_squares_solver(state, data):
     if data.has_lower_bounds or data.has_upper_bounds:
         raise ValueError("Bounds are not supported with the least squares solver.")
-<<<<<<< HEAD
-
-    fisher = build_fisher(
-        data.X,
-        state.fisher_W,
-        data.fit_intercept,
-        data.P2,
-        np.arange(state.coef.shape[0], dtype=np.int32),
-    )
-=======
-    hessian = build_hessian(data.X, state.hessian_rows, data.fit_intercept, data.P2)
->>>>>>> 1536ccf9
+
+    hessian = build_hessian(
+        data.X, state.hessian_rows, data.fit_intercept, data.P2,
+        np.arange(state.coef.shape[0], dtype=np.int32)
+    )
 
     # TODO: In cases where we have lots of columns, we might want to avoid the
     # sandwich product and use something like iterative lsqr or lsmr.
@@ -49,17 +42,16 @@
 
 
 def _cd_solver(state, data):
-<<<<<<< HEAD
-    fisher_W_diff, active_rows = identify_active_rows(
-        state.fisher_W, state.old_fisher_W, 0.1
+    hessian_rows_diff, active_rows = identify_active_rows(
+        state.hessian_rows, state.old_hessian_rows, 0.1
     )
 
     import time
 
     start = time.time()
-    state.fisher_delta = build_fisher(
+    state.hessian_delta = build_hessian(
         data.X,
-        fisher_W_diff,
+        hessian_rows_diff,
         data.fit_intercept,
         data.P2,
         active_rows,
@@ -72,25 +64,18 @@
     total += time.time() - start
     print(total)
 
-    if state.fisher is None:
-        state.fisher = state.fisher_delta
+    if state.hessian is None:
+        state.hessian = state.hessian_delta
     else:
-        state.fisher[np.ix_(state.active_set, state.active_set)] += state.fisher_delta
-
-    F = state.fisher[np.ix_(state.active_set, state.active_set)]
-
-=======
-    hessian = build_hessian(data.X, state.hessian_rows, data.fit_intercept, data.P2)
->>>>>>> 1536ccf9
+        state.hessian[np.ix_(state.active_set, state.active_set)] += state.hessian_delta
+
+    F = state.hessian[np.ix_(state.active_set, state.active_set)]
+
     new_coef, gap, _, _, n_cycles = enet_coordinate_descent_gram(
         state.active_set,
         state.coef.copy(),
         data.P1,
-<<<<<<< HEAD
         F,
-=======
-        hessian,
->>>>>>> 1536ccf9
         -state.score,
         data.max_inner_iter,
         state.inner_tol,
@@ -105,8 +90,7 @@
     return new_coef - state.coef, n_cycles
 
 
-<<<<<<< HEAD
-def build_fisher(X, fisher_W, intercept, P2, active_rows, active_cols):
+def build_hessian(X, fisher_W, intercept, P2, active_rows, active_cols):
     idx = 1 if intercept else 0
     active_cols_non_intercept = active_cols[idx:] - idx
     fisher = _safe_sandwich_dot(
@@ -124,21 +108,6 @@
             np.ix_(active_cols_non_intercept, active_cols_non_intercept)
         ]
     return fisher
-=======
-def build_hessian(X, hessian_rows, intercept, P2):
-    idx = 1 if intercept else 0
-    hessian = _safe_sandwich_dot(X, hessian_rows, intercept)
-    if P2.ndim == 1:
-        idiag = np.arange(start=idx, stop=hessian.shape[0])
-        hessian[(idiag, idiag)] += P2
-    else:
-        if sparse.issparse(P2):
-            hessian[idx:, idx:] += P2.toarray()
-        else:
-            hessian[idx:, idx:] += P2
-    return hessian
->>>>>>> 1536ccf9
-
 
 @profile
 def _irls_solver(inner_solver, coef, data) -> Tuple[np.ndarray, int, int, List[List]]:
@@ -215,15 +184,7 @@
         state.n_cycles += n_cycles_this_iter
 
         # 2) Line search
-<<<<<<< HEAD
-        state.coef, state.step, state.obj_val, state.eta, state.mu = line_search(
-            state, data, d
-        )
-
-        # 3) Update the quadratic approximation
-        state.old_fisher_W[:] = state.fisher_W
-=======
->>>>>>> 1536ccf9
+        state.old_hessian_rows[:] = state.hessian_rows
         (
             state.coef,
             state.step,
@@ -360,13 +321,9 @@
         self.eta = np.zeros(data.X.shape[0], dtype=data.X.dtype)
         self.mu = None
         self.score = None
-<<<<<<< HEAD
-        self.old_fisher_W = np.zeros(data.X.shape[0], dtype=data.X.dtype)
-        self.fisher_W = None
-        self.fisher = None
-=======
+        self.old_hessian_rows = np.zeros(data.X.shape[0], dtype=data.X.dtype)
         self.hessian_rows = None
->>>>>>> 1536ccf9
+        self.hessian = None
         self.coef_P2 = None
         self.norm_min_subgrad = None
         self.max_min_subgrad = None
@@ -449,10 +406,6 @@
     return converged, norm_min_subgrad, max_min_subgrad, inner_tol
 
 
-<<<<<<< HEAD
-def update_quadratic(state, data):
-    eta, mu, score, fisher_W = data.family._eta_mu_score_fisher_W(
-=======
 def update_predictions(state, data, coef, X_dot_step=None, factor=1.0):
     if X_dot_step is None:
         X_dot_step = _safe_lin_pred(data.X, coef, data.offset)
@@ -469,7 +422,6 @@
 
 def update_quadratic(state, data, coef_P2):
     gradient_rows, hessian_rows = data.family.rowwise_gradient_hessian(
->>>>>>> 1536ccf9
         data.link,
         coef=state.coef,
         phi=1,
@@ -531,29 +483,6 @@
     # TODO: potentially use different line search algorithm?
     P1w_1 = linalg.norm(data.P1 * state.coef[data.intercept_offset :], ord=1)
     P1wd_1 = linalg.norm(data.P1 * (state.coef + d)[data.intercept_offset :], ord=1)
-<<<<<<< HEAD
-
-    # Note: the L2 penalty term is included in the score.
-    bound = sigma * (-(state.score @ d) + P1wd_1 - P1w_1)
-
-    # In the first iteration, we must compute the objective value explicitly.
-    # In later iterations, we just use the objective value from the previous
-    # iteration as set after the line search loop below.
-    if state.obj_val is None:
-        obj_val = (
-            0.5
-            * line_search_deviance(
-                data.family, data.link, data.y, state.eta, state.mu, data.weights
-            )
-            + 0.5 * (state.coef_P2 @ state.coef)
-            + P1w_1
-        )
-    else:
-        obj_val = state.obj_val
-
-    la = 1.0 / beta
-
-=======
 
     # Note: the L2 penalty term is included in the score.
     bound = sigma * (-(state.score @ d) + P1wd_1 - P1w_1)
@@ -561,52 +490,19 @@
     # The step direction in row space. We'll be multiplying this by varying
     # step sizes during the line search. Factoring this matrix-vector product
     # out of the inner loop improve performance a lot!
->>>>>>> 1536ccf9
     X_dot_d = _safe_lin_pred(data.X, d)
     print(f"updated: {np.sum(np.abs(d) > 0)}")
 
     # Try progressively shorter line search steps.
     # variables suffixed with wd are for the new coefficient values
-<<<<<<< HEAD
-    eta_wd = np.empty(data.X.shape[0], dtype=data.X.dtype)
-    mu_wd = np.empty(data.X.shape[0], dtype=data.X.dtype)
-=======
     factor = 1.0
->>>>>>> 1536ccf9
     for k in range(20):
         step = factor * d
         coef_wd = state.coef + step
-<<<<<<< HEAD
-
-        # The simple version of the next line is:
-        # mu_wd = link.inverse(_safe_lin_pred(X, coef_wd))
-        # but because coef_wd can be factored as
-        # coef_wd = coef + la * d
-        # we can rewrite to only perform one dot product with the data
-        # matrix per loop which is substantially faster
-        deviance = line_search_update(
-            data.family,
-            data.link,
-            la,
-            state.eta,
-            X_dot_d,
-            data.y,
-            data.weights,
-            eta_wd,
-            mu_wd,
-        )
-
-        obj_val_wd = 0.5 * deviance
-        obj_val_wd += linalg.norm(data.P1 * coef_wd[data.intercept_offset :], ord=1)
-        coef_wd_P2 = make_coef_P2(data, coef_wd)
-        obj_val_wd += 0.5 * (coef_wd_P2 @ coef_wd)
-        if obj_val_wd - obj_val <= sigma * la * bound:
-=======
         eta_wd, mu_wd, obj_val_wd, coef_wd_P2 = update_predictions(
             state, data, coef_wd, X_dot_d, factor=factor
         )
         if obj_val_wd - state.obj_val <= sigma * factor * bound:
->>>>>>> 1536ccf9
             break
         factor *= beta
 
@@ -618,37 +514,6 @@
     # instead adding the delta from the previous iteration. Maybe we should
     # completely recompute eta every N iterations?
     return state.coef + step, step, eta_wd, mu_wd, obj_val_wd, coef_wd_P2
-
-
-def line_search_deviance(family, link, y, eta, mu, weights):
-    custom = family.run_customized_function(
-        link, family.line_search_deviance_fncs, y, eta, mu, weights
-    )
-    if custom[0]:
-        return custom[1]
-
-    return family.deviance(y, mu, weights)
-
-
-def line_search_update(
-    family, link, la, eta, X_dot_d, y, weights, eta_wd_out, mu_wd_out
-):
-    custom = family.run_customized_function(
-        link,
-        family.line_search_update_fncs,
-        la,
-        eta,
-        X_dot_d,
-        y,
-        weights,
-        eta_wd_out,
-        mu_wd_out,
-    )
-    if custom[0]:
-        return custom[1]
-    eta_wd_out[:] = eta + la * X_dot_d
-    mu_wd_out[:] = link.inverse(eta_wd_out)
-    return family.deviance(y, mu_wd_out, weights)
 
 
 def _lbfgs_solver(
