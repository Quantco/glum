from __future__ import division

import time
import warnings
from typing import Dict, List, Optional, Tuple, Union

import numpy as np
from scipy import linalg, sparse
from scipy.optimize import fmin_l_bfgs_b
from sklearn.exceptions import ConvergenceWarning
from sklearn.utils import check_array
from sklearn.utils.validation import check_random_state

<<<<<<< HEAD
from ._cd_fast import _norm_min_subgrad, enet_coordinate_descent_gram
=======
from glm_benchmarks.matrix import MatrixBase

>>>>>>> 9d6fa8e7
from ._distribution import ExponentialDispersionModel
from ._link import Link
from ._util import _safe_lin_pred, _safe_sandwich_dot


<<<<<<< HEAD
def _least_squares_solver(state, data):
    fisher = build_fisher(data.X, state.fisher_W, data.fit_intercept, data.P2)

    # TODO: In cases where we have lots of columns, we might want to avoid the
    # sandwich product and use something like iterative lsqr or lsmr.
    d = linalg.solve(
        fisher, state.score, overwrite_a=True, overwrite_b=True, assume_a="pos"
    )
    return d, 1


def _cd_solver(state, data):
    fisher = build_fisher(data.X, state.fisher_W, data.fit_intercept, data.P2)
    new_coef, gap, _, n_cycles = enet_coordinate_descent_gram(
        state.coef.copy(),
        data.P1,
        fisher,
        -state.score,
        data.max_inner_iter,
        state.inner_tol,
        data.random_state,
        data.fit_intercept,
        data.selection == "random",
    )
    return new_coef - state.coef, n_cycles
=======
def _min_norm_sugrad(
    coef: np.ndarray,
    grad: np.ndarray,
    P2: Optional[np.ndarray],
    P1: np.ndarray,
    lb: Optional[np.ndarray],
    ub: Optional[np.ndarray],
) -> np.ndarray:
    """Compute the gradient of all subgradients with minimal L2-norm.

    subgrad = grad + P2 * coef + P1 * subgrad(|coef|_1)

    g_i = grad_i + (P2*coef)_i

    if coef_i > 0:   g_i + P1_i
    if coef_i < 0:   g_i - P1_i
    if coef_i = 0:   sign(g_i) * max(|g_i|-P1_i, 0)

    Parameters
    ----------
    coef : ndarray
        coef[0] may be intercept.

    grad : ndarray, shape=coef.shape

    P2 : {1d or 2d array, None}
        always without intercept, ``None`` means P2 = 0

    P1 : ndarray
        always without intercept

    lb : {ndarray or None}
        lower bounds. When a coefficient is located at the bound and
        it's gradient suggest that it would be optimal to go beyond
        the bound, we set the gradient of this feature to zero.

    ub : {ndarray or None}
        see lb.
    """
    intercept = coef.size == P1.size + 1
    idx = 1 if intercept else 0  # offset if coef[0] is intercept
    # compute grad + coef @ P2 without intercept
    grad_wP2 = grad[idx:].copy()
    if P2 is None:
        pass
    elif P2.ndim == 1:
        grad_wP2 += coef[idx:] * P2
    else:
        grad_wP2 += coef[idx:] @ P2

    subgrad = np.where(
        coef[idx:] == 0,
        np.sign(grad_wP2) * np.maximum(np.abs(grad_wP2) - P1, 0),
        grad_wP2 + np.sign(coef[idx:]) * P1,
    )

    # maybe use something else?
    if lb is not None:
        subgrad = np.where((coef[idx:] == lb) & (subgrad > 0), 0, subgrad)
    if ub is not None:
        subgrad = np.where((coef[idx:] == ub) & (subgrad < 0), 0, subgrad)

    if intercept:
        return np.concatenate(([grad[0]], subgrad))
    else:
        return subgrad


def _least_squares_solver(
    d: np.ndarray,
    X: MatrixBase,
    coef: np.ndarray,
    score,
    fisher,
    P1,
    P2,
    n_cycles: int,
    inner_tol: float,
    max_inner_iter,
    selection,
    random_state,
    diag_fisher=False,
    lower_bounds=None,
    upper_bounds=None,
):
    if (lower_bounds is not None) or (upper_bounds is not None):
        raise ValueError("Bounds are not supported with the least square solver.")
    S = score.copy()
    intercept = coef.size == X.shape[1] + 1
    idx = 1 if intercept else 0  # offset if coef[0] is intercept

    coef_P2 = add_P2_fisher(fisher, P2, coef, idx, diag_fisher)

    # TODO:
    S[idx:] -= coef_P2

    # TODO: In cases where we have lots of columns, we might want to avoid the
    # sandwich product and use something like iterative lsqr or lsmr.
    # TODO: need to only pass X and W to _ls_solver and _cd_solver. Then, we
    # can calculate fisher and score or use other solvers internal to the inner
    # solver.
    d = linalg.solve(fisher, S, overwrite_a=True, overwrite_b=True, assume_a="pos")
    return d, coef_P2, n_cycles + 1, inner_tol


def _cd_solver(
    d: np.ndarray,
    X: MatrixBase,
    coef: np.ndarray,
    score,
    fisher,
    P1,
    P2,
    n_cycles: int,
    inner_tol: float,
    max_inner_iter=50000,
    selection="cyclic",
    random_state=None,
    diag_fisher=False,
    lower_bounds: Optional[np.ndarray] = None,
    upper_bounds: Optional[np.ndarray] = None,
):
    """Compute inner loop of coordinate descent, i.e. cycles through features.

    Minimization of 1-d subproblems::

        min_z q(d+z*e_j) - q(d)
        = min_z A_j z + 1/2 B_jj z^2 + ||P1_j (w_j+d_j+z)||_1

    A = f'(w) + d*H(w) + (w+d)*P2
    B = H+P2
    Note: f'=-score and H=fisher are updated at the end of outer iteration.
    """
    # TODO: split into diag_fisher and non diag_fisher cases to make optimization easier
    # TODO: Cython/C++?
    # TODO: use sparsity (coefficient already 0 due to L1 penalty)
    #       => active set of features for featurelist, see paper
    #          of Improved GLMNET or Gap Safe Screening Rules
    #          https://arxiv.org/abs/1611.05780
    n_samples, n_features = X.shape
    intercept = coef.size == X.shape[1] + 1
    idx = 1 if intercept else 0  # offset if coef[0] is intercept
    f_cont = fisher.flags["F_CONTIGUOUS"]

    coef_P2 = add_P2_fisher(fisher, P2, coef, idx, diag_fisher)

    A = -score
    A[idx:] += coef_P2
    # A += d @ (H+P2) but so far d=0
    # inner loop
    for inner_iter in range(1, max_inner_iter + 1):
        inner_iter += 1
        n_cycles += 1
        # cycle through features, update intercept separately at the end
        # TODO: move a lot of this to outer loop
        if selection == "random":
            featurelist = random_state.permutation(n_features)
        else:
            featurelist = np.arange(n_features)

        # if selection is not random, only need to do this once
        jdx_vec = featurelist + idx
        if diag_fisher:
            b_vec = fisher[jdx_vec]
        else:
            b_vec = np.diag(fisher)[jdx_vec]
        b_less_than_zero_vec = b_vec <= 0
        p1_is_zero_vec = P1[featurelist] == 0

        for num, j in enumerate(featurelist):
            # minimize_z: a z + 1/2 b z^2 + c |d+z|
            # a = A_j
            # b = B_jj > 0
            # c = |P1_j| = P1_j > 0, see 1.3
            # d = w_j + d_j
            # cf. https://arxiv.org/abs/0708.1485 Eqs. (3) - (4)
            # with beta = z+d, beta_hat = d-a/b and gamma = c/b
            # z = 1/b * S(bd-a,c) - d
            # S(a,b) = sign(a) max(|a|-b, 0) soft thresholding
            # jdx = j + idx  # index for arrays containing entries for intercept
            jdx = jdx_vec[num]
            a = A[jdx]
            if diag_fisher:
                # Note: fisher is ndarray of shape (n_samples,) => no idx
                # Calculate Bj = B[j, :] = B[:, j] as it is needed later anyway
                x_j = np.squeeze(np.array(X.getcol(j).toarray()))
                Bj = np.zeros_like(A)
                if intercept:
                    Bj[0] = fisher @ x_j
                Bj[idx:] = _safe_toarray((fisher * x_j) @ X).ravel()

                if P2.ndim == 1:
                    Bj[idx + j] += P2[j]
                else:
                    if sparse.issparse(P2):
                        # slice columns as P2 is csc
                        Bj[idx:] += P2[:, j].toarray().ravel()
                    else:
                        Bj[idx:] += P2[:, j]
                b = Bj[jdx]
            else:
                b = b_vec[num]

            # those ten lines are what it is all about
            if b_less_than_zero_vec[num]:
                z = 0
            elif p1_is_zero_vec[num]:
                z = -a / b
            elif a + P1[j] < b * (coef[jdx] + d[jdx]):
                z = -(a + P1[j]) / b
            elif a - P1[j] > b * (coef[jdx] + d[jdx]):
                z = -(a - P1[j]) / b
            else:
                z = -(coef[jdx] + d[jdx])

            # bounds
            if lower_bounds is not None:
                if coef[jdx] + (d[jdx] + z) < lower_bounds[j]:
                    z = lower_bounds[j] - coef[jdx] - d[jdx]
            if upper_bounds is not None:
                if coef[jdx] + (d[jdx] + z) > upper_bounds[j]:
                    z = upper_bounds[j] - coef[jdx] - d[jdx]

            # update direction d
            d[jdx] += z
            # update A because d_j is now d_j+z
            # A = f'(w) + d*H(w) + (w+d)*P2
            # => A += (H+P2)*e_j z = B_j * z
            # Note: B is symmetric B = B.transpose
            if diag_fisher:
                # Bj = B[:, j] calculated above, still valid
                bj = Bj
            # otherwise, B is symmetric, C- or F-contiguous, but never sparse
            elif f_cont:
                # slice columns like for sparse csc
                bj = fisher[:, jdx]
            else:  # B.flags['C_CONTIGUOUS'] might be true
                # slice rows
                bj = fisher[jdx, :]
            A += bj * z
            # end of cycle over features

        # update intercept
        if intercept:
            if diag_fisher:
                Bj = np.zeros_like(A)
                Bj[0] = fisher.sum()
                Bj[1:] = fisher @ X
                b = Bj[0]
            else:
                b = fisher[0, 0]
            z = 0 if b <= 0 else -A[0] / b
            d[0] += z
            if diag_fisher:
                A += Bj * z
            else:
                if fisher.flags["F_CONTIGUOUS"]:
                    A += fisher[:, 0] * z
                else:
                    A += fisher[0, :] * z
        # end of complete cycle
        # stopping criterion for inner loop
        # sum_i(|minimum of norm of subgrad of q(d)_i|)
        # subgrad q(d) = A + subgrad ||P1*(w+d)||_1
        mn_subgrad = _min_norm_sugrad(
            coef=coef + d, grad=A, P2=None, P1=P1, lb=lower_bounds, ub=upper_bounds
        )
        mn_subgrad = linalg.norm(mn_subgrad, ord=1)
        if mn_subgrad <= inner_tol:
            if inner_iter == 1:
                inner_tol = inner_tol / 4.0
            break
        # end of inner loop
    return d, coef_P2, n_cycles, inner_tol
>>>>>>> 9d6fa8e7


def build_fisher(X, fisher_W, intercept, P2):
    idx = 1 if intercept else 0
    fisher = _safe_sandwich_dot(X, fisher_W, intercept)
    if P2.ndim == 1:
        idiag = np.arange(start=idx, stop=fisher.shape[0])
        fisher[(idiag, idiag)] += P2
    else:
        if sparse.issparse(P2):
            fisher[idx:, idx:] += P2.toarray()
        else:
            fisher[idx:, idx:] += P2
    return fisher


<<<<<<< HEAD
def _irls_solver(inner_solver, coef, data) -> Tuple[np.ndarray, int, int, List[List]]:
    """Solve GLM with L1 and L2 penalty by IRLS
=======
def _irls_solver(
    inner_solver,
    coef,
    X: MatrixBase,
    y: np.ndarray,
    weights: np.ndarray,
    P1: Union[np.ndarray, sparse.spmatrix],
    P2: Union[np.ndarray, sparse.spmatrix],
    fit_intercept: bool,
    family: ExponentialDispersionModel,
    link: Link,
    max_iter: int = 100,
    max_inner_iter: int = 100000,
    gradient_tol: Optional[float] = 1e-4,
    step_size_tol: Optional[float] = 1e-4,
    fixed_inner_tol: Optional[Tuple] = None,
    selection="cyclic",
    random_state=None,
    diag_fisher=False,
    offset: np.ndarray = None,
    lower_bounds: Optional[np.ndarray] = None,
    upper_bounds: Optional[np.ndarray] = None,
) -> Tuple[np.ndarray, int, int, List[Dict]]:
    """Solve GLM with L1 and L2 penalty by coordinate descent algorithm.
>>>>>>> 9d6fa8e7

    The objective being minimized in the coefficients w=coef is::

        F = f + g, f(w) = 1/2 deviance, g = 1/2 w*P2*w + ||P1*w||_1

    An Improved GLMNET for L1-regularized Logistic Regression:

    1. Find optimal descent direction d by minimizing
       min_d F(w+d) = min_d F(w+d) - F(w)
    2. Quadratic approximation of F(w+d)-F(w) = q(d):
       using f(w+d) = f(w) + f'(w)*d + 1/2 d*H(w)*d + O(d^3) gives:
       q(d) = (f'(w) + w*P2)*d + 1/2 d*(H(w)+P2)*d
       + ||P1*(w+d)||_1 - ||P1*w||_1
       Then minimize q(d): min_d q(d)
    3a. Coordinate descent by updating coordinate j (d -> d+z*e_j):
       min_z q(d+z*e_j)
       = min_z q(d+z*e_j) - q(d)
       = min_z A_j z + 1/2 B_jj z^2
               + ||P1_j (w_j+d_j+z)||_1 - ||P1_j (w_j+d_j)||_1
       A = f'(w) + d*H(w) + (w+d)*P2
       B = H + P2
    3b. Least squares solve of the quadratic approximation.

    Repeat steps 1-3 until convergence.
    Note: Use Fisher matrix instead of Hessian for H.
    Note: f' = -score, H = Fisher matrix

    Parameters
    ----------
    inner_solver
        A least squares solver that can handle the appropriate penalties. With
        an L1 penalty, this will _cd_solver. With only an L2 penalty,
        _least_squares_solver will be more efficient.
    coef : ndarray, shape (c,)
        If fit_intercept=False, shape c=X.shape[1].
        If fit_intercept=True, then c=X.shape[1] + 1.
    data : IRLSData
        Data object containing all the data and solver parameters.
    """

    state = IRLSState(coef, data)
    state.eta, state.mu, state.score, state.fisher_W, state.coef_P2 = update_quadratic(
        state, data
    )
    state.converged, state.mn_subgrad_norm, state.inner_tol = check_convergence(
        state, data
    )

    while state.n_iter < data.max_iter and not state.converged:

        # 1) Solve the L1 and L2 penalized least squares problem
        d, n_cycles_this_iter = inner_solver(state, data)
        state.n_cycles += n_cycles_this_iter

        # 2) Line search
        state.coef, state.step, state.Fw, state.eta, state.mu = line_search(
            state, data, d
        )

        # 3) Update the quadratic approximation
        (
            state.eta,
            state.mu,
            state.score,
            state.fisher_W,
            state.coef_P2,
        ) = update_quadratic(state, data)

        # 4) Check if we've converged
        state.converged, state.mn_subgrad_norm, state.inner_tol = check_convergence(
            state, data
        )
        state.record_iteration()

    if not state.converged:
        warnings.warn(
            "IRLS failed to converge. Increase"
            " the maximum number of iterations max_iter"
            " (currently {})".format(data.max_iter),
            ConvergenceWarning,
        )
    return state.coef, state.n_iter, state.n_cycles, state.diagnostics


class IRLSData:
    def __init__(
        self,
        X,
        y: np.ndarray,
        weights: np.ndarray,
        P1: Union[np.ndarray, sparse.spmatrix],
        P2: Union[np.ndarray, sparse.spmatrix],
        fit_intercept: bool,
        family: ExponentialDispersionModel,
        link: Link,
        max_iter: int = 100,
        max_inner_iter: int = 100000,
        gradient_tol: Optional[float] = 1e-4,
        step_size_tol: Optional[float] = 1e-4,
        fixed_inner_tol: Optional[Tuple] = None,
        selection="cyclic",
        random_state=None,
        offset: np.ndarray = None,
    ):
        """
        X : {ndarray, csc sparse matrix}, shape (n_samples, n_features)
            Training data (with intercept included if present). If not sparse,
            pass directly as Fortran-contiguous data to avoid
            unnecessary memory duplication.

        y : ndarray, shape (n_samples,)
            Target values.

        weights: ndarray, shape (n_samples,)
            Sample weights with which the deviance is weighted. The weights must
            bee normalized and sum to 1.

        P1 : {ndarray}, shape (n_features,)
            The L1-penalty vector (=diagonal matrix)

        P2 : {ndarray, csc sparse matrix}, shape (n_features, n_features)
            The L2-penalty matrix or vector (=diagonal matrix). If a matrix is
            passed, it must be symmetric. If X is sparse, P2 must also be sparse.

        fit_intercept : boolean, optional (default=True)
            Specifies if a constant (a.k.a. bias or intercept) should be
            added to the linear predictor (X*coef+intercept).

        family : ExponentialDispersionModel

        link : Link

        max_iter : int, optional (default=100)
            Maximum numer of outer (Newton) iterations.

        max_inner_iter : int, optional (default=1000)
            Maximum number of iterations in each inner loop, i.e. max number of
            cycles over all features per inner loop.

        gradient_tol : float, optional (default=1e-4)
            Convergence criterion is
            sum_i(|minimum of norm of subgrad of objective_i|)<=tol.

        step_size_tol : float, optional (default=1e-4)

        selection : str, optional (default='cyclic')
            If 'random', randomly chose features in inner loop.

        random_state : {int, RandomState instance, None}, optional (default=None)

        Returns
        -------
        coef : ndarray, shape (c,)
            If fit_intercept=False, shape c=X.shape[1].
            If fit_intercept=True, then c=X.shape[1] + 1.

        n_iter : number of outer iterations = newton iterations

        n_cycles : number of cycles over features

        References
        ----------
        Guo-Xun Yuan, Chia-Hua Ho, Chih-Jen Lin
        An Improved GLMNET for L1-regularized Logistic Regression,
        Journal of Machine Learning Research 13 (2012) 1999-2030
        https://www.csie.ntu.edu.tw/~cjlin/papers/l1_glmnet/long-glmnet.pdf
        """
        self.X = X
        self.y = y
        self.weights = weights
        self.P1 = P1

        # Note: we already set P2 = l2*P2, P1 = l1*P1
        # Note: we already symmetrized P2 = 1/2 (P2 + P2')
        self.P2 = P2

        self.fit_intercept = fit_intercept
        self.family = family
        self.link = link
        self.max_iter = max_iter
        self.max_inner_iter = max_inner_iter
        self.gradient_tol = gradient_tol
        self.step_size_tol = step_size_tol
        self.fixed_inner_tol = fixed_inner_tol
        self.selection = selection
        self.random_state = random_state
        self.offset = offset

        self.intercept_offset = 1 if self.fit_intercept else 0

        self.check_data()

    def check_data(self):
        if self.P2.ndim == 2:
            self.P2 = check_array(self.P2, "csc", dtype=[np.float64, np.float32])

        if sparse.issparse(self.X):
            if not sparse.isspmatrix_csc(self.P2):
                raise ValueError(
                    "If X is sparse, P2 must also be sparse csc"
                    "format. Got P2 not sparse."
                )

        self.random_state = check_random_state(self.random_state)


class IRLSState:
    def __init__(self, coef, data):
        self.data = data

        # some precalculations
        self.iteration_start = time.time()

        # number of outer iterations
        self.n_iter = 0

        # number of inner iterations (for CD, this is the number of cycles over
        # all the features)
        self.n_cycles = 0

        self.converged = False

        self.diagnostics = []

        self.coef = coef

        # We need to have an initial step value to make sure that the step size
        # convergence criteria fails on the first pass
        initial_step = data.step_size_tol
        if initial_step is None:
            initial_step = 0.0
        self.step = np.full_like(self.coef, initial_step)

        self.Fw = None
        self.eta = None
        self.mu = None
        self.score = None
        self.fisher_W = None
        self.coef_P2 = None
        self.mn_subgrad_norm = None
        self.inner_tol = None

    def record_iteration(self):
        self.n_iter += 1

        iteration_runtime = time.time() - self.iteration_start
        self.iteration_start = time.time()

        coef_l1 = np.sum(np.abs(self.coef))
        coef_l2 = np.linalg.norm(self.coef)
        step_l2 = np.linalg.norm(self.step)
        self.diagnostics.append(
            [
                self.mn_subgrad_norm,
                coef_l1,
                coef_l2,
                step_l2,
                self.n_iter,
                self.n_cycles,
                iteration_runtime,
                self.coef[0],
            ]
        )


def check_convergence(state, data):
    # stopping criterion for outer loop is a mix of a subgradient tolerance
    # and a step size tolerance
    # sum_i(|minimum-norm of subgrad of F(w)_i|)
    # fp_wP2 = f'(w) + w*P2
    # Note: eta, mu and score are already updated
    # this also updates the inner tolerance for the next loop!

    # L1 norm of the minimum norm subgradient
    mn_subgrad_norm = _norm_min_subgrad(
        state.coef, -state.score, state.data.P1, state.data.intercept_offset
    )
    gradient_converged = (
        state.data.gradient_tol is not None
        and mn_subgrad_norm < state.data.gradient_tol
    )

    # Simple L2 step length convergence criteria
    step_size = linalg.norm(state.step)
    step_size_converged = (
        state.data.step_size_tol is not None and step_size < state.data.step_size_tol
    )

<<<<<<< HEAD
    converged = gradient_converged or step_size_converged
=======
    # minimum subgradient norm
    def calc_mn_subgrad_norm():
        return linalg.norm(
            _min_norm_sugrad(
                coef=coef, grad=-score, P2=P2, P1=P1, lb=lower_bounds, ub=upper_bounds
            ),
            ord=1,
        )
>>>>>>> 9d6fa8e7

    # the ratio of inner tolerance to the minimum subgradient norm
    # This wasn't explored in the newGLMNET paper linked above.
    # That paper essentially uses inner_tol_ratio = 1.0, but using a slightly
    # lower value is much faster.
    # By comparison, the original GLMNET paper uses inner_tol = tol.
    # So, inner_tol_ratio < 1 is sort of a compromise between the two papers.
    # The value should probably be between 0.01 and 0.5. 0.1 works well for many problems
    inner_tol_ratio = 0.1

<<<<<<< HEAD
    if state.data.fixed_inner_tol is None:
        # Another potential rule limits the inner tol to be no smaller than tol
        # return max(mn_subgrad_norm * inner_tol_ratio, tol)
        inner_tol = mn_subgrad_norm * inner_tol_ratio
    else:
        inner_tol = state.data.fixed_inner_tol[0]
=======
    def calc_inner_tol(mn_subgrad_norm):
        if fixed_inner_tol is None:
            # Another potential rule limits the inner tol to be no smaller than tol
            # return max(mn_subgrad_norm * inner_tol_ratio, tol)
            return mn_subgrad_norm * inner_tol_ratio
        else:
            return fixed_inner_tol[0]

    mn_subgrad_norm = calc_mn_subgrad_norm()

    Fw = None
    diagnostics = []
    # outer loop
    while n_iter < max_iter:
        # stopping tolerance of inner loop
        # use L1-norm of minimum of norm of subgradient of F
        inner_tol = calc_inner_tol(mn_subgrad_norm)

        n_iter += 1
        # initialize search direction d (to be optimized) with zero
        d.fill(0)

        # inner loop
        d, coef_P2, n_cycles, inner_tol = inner_solver(
            d,
            X,
            coef,
            score,
            fisher,
            P1,
            P2,
            n_cycles,
            inner_tol,
            max_inner_iter=max_inner_iter,
            selection=selection,
            random_state=random_state,
            diag_fisher=diag_fisher,
            lower_bounds=lower_bounds,
            upper_bounds=upper_bounds,
        )
>>>>>>> 9d6fa8e7

    return converged, mn_subgrad_norm, inner_tol

<<<<<<< HEAD

def update_quadratic(state, data):
    eta, mu, score, fisher_W = data.family._eta_mu_score_fisher(
        coef=state.coef,
        phi=1,
        X=data.X,
        y=data.y,
        weights=data.weights,
        link=data.link,
        offset=data.offset,
        eta=state.eta,
        mu=state.mu,
    )
    coef_P2 = make_coef_P2(data, state.coef)
    score -= coef_P2
    return eta, mu, score, fisher_W, coef_P2


def make_coef_P2(data, coef):
    out = np.empty_like(coef)

    if data.intercept_offset == 1:
        out[0] = 0

    C = coef[data.intercept_offset :]
    if data.P2.ndim == 1:
        out[data.intercept_offset :] = C * data.P2
    else:
        out[data.intercept_offset :] = C @ data.P2

    return out


def line_search(state, data, d):
    # line search parameters
    (beta, sigma) = (0.5, 0.01)

    # line search by sequence beta^k, k=0, 1, ..
    # F(w + lambda d) - F(w) <= lambda * bound
    # bound = sigma * (f'(w)*d + w*P2*d
    #                  +||P1 (w+d)||_1 - ||P1 w||_1)
    P1w_1 = linalg.norm(data.P1 * state.coef[data.intercept_offset :], ord=1)
    P1wd_1 = linalg.norm(data.P1 * (state.coef + d)[data.intercept_offset :], ord=1)
    # Note: coef_P2 already calculated and still valid
    bound = sigma * (-(state.score @ d) + P1wd_1 - P1w_1)

    # In the first iteration, we must compute Fw explicitly.
    # In later iterations, we just use Fwd from the previous iteration
    # as set after the line search loop below.
    if state.Fw is None:
        Fw = (
            0.5 * data.family.deviance(data.y, state.mu, data.weights)
            + 0.5 * (state.coef_P2 @ state.coef)
            + P1w_1
        )
    else:
        Fw = state.Fw

    la = 1.0 / beta

    # TODO: if we keep track of X_dot_coef, we can add this to avoid a
    # _safe_lin_pred in _eta_mu_score_fisher every loop
    X_dot_d = _safe_lin_pred(data.X, d)

    # Try progressively shorter line search steps.
    for k in range(20):
        la *= beta  # starts with la=1
        coef_wd = state.coef + la * d

        # The simple version of the next line is:
        # mu_wd = link.inverse(_safe_lin_pred(X, coef_wd))
        # but because coef_wd can be factored as
        # coef_wd = coef + la * d
        # we can rewrite to only perform one dot product with the data
        # matrix per loop which is substantially faster
        eta_wd = state.eta + la * X_dot_d
        mu_wd = data.link.inverse(eta_wd)

        # TODO - optimize: for Tweedie that isn't one of the special cases
        # (gaussian, poisson, gamma), family.deviance is quite slow! Can we
        # fix that somehow?
        Fwd = 0.5 * data.family.deviance(data.y, mu_wd, data.weights) + linalg.norm(
            data.P1 * coef_wd[data.intercept_offset :], ord=1
=======
        converged, mn_subgrad_norm = check_convergence(
            step,
            coef,
            -score,
            P2,
            P1,
            gradient_tol,
            step_size_tol,
            lb=lower_bounds,
            ub=upper_bounds,
        )

        iteration_runtime = time.time() - iteration_start
        coef_l1 = np.sum(np.abs(coef))
        coef_l2 = np.linalg.norm(coef)
        step_l2 = np.linalg.norm(d)
        diagnostics.append(
            {
                "convergence": mn_subgrad_norm,
                "L1(coef)": coef_l1,
                "L2(coef)": coef_l2,
                "L2(step)": step_l2,
                "n_iter": n_iter,
                "n_cycles": n_cycles,
                "runtime": iteration_runtime,
                "intercept": coef[0],
            }
>>>>>>> 9d6fa8e7
        )
        coef_wd_P2 = make_coef_P2(data, coef_wd)
        Fwd += 0.5 * (coef_wd_P2 @ coef_wd)
        if Fwd - Fw <= sigma * la * bound:
            break

    # Fw in the next iteration will be equal to Fwd this iteration.
    Fw = Fwd

    # update coefficients
    step = la * d

<<<<<<< HEAD
    # We can avoid a matrix-vector product inside _eta_mu_score_fisher by
    # returning the new eta and mu calculated here.
    # NOTE: This might accumulate some numerical error over a sufficient
    # number of iterations, maybe we should completely recompute eta every
    # N iterations?
    return state.coef + step, step, Fwd, eta_wd, mu_wd
=======
def check_convergence(
    step,
    coef,
    grad,
    P2,
    P1,
    gradient_tol: Optional[float],
    step_size_tol: Optional[float],
    lb: Optional[np.ndarray],
    ub: Optional[np.ndarray],
):
    # minimum subgradient norm
    mn_subgrad_norm = linalg.norm(
        _min_norm_sugrad(coef=coef, grad=grad, P2=P2, P1=P1, lb=lb, ub=ub), ord=1
    )
    step_size = linalg.norm(step)
    converged = (gradient_tol is not None and mn_subgrad_norm < gradient_tol) or (
        step_size_tol is not None and step_size < step_size_tol
    )
    return converged, mn_subgrad_norm
>>>>>>> 9d6fa8e7


def _lbfgs_solver(
    coef,
    X: MatrixBase,
    y: np.ndarray,
    weights: np.ndarray,
    P2: Union[np.ndarray, sparse.spmatrix],
    verbose: bool,
    family: ExponentialDispersionModel,
    link: Link,
    max_iter: int = 100,
    tol: float = 1e-4,
    offset: np.ndarray = None,
):
    def get_obj_and_derivative(coef):
        mu, devp = family._mu_deviance_derivative(coef, X, y, weights, link, offset)
        dev = family.deviance(y, mu, weights)
        intercept = coef.size == X.shape[1] + 1
        idx = 1 if intercept else 0  # offset if coef[0] is intercept
        if P2.ndim == 1:
            L2 = P2 * coef[idx:]
        else:
            L2 = P2 @ coef[idx:]
        obj = 0.5 * dev + 0.5 * (coef[idx:] @ L2)
        objp = 0.5 * devp
        objp[idx:] += L2
        return obj, objp

    coef, loss, info = fmin_l_bfgs_b(
        get_obj_and_derivative,
        coef,
        fprime=None,
        iprint=(verbose > 0) - 1,
        pgtol=tol,
        maxiter=max_iter,
        factr=1e2,
    )
    if info["warnflag"] == 1:
        warnings.warn(
            "lbfgs failed to converge." " Increase the number of iterations.",
            ConvergenceWarning,
        )
    elif info["warnflag"] == 2:
        warnings.warn("lbfgs failed for the reason: {}".format(info["task"]))
    n_iter_ = info["nit"]

    return coef, n_iter_, -1, None<|MERGE_RESOLUTION|>--- conflicted
+++ resolved
@@ -2,7 +2,7 @@
 
 import time
 import warnings
-from typing import Dict, List, Optional, Tuple, Union
+from typing import List, Optional, Tuple, Union
 
 import numpy as np
 from scipy import linalg, sparse
@@ -11,18 +11,12 @@
 from sklearn.utils import check_array
 from sklearn.utils.validation import check_random_state
 
-<<<<<<< HEAD
 from ._cd_fast import _norm_min_subgrad, enet_coordinate_descent_gram
-=======
-from glm_benchmarks.matrix import MatrixBase
-
->>>>>>> 9d6fa8e7
 from ._distribution import ExponentialDispersionModel
 from ._link import Link
 from ._util import _safe_lin_pred, _safe_sandwich_dot
 
 
-<<<<<<< HEAD
 def _least_squares_solver(state, data):
     fisher = build_fisher(data.X, state.fisher_W, data.fit_intercept, data.P2)
 
@@ -48,282 +42,6 @@
         data.selection == "random",
     )
     return new_coef - state.coef, n_cycles
-=======
-def _min_norm_sugrad(
-    coef: np.ndarray,
-    grad: np.ndarray,
-    P2: Optional[np.ndarray],
-    P1: np.ndarray,
-    lb: Optional[np.ndarray],
-    ub: Optional[np.ndarray],
-) -> np.ndarray:
-    """Compute the gradient of all subgradients with minimal L2-norm.
-
-    subgrad = grad + P2 * coef + P1 * subgrad(|coef|_1)
-
-    g_i = grad_i + (P2*coef)_i
-
-    if coef_i > 0:   g_i + P1_i
-    if coef_i < 0:   g_i - P1_i
-    if coef_i = 0:   sign(g_i) * max(|g_i|-P1_i, 0)
-
-    Parameters
-    ----------
-    coef : ndarray
-        coef[0] may be intercept.
-
-    grad : ndarray, shape=coef.shape
-
-    P2 : {1d or 2d array, None}
-        always without intercept, ``None`` means P2 = 0
-
-    P1 : ndarray
-        always without intercept
-
-    lb : {ndarray or None}
-        lower bounds. When a coefficient is located at the bound and
-        it's gradient suggest that it would be optimal to go beyond
-        the bound, we set the gradient of this feature to zero.
-
-    ub : {ndarray or None}
-        see lb.
-    """
-    intercept = coef.size == P1.size + 1
-    idx = 1 if intercept else 0  # offset if coef[0] is intercept
-    # compute grad + coef @ P2 without intercept
-    grad_wP2 = grad[idx:].copy()
-    if P2 is None:
-        pass
-    elif P2.ndim == 1:
-        grad_wP2 += coef[idx:] * P2
-    else:
-        grad_wP2 += coef[idx:] @ P2
-
-    subgrad = np.where(
-        coef[idx:] == 0,
-        np.sign(grad_wP2) * np.maximum(np.abs(grad_wP2) - P1, 0),
-        grad_wP2 + np.sign(coef[idx:]) * P1,
-    )
-
-    # maybe use something else?
-    if lb is not None:
-        subgrad = np.where((coef[idx:] == lb) & (subgrad > 0), 0, subgrad)
-    if ub is not None:
-        subgrad = np.where((coef[idx:] == ub) & (subgrad < 0), 0, subgrad)
-
-    if intercept:
-        return np.concatenate(([grad[0]], subgrad))
-    else:
-        return subgrad
-
-
-def _least_squares_solver(
-    d: np.ndarray,
-    X: MatrixBase,
-    coef: np.ndarray,
-    score,
-    fisher,
-    P1,
-    P2,
-    n_cycles: int,
-    inner_tol: float,
-    max_inner_iter,
-    selection,
-    random_state,
-    diag_fisher=False,
-    lower_bounds=None,
-    upper_bounds=None,
-):
-    if (lower_bounds is not None) or (upper_bounds is not None):
-        raise ValueError("Bounds are not supported with the least square solver.")
-    S = score.copy()
-    intercept = coef.size == X.shape[1] + 1
-    idx = 1 if intercept else 0  # offset if coef[0] is intercept
-
-    coef_P2 = add_P2_fisher(fisher, P2, coef, idx, diag_fisher)
-
-    # TODO:
-    S[idx:] -= coef_P2
-
-    # TODO: In cases where we have lots of columns, we might want to avoid the
-    # sandwich product and use something like iterative lsqr or lsmr.
-    # TODO: need to only pass X and W to _ls_solver and _cd_solver. Then, we
-    # can calculate fisher and score or use other solvers internal to the inner
-    # solver.
-    d = linalg.solve(fisher, S, overwrite_a=True, overwrite_b=True, assume_a="pos")
-    return d, coef_P2, n_cycles + 1, inner_tol
-
-
-def _cd_solver(
-    d: np.ndarray,
-    X: MatrixBase,
-    coef: np.ndarray,
-    score,
-    fisher,
-    P1,
-    P2,
-    n_cycles: int,
-    inner_tol: float,
-    max_inner_iter=50000,
-    selection="cyclic",
-    random_state=None,
-    diag_fisher=False,
-    lower_bounds: Optional[np.ndarray] = None,
-    upper_bounds: Optional[np.ndarray] = None,
-):
-    """Compute inner loop of coordinate descent, i.e. cycles through features.
-
-    Minimization of 1-d subproblems::
-
-        min_z q(d+z*e_j) - q(d)
-        = min_z A_j z + 1/2 B_jj z^2 + ||P1_j (w_j+d_j+z)||_1
-
-    A = f'(w) + d*H(w) + (w+d)*P2
-    B = H+P2
-    Note: f'=-score and H=fisher are updated at the end of outer iteration.
-    """
-    # TODO: split into diag_fisher and non diag_fisher cases to make optimization easier
-    # TODO: Cython/C++?
-    # TODO: use sparsity (coefficient already 0 due to L1 penalty)
-    #       => active set of features for featurelist, see paper
-    #          of Improved GLMNET or Gap Safe Screening Rules
-    #          https://arxiv.org/abs/1611.05780
-    n_samples, n_features = X.shape
-    intercept = coef.size == X.shape[1] + 1
-    idx = 1 if intercept else 0  # offset if coef[0] is intercept
-    f_cont = fisher.flags["F_CONTIGUOUS"]
-
-    coef_P2 = add_P2_fisher(fisher, P2, coef, idx, diag_fisher)
-
-    A = -score
-    A[idx:] += coef_P2
-    # A += d @ (H+P2) but so far d=0
-    # inner loop
-    for inner_iter in range(1, max_inner_iter + 1):
-        inner_iter += 1
-        n_cycles += 1
-        # cycle through features, update intercept separately at the end
-        # TODO: move a lot of this to outer loop
-        if selection == "random":
-            featurelist = random_state.permutation(n_features)
-        else:
-            featurelist = np.arange(n_features)
-
-        # if selection is not random, only need to do this once
-        jdx_vec = featurelist + idx
-        if diag_fisher:
-            b_vec = fisher[jdx_vec]
-        else:
-            b_vec = np.diag(fisher)[jdx_vec]
-        b_less_than_zero_vec = b_vec <= 0
-        p1_is_zero_vec = P1[featurelist] == 0
-
-        for num, j in enumerate(featurelist):
-            # minimize_z: a z + 1/2 b z^2 + c |d+z|
-            # a = A_j
-            # b = B_jj > 0
-            # c = |P1_j| = P1_j > 0, see 1.3
-            # d = w_j + d_j
-            # cf. https://arxiv.org/abs/0708.1485 Eqs. (3) - (4)
-            # with beta = z+d, beta_hat = d-a/b and gamma = c/b
-            # z = 1/b * S(bd-a,c) - d
-            # S(a,b) = sign(a) max(|a|-b, 0) soft thresholding
-            # jdx = j + idx  # index for arrays containing entries for intercept
-            jdx = jdx_vec[num]
-            a = A[jdx]
-            if diag_fisher:
-                # Note: fisher is ndarray of shape (n_samples,) => no idx
-                # Calculate Bj = B[j, :] = B[:, j] as it is needed later anyway
-                x_j = np.squeeze(np.array(X.getcol(j).toarray()))
-                Bj = np.zeros_like(A)
-                if intercept:
-                    Bj[0] = fisher @ x_j
-                Bj[idx:] = _safe_toarray((fisher * x_j) @ X).ravel()
-
-                if P2.ndim == 1:
-                    Bj[idx + j] += P2[j]
-                else:
-                    if sparse.issparse(P2):
-                        # slice columns as P2 is csc
-                        Bj[idx:] += P2[:, j].toarray().ravel()
-                    else:
-                        Bj[idx:] += P2[:, j]
-                b = Bj[jdx]
-            else:
-                b = b_vec[num]
-
-            # those ten lines are what it is all about
-            if b_less_than_zero_vec[num]:
-                z = 0
-            elif p1_is_zero_vec[num]:
-                z = -a / b
-            elif a + P1[j] < b * (coef[jdx] + d[jdx]):
-                z = -(a + P1[j]) / b
-            elif a - P1[j] > b * (coef[jdx] + d[jdx]):
-                z = -(a - P1[j]) / b
-            else:
-                z = -(coef[jdx] + d[jdx])
-
-            # bounds
-            if lower_bounds is not None:
-                if coef[jdx] + (d[jdx] + z) < lower_bounds[j]:
-                    z = lower_bounds[j] - coef[jdx] - d[jdx]
-            if upper_bounds is not None:
-                if coef[jdx] + (d[jdx] + z) > upper_bounds[j]:
-                    z = upper_bounds[j] - coef[jdx] - d[jdx]
-
-            # update direction d
-            d[jdx] += z
-            # update A because d_j is now d_j+z
-            # A = f'(w) + d*H(w) + (w+d)*P2
-            # => A += (H+P2)*e_j z = B_j * z
-            # Note: B is symmetric B = B.transpose
-            if diag_fisher:
-                # Bj = B[:, j] calculated above, still valid
-                bj = Bj
-            # otherwise, B is symmetric, C- or F-contiguous, but never sparse
-            elif f_cont:
-                # slice columns like for sparse csc
-                bj = fisher[:, jdx]
-            else:  # B.flags['C_CONTIGUOUS'] might be true
-                # slice rows
-                bj = fisher[jdx, :]
-            A += bj * z
-            # end of cycle over features
-
-        # update intercept
-        if intercept:
-            if diag_fisher:
-                Bj = np.zeros_like(A)
-                Bj[0] = fisher.sum()
-                Bj[1:] = fisher @ X
-                b = Bj[0]
-            else:
-                b = fisher[0, 0]
-            z = 0 if b <= 0 else -A[0] / b
-            d[0] += z
-            if diag_fisher:
-                A += Bj * z
-            else:
-                if fisher.flags["F_CONTIGUOUS"]:
-                    A += fisher[:, 0] * z
-                else:
-                    A += fisher[0, :] * z
-        # end of complete cycle
-        # stopping criterion for inner loop
-        # sum_i(|minimum of norm of subgrad of q(d)_i|)
-        # subgrad q(d) = A + subgrad ||P1*(w+d)||_1
-        mn_subgrad = _min_norm_sugrad(
-            coef=coef + d, grad=A, P2=None, P1=P1, lb=lower_bounds, ub=upper_bounds
-        )
-        mn_subgrad = linalg.norm(mn_subgrad, ord=1)
-        if mn_subgrad <= inner_tol:
-            if inner_iter == 1:
-                inner_tol = inner_tol / 4.0
-            break
-        # end of inner loop
-    return d, coef_P2, n_cycles, inner_tol
->>>>>>> 9d6fa8e7
 
 
 def build_fisher(X, fisher_W, intercept, P2):
@@ -340,35 +58,8 @@
     return fisher
 
 
-<<<<<<< HEAD
 def _irls_solver(inner_solver, coef, data) -> Tuple[np.ndarray, int, int, List[List]]:
     """Solve GLM with L1 and L2 penalty by IRLS
-=======
-def _irls_solver(
-    inner_solver,
-    coef,
-    X: MatrixBase,
-    y: np.ndarray,
-    weights: np.ndarray,
-    P1: Union[np.ndarray, sparse.spmatrix],
-    P2: Union[np.ndarray, sparse.spmatrix],
-    fit_intercept: bool,
-    family: ExponentialDispersionModel,
-    link: Link,
-    max_iter: int = 100,
-    max_inner_iter: int = 100000,
-    gradient_tol: Optional[float] = 1e-4,
-    step_size_tol: Optional[float] = 1e-4,
-    fixed_inner_tol: Optional[Tuple] = None,
-    selection="cyclic",
-    random_state=None,
-    diag_fisher=False,
-    offset: np.ndarray = None,
-    lower_bounds: Optional[np.ndarray] = None,
-    upper_bounds: Optional[np.ndarray] = None,
-) -> Tuple[np.ndarray, int, int, List[Dict]]:
-    """Solve GLM with L1 and L2 penalty by coordinate descent algorithm.
->>>>>>> 9d6fa8e7
 
     The objective being minimized in the coefficients w=coef is::
 
@@ -407,6 +98,14 @@
         If fit_intercept=True, then c=X.shape[1] + 1.
     data : IRLSData
         Data object containing all the data and solver parameters.
+
+    References
+    ----------
+
+    Guo-Xun Yuan, Chia-Hua Ho, Chih-Jen Lin
+    An Improved GLMNET for L1-regularized Logistic Regression,
+    Journal of Machine Learning Research 13 (2012) 1999-2030
+    https://www.csie.ntu.edu.tw/~cjlin/papers/l1_glmnet/long-glmnet.pdf
     """
 
     state = IRLSState(coef, data)
@@ -471,71 +170,10 @@
         fixed_inner_tol: Optional[Tuple] = None,
         selection="cyclic",
         random_state=None,
-        offset: np.ndarray = None,
+        offset: Optional[np.ndarray] = None,
+        lower_bounds: Optional[np.ndarray] = None,
+        upper_bounds: Optional[np.ndarray] = None,
     ):
-        """
-        X : {ndarray, csc sparse matrix}, shape (n_samples, n_features)
-            Training data (with intercept included if present). If not sparse,
-            pass directly as Fortran-contiguous data to avoid
-            unnecessary memory duplication.
-
-        y : ndarray, shape (n_samples,)
-            Target values.
-
-        weights: ndarray, shape (n_samples,)
-            Sample weights with which the deviance is weighted. The weights must
-            bee normalized and sum to 1.
-
-        P1 : {ndarray}, shape (n_features,)
-            The L1-penalty vector (=diagonal matrix)
-
-        P2 : {ndarray, csc sparse matrix}, shape (n_features, n_features)
-            The L2-penalty matrix or vector (=diagonal matrix). If a matrix is
-            passed, it must be symmetric. If X is sparse, P2 must also be sparse.
-
-        fit_intercept : boolean, optional (default=True)
-            Specifies if a constant (a.k.a. bias or intercept) should be
-            added to the linear predictor (X*coef+intercept).
-
-        family : ExponentialDispersionModel
-
-        link : Link
-
-        max_iter : int, optional (default=100)
-            Maximum numer of outer (Newton) iterations.
-
-        max_inner_iter : int, optional (default=1000)
-            Maximum number of iterations in each inner loop, i.e. max number of
-            cycles over all features per inner loop.
-
-        gradient_tol : float, optional (default=1e-4)
-            Convergence criterion is
-            sum_i(|minimum of norm of subgrad of objective_i|)<=tol.
-
-        step_size_tol : float, optional (default=1e-4)
-
-        selection : str, optional (default='cyclic')
-            If 'random', randomly chose features in inner loop.
-
-        random_state : {int, RandomState instance, None}, optional (default=None)
-
-        Returns
-        -------
-        coef : ndarray, shape (c,)
-            If fit_intercept=False, shape c=X.shape[1].
-            If fit_intercept=True, then c=X.shape[1] + 1.
-
-        n_iter : number of outer iterations = newton iterations
-
-        n_cycles : number of cycles over features
-
-        References
-        ----------
-        Guo-Xun Yuan, Chia-Hua Ho, Chih-Jen Lin
-        An Improved GLMNET for L1-regularized Logistic Regression,
-        Journal of Machine Learning Research 13 (2012) 1999-2030
-        https://www.csie.ntu.edu.tw/~cjlin/papers/l1_glmnet/long-glmnet.pdf
-        """
         self.X = X
         self.y = y
         self.weights = weights
@@ -657,18 +295,7 @@
         state.data.step_size_tol is not None and step_size < state.data.step_size_tol
     )
 
-<<<<<<< HEAD
     converged = gradient_converged or step_size_converged
-=======
-    # minimum subgradient norm
-    def calc_mn_subgrad_norm():
-        return linalg.norm(
-            _min_norm_sugrad(
-                coef=coef, grad=-score, P2=P2, P1=P1, lb=lower_bounds, ub=upper_bounds
-            ),
-            ord=1,
-        )
->>>>>>> 9d6fa8e7
 
     # the ratio of inner tolerance to the minimum subgradient norm
     # This wasn't explored in the newGLMNET paper linked above.
@@ -679,59 +306,15 @@
     # The value should probably be between 0.01 and 0.5. 0.1 works well for many problems
     inner_tol_ratio = 0.1
 
-<<<<<<< HEAD
     if state.data.fixed_inner_tol is None:
         # Another potential rule limits the inner tol to be no smaller than tol
         # return max(mn_subgrad_norm * inner_tol_ratio, tol)
         inner_tol = mn_subgrad_norm * inner_tol_ratio
     else:
         inner_tol = state.data.fixed_inner_tol[0]
-=======
-    def calc_inner_tol(mn_subgrad_norm):
-        if fixed_inner_tol is None:
-            # Another potential rule limits the inner tol to be no smaller than tol
-            # return max(mn_subgrad_norm * inner_tol_ratio, tol)
-            return mn_subgrad_norm * inner_tol_ratio
-        else:
-            return fixed_inner_tol[0]
-
-    mn_subgrad_norm = calc_mn_subgrad_norm()
-
-    Fw = None
-    diagnostics = []
-    # outer loop
-    while n_iter < max_iter:
-        # stopping tolerance of inner loop
-        # use L1-norm of minimum of norm of subgradient of F
-        inner_tol = calc_inner_tol(mn_subgrad_norm)
-
-        n_iter += 1
-        # initialize search direction d (to be optimized) with zero
-        d.fill(0)
-
-        # inner loop
-        d, coef_P2, n_cycles, inner_tol = inner_solver(
-            d,
-            X,
-            coef,
-            score,
-            fisher,
-            P1,
-            P2,
-            n_cycles,
-            inner_tol,
-            max_inner_iter=max_inner_iter,
-            selection=selection,
-            random_state=random_state,
-            diag_fisher=diag_fisher,
-            lower_bounds=lower_bounds,
-            upper_bounds=upper_bounds,
-        )
->>>>>>> 9d6fa8e7
 
     return converged, mn_subgrad_norm, inner_tol
 
-<<<<<<< HEAD
 
 def update_quadratic(state, data):
     eta, mu, score, fisher_W = data.family._eta_mu_score_fisher(
@@ -815,35 +398,6 @@
         # fix that somehow?
         Fwd = 0.5 * data.family.deviance(data.y, mu_wd, data.weights) + linalg.norm(
             data.P1 * coef_wd[data.intercept_offset :], ord=1
-=======
-        converged, mn_subgrad_norm = check_convergence(
-            step,
-            coef,
-            -score,
-            P2,
-            P1,
-            gradient_tol,
-            step_size_tol,
-            lb=lower_bounds,
-            ub=upper_bounds,
-        )
-
-        iteration_runtime = time.time() - iteration_start
-        coef_l1 = np.sum(np.abs(coef))
-        coef_l2 = np.linalg.norm(coef)
-        step_l2 = np.linalg.norm(d)
-        diagnostics.append(
-            {
-                "convergence": mn_subgrad_norm,
-                "L1(coef)": coef_l1,
-                "L2(coef)": coef_l2,
-                "L2(step)": step_l2,
-                "n_iter": n_iter,
-                "n_cycles": n_cycles,
-                "runtime": iteration_runtime,
-                "intercept": coef[0],
-            }
->>>>>>> 9d6fa8e7
         )
         coef_wd_P2 = make_coef_P2(data, coef_wd)
         Fwd += 0.5 * (coef_wd_P2 @ coef_wd)
@@ -856,40 +410,17 @@
     # update coefficients
     step = la * d
 
-<<<<<<< HEAD
     # We can avoid a matrix-vector product inside _eta_mu_score_fisher by
     # returning the new eta and mu calculated here.
     # NOTE: This might accumulate some numerical error over a sufficient
     # number of iterations, maybe we should completely recompute eta every
     # N iterations?
     return state.coef + step, step, Fwd, eta_wd, mu_wd
-=======
-def check_convergence(
-    step,
-    coef,
-    grad,
-    P2,
-    P1,
-    gradient_tol: Optional[float],
-    step_size_tol: Optional[float],
-    lb: Optional[np.ndarray],
-    ub: Optional[np.ndarray],
-):
-    # minimum subgradient norm
-    mn_subgrad_norm = linalg.norm(
-        _min_norm_sugrad(coef=coef, grad=grad, P2=P2, P1=P1, lb=lb, ub=ub), ord=1
-    )
-    step_size = linalg.norm(step)
-    converged = (gradient_tol is not None and mn_subgrad_norm < gradient_tol) or (
-        step_size_tol is not None and step_size < step_size_tol
-    )
-    return converged, mn_subgrad_norm
->>>>>>> 9d6fa8e7
 
 
 def _lbfgs_solver(
     coef,
-    X: MatrixBase,
+    X,
     y: np.ndarray,
     weights: np.ndarray,
     P2: Union[np.ndarray, sparse.spmatrix],
