--- conflicted
+++ resolved
@@ -306,9 +306,6 @@
         self.diagnostics = []
 
         self.coef = coef
-<<<<<<< HEAD
-        self.step = np.full_like(self.coef, data.step_size_tol)
-=======
 
         # We need to have an initial step value to make sure that the step size
         # convergence criteria fails on the first pass
@@ -317,7 +314,6 @@
             initial_step = 0.0
         self.step = np.full_like(self.coef, initial_step)
 
->>>>>>> 08df46ef
         self.Fw = None
         self.eta = None
         self.mu = None
