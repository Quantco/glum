from __future__ import division

import time
import warnings
from typing import List, Optional, Tuple, Union

import numpy as np
from scipy import linalg, sparse
from scipy.optimize import fmin_l_bfgs_b
from sklearn.exceptions import ConvergenceWarning
from sklearn.utils import check_array
from sklearn.utils.validation import check_random_state

from ._cd_fast import (
    _norm_min_subgrad,
    enet_coordinate_descent_gram,
    identify_active_rows,
)
from ._distribution import ExponentialDispersionModel
from ._link import Link
from ._util import _safe_lin_pred, _safe_sandwich_dot


def _least_squares_solver(state, data):
    if data.has_lower_bounds or data.has_upper_bounds:
        raise ValueError("Bounds are not supported with the least squares solver.")
<<<<<<< HEAD

    hessian = build_hessian(
        data.X, state.hessian_rows, data.fit_intercept, data.P2,
        np.arange(state.coef.shape[0], dtype=np.int32)
    )
=======
    hessian = build_hessian(data.X, state.hessian_rows, data.fit_intercept, data.P2)
>>>>>>> d2ee3dde

    # TODO: In cases where we have lots of columns, we might want to avoid the
    # sandwich product and use something like iterative lsqr or lsmr.
    d = linalg.solve(
        hessian, state.score, overwrite_a=True, overwrite_b=True, assume_a="pos"
    )
    return d, 1


total = 0


def _cd_solver(state, data):
<<<<<<< HEAD
    hessian_rows_diff, active_rows = identify_active_rows(
        state.hessian_rows, state.old_hessian_rows, 0.1
    )

    import time

    start = time.time()
    state.hessian_delta = build_hessian(
        data.X,
        hessian_rows_diff,
        data.fit_intercept,
        data.P2,
        active_rows,
        state.active_set,
    )
    print(
        f"n_rows={active_rows.shape[0]} n_cols={len(state.active_set)} time={time.time() - start}"
    )
    global total
    total += time.time() - start
    print(total)

    if state.hessian is None:
        state.hessian = state.hessian_delta
    else:
        state.hessian[np.ix_(state.active_set, state.active_set)] += state.hessian_delta

    F = state.hessian[np.ix_(state.active_set, state.active_set)]

=======
    hessian = build_hessian(data.X, state.hessian_rows, data.fit_intercept, data.P2)
>>>>>>> d2ee3dde
    new_coef, gap, _, _, n_cycles = enet_coordinate_descent_gram(
        state.active_set,
        state.coef.copy(),
        data.P1,
<<<<<<< HEAD
        F,
=======
        hessian,
>>>>>>> d2ee3dde
        -state.score,
        data.max_inner_iter,
        state.inner_tol,
        data.random_state,
        data.fit_intercept,
        data.selection == "random",
        data.has_lower_bounds,
        data._lower_bounds,
        data.has_upper_bounds,
        data._upper_bounds,
    )
    return new_coef - state.coef, n_cycles


<<<<<<< HEAD
def build_hessian(X, fisher_W, intercept, P2, active_rows, active_cols):
    idx = 1 if intercept else 0
    active_cols_non_intercept = active_cols[idx:] - idx
    fisher = _safe_sandwich_dot(
        X, fisher_W, active_rows, active_cols_non_intercept, intercept
    )
    if P2.ndim == 1:
        idiag = np.arange(start=idx, stop=fisher.shape[0])
        fisher[(idiag, idiag)] += P2[active_cols_non_intercept]
    else:
        if sparse.issparse(P2):
            P2_temp = P2.toarray()
        else:
            P2_temp = P2
        fisher[idx:, idx:] += P2_temp[
            np.ix_(active_cols_non_intercept, active_cols_non_intercept)
        ]
    return fisher
=======
def build_hessian(X, hessian_rows, intercept, P2):
    idx = 1 if intercept else 0
    hessian = _safe_sandwich_dot(X, hessian_rows, intercept)
    if P2.ndim == 1:
        idiag = np.arange(start=idx, stop=hessian.shape[0])
        hessian[(idiag, idiag)] += P2
    else:
        if sparse.issparse(P2):
            hessian[idx:, idx:] += P2.toarray()
        else:
            hessian[idx:, idx:] += P2
    return hessian
>>>>>>> d2ee3dde

@profile
def _irls_solver(inner_solver, coef, data) -> Tuple[np.ndarray, int, int, List[List]]:
    """Solve GLM with L1 and L2 penalty by IRLS

    The objective being minimized in the coefficients w=coef is::

        F = f + g, f(w) = 1/2 deviance, g = 1/2 w*P2*w + ||P1*w||_1

    An Improved GLMNET for L1-regularized Logistic Regression:

    1. Find optimal descent direction d by minimizing
       min_d F(w+d) = min_d F(w+d) - F(w)
    2. Quadratic approximation of F(w+d)-F(w) = q(d):
       using f(w+d) = f(w) + f'(w)*d + 1/2 d*H(w)*d + O(d^3) gives:
       q(d) = (f'(w) + w*P2)*d + 1/2 d*(H(w)+P2)*d
       + ||P1*(w+d)||_1 - ||P1*w||_1
       Then minimize q(d): min_d q(d)
    3a. Coordinate descent by updating coordinate j (d -> d+z*e_j):
       min_z q(d+z*e_j)
       = min_z q(d+z*e_j) - q(d)
       = min_z A_j z + 1/2 B_jj z^2
               + ||P1_j (w_j+d_j+z)||_1 - ||P1_j (w_j+d_j)||_1
       A = f'(w) + d*H(w) + (w+d)*P2
       B = H + P2
    3b. Least squares solve of the quadratic approximation.

    Repeat steps 1-3 until convergence.
    Note: Use hessian matrix instead of Hessian for H.
    Note: f' = -score, H = hessian matrix

    Parameters
    ----------
    inner_solver
        A least squares solver that can handle the appropriate penalties. With
        an L1 penalty, this will _cd_solver. With only an L2 penalty,
        _least_squares_solver will be more efficient.
    coef : ndarray, shape (c,)
        If fit_intercept=False, shape c=X.shape[1].
        If fit_intercept=True, then c=X.shape[1] + 1.
    data : IRLSData
        Data object containing all the data and solver parameters.

    References
    ----------

    Guo-Xun Yuan, Chia-Hua Ho, Chih-Jen Lin
    An Improved GLMNET for L1-regularized Logistic Regression,
    Journal of Machine Learning Research 13 (2012) 1999-2030
    https://www.csie.ntu.edu.tw/~cjlin/papers/l1_glmnet/long-glmnet.pdf
    """

    state = IRLSState(coef, data)

    state.eta, state.mu, state.obj_val, coef_P2 = update_predictions(
        state, data, state.coef
    )
    state.score, state.hessian_rows = update_quadratic(state, data, coef_P2)
    (
        state.converged,
        state.norm_min_subgrad,
        state.max_min_subgrad,
        state.inner_tol,
    ) = check_convergence(state, data)

    state.record_iteration()

    while state.n_iter < data.max_iter and not state.converged:

        state.active_set = identify_active_set(state, data)

        # 1) Solve the L1 and L2 penalized least squares problem
        d, n_cycles_this_iter = inner_solver(state, data)
        state.n_cycles += n_cycles_this_iter

        # 2) Line search
<<<<<<< HEAD
        state.old_hessian_rows[:] = state.hessian_rows
=======
>>>>>>> d2ee3dde
        (
            state.coef,
            state.step,
            state.eta,
            state.mu,
            state.obj_val,
            coef_P2,
        ) = line_search(state, data, d)

        # 3) Update the quadratic approximation
        state.score, state.hessian_rows = update_quadratic(state, data, coef_P2)

        # 4) Check if we've converged
        (
            state.converged,
            state.norm_min_subgrad,
            state.max_min_subgrad,
            state.inner_tol,
        ) = check_convergence(state, data)
        state.record_iteration()

    if not state.converged:
        warnings.warn(
            "IRLS failed to converge. Increase"
            " the maximum number of iterations max_iter"
            " (currently {})".format(data.max_iter),
            ConvergenceWarning,
        )
    return state.coef, state.n_iter, state.n_cycles, state.diagnostics


class IRLSData:
    def __init__(
        self,
        X,
        y: np.ndarray,
        weights: np.ndarray,
        P1: Union[np.ndarray, sparse.spmatrix],
        P2: Union[np.ndarray, sparse.spmatrix],
        fit_intercept: bool,
        family: ExponentialDispersionModel,
        link: Link,
        max_iter: int = 100,
        max_inner_iter: int = 100000,
        gradient_tol: Optional[float] = 1e-4,
        step_size_tol: Optional[float] = 1e-4,
        fixed_inner_tol: Optional[Tuple] = None,
        selection="cyclic",
        random_state=None,
        offset: Optional[np.ndarray] = None,
        lower_bounds: Optional[np.ndarray] = None,
        upper_bounds: Optional[np.ndarray] = None,
    ):
        self.X = X
        self.y = y
        self.weights = weights
        self.P1 = P1

        # Note: we already set P2 = l2*P2, P1 = l1*P1
        # Note: we already symmetrized P2 = 1/2 (P2 + P2')
        self.P2 = P2

        self.fit_intercept = fit_intercept
        self.family = family
        self.link = link
        self.max_iter = max_iter
        self.max_inner_iter = max_inner_iter
        self.gradient_tol = gradient_tol
        self.step_size_tol = step_size_tol
        self.fixed_inner_tol = fixed_inner_tol
        self.selection = selection
        self.random_state = random_state
        self.offset = offset
        self.has_lower_bounds, self._lower_bounds = setup_bounds(
            lower_bounds, self.X.dtype
        )
        self.has_upper_bounds, self._upper_bounds = setup_bounds(
            upper_bounds, self.X.dtype
        )

        self.intercept_offset = 1 if self.fit_intercept else 0

        self.check_data()

    def check_data(self):
        if self.P2.ndim == 2:
            self.P2 = check_array(self.P2, "csc", dtype=[np.float64, np.float32])

        if sparse.issparse(self.X):
            if not sparse.isspmatrix_csc(self.P2):
                raise ValueError(
                    "If X is sparse, P2 must also be sparse csc"
                    "format. Got P2 not sparse."
                )

        self.random_state = check_random_state(self.random_state)


def setup_bounds(bounds, dtype):
    _out_bounds = bounds
    if _out_bounds is None:
        _out_bounds = np.array([], dtype=dtype)
    return bounds is not None, _out_bounds


class IRLSState:
    def __init__(self, coef, data):
        self.data = data

        # some precalculations
        self.iteration_start = time.time()

        # number of outer iterations
        self.n_iter = -1

        # number of inner iterations (for CD, this is the number of cycles over
        # all the features)
        self.n_cycles = 0

        self.converged = False

        self.diagnostics = []

        self.coef = coef

        # We need to have an initial step value to make sure that the step size
        # convergence criteria fails on the first pass
        initial_step = data.step_size_tol
        if initial_step is None:
            initial_step = 0.0
        self.step = np.full_like(self.coef, initial_step)

        self.obj_val = None
        self.eta = np.zeros(data.X.shape[0], dtype=data.X.dtype)
        self.mu = None
        self.score = None
<<<<<<< HEAD
        self.old_hessian_rows = np.zeros(data.X.shape[0], dtype=data.X.dtype)
        self.hessian_rows = None
        self.hessian = None
=======
        self.hessian_rows = None
>>>>>>> d2ee3dde
        self.coef_P2 = None
        self.norm_min_subgrad = None
        self.max_min_subgrad = None
        self.inner_tol = None
        self.active_set = np.arange(self.coef.shape[0], dtype=np.int32)

    def record_iteration(self):
        self.n_iter += 1

        iteration_runtime = time.time() - self.iteration_start
        self.iteration_start = time.time()

        coef_l1 = np.sum(np.abs(self.coef))
        coef_l2 = np.linalg.norm(self.coef)
        step_l2 = np.linalg.norm(self.step)
        self.diagnostics.append(
            {
                "convergence": self.norm_min_subgrad,
                "L1(coef)": coef_l1,
                "L2(coef)": coef_l2,
                "L2(step)": step_l2,
                "n_active": self.active_set.shape[0],
                "n_iter": self.n_iter,
                "n_cycles": self.n_cycles,
                "runtime": iteration_runtime,
                "intercept": self.coef[0],
            }
        )


def check_convergence(state, data):
    # stopping criterion for outer loop is a mix of a subgradient tolerance
    # and a step size tolerance
    # sum_i(|minimum-norm of subgrad of F(w)_i|)
    # fp_wP2 = f'(w) + w*P2
    # Note: eta, mu and score are already updated
    # this also updates the inner tolerance for the next loop!

    # L1 norm of the minimum norm subgradient
    norm_min_subgrad, max_min_subgrad = _norm_min_subgrad(
        np.arange(state.coef.shape[0], dtype=np.int32),
        state.coef,
        -state.score,
        state.data.P1,
        state.data.intercept_offset,
        data.has_lower_bounds,
        data._lower_bounds,
        data.has_upper_bounds,
        data._upper_bounds,
    )
    gradient_converged = (
        state.data.gradient_tol is not None
        and norm_min_subgrad < state.data.gradient_tol
    )

    # Simple L2 step length convergence criteria
    step_size = linalg.norm(state.step)
    step_size_converged = (
        state.data.step_size_tol is not None and step_size < state.data.step_size_tol
    )

    converged = gradient_converged or step_size_converged

    # the ratio of inner tolerance to the minimum subgradient norm
    # This wasn't explored in the newGLMNET paper linked above.
    # That paper essentially uses inner_tol_ratio = 1.0, but using a slightly
    # lower value is much faster.
    # By comparison, the original GLMNET paper uses inner_tol = tol.
    # So, inner_tol_ratio < 1 is sort of a compromise between the two papers.
    # The value should probably be between 0.01 and 0.5. 0.1 works well for many problems
    inner_tol_ratio = 0.1

    if state.data.fixed_inner_tol is None:
        # Another potential rule limits the inner tol to be no smaller than tol
        # return max(norm_min_subgrad * inner_tol_ratio, tol)
        inner_tol = norm_min_subgrad * inner_tol_ratio
    else:
        inner_tol = state.data.fixed_inner_tol[0]

    return converged, norm_min_subgrad, max_min_subgrad, inner_tol


def update_predictions(state, data, coef, X_dot_step=None, factor=1.0):
    if X_dot_step is None:
        X_dot_step = _safe_lin_pred(data.X, coef, data.offset)

    eta, mu, deviance = data.family.eta_mu_deviance(
        data.link, factor, state.eta, X_dot_step, data.y, data.weights
    )
    obj_val = 0.5 * deviance
    obj_val += linalg.norm(data.P1 * coef[data.intercept_offset :], ord=1)
    coef_P2 = make_coef_P2(data, coef)
    obj_val += 0.5 * (coef_P2 @ coef)
    return eta, mu, obj_val, coef_P2


def update_quadratic(state, data, coef_P2):
    gradient_rows, hessian_rows = data.family.rowwise_gradient_hessian(
        data.link,
        coef=state.coef,
        phi=1,
        X=data.X,
        y=data.y,
        weights=data.weights,
        offset=data.offset,
        eta=state.eta,
        mu=state.mu,
    )

    grad = gradient_rows @ data.X
    if data.fit_intercept:
        grad = np.concatenate(([gradient_rows.sum()], grad))
    grad -= coef_P2
    return grad, hessian_rows


def make_coef_P2(data, coef):
    out = np.empty_like(coef)

    if data.intercept_offset == 1:
        out[0] = 0

    C = coef[data.intercept_offset :]
    if data.P2.ndim == 1:
        out[data.intercept_offset :] = C * data.P2
    else:
        out[data.intercept_offset :] = C @ data.P2

    return out


def identify_active_set(state, data):
    # This criteria is from section 5.3 of:
    # An Improved GLMNET for L1-regularized LogisticRegression.
    # Yuan, Ho, Lin. 2012
    # https://www.csie.ntu.edu.tw/~cjlin/papers/l1_glmnet/long-glmnet.pdf
    T = data.P1 - state.max_min_subgrad
    abs_score = np.abs(state.score[data.intercept_offset :])
    active = abs_score >= T

    active_set = np.concatenate(
        ([0] if data.fit_intercept else [], np.where(active)[0] + data.intercept_offset)
    ).astype(np.int32)

    return active_set


def line_search(state, data, d):
    # line search parameters
    (beta, sigma) = (0.5, 0.01)

    # line search by sequence beta^k, k=0, 1, ..
    # F(w + lambda d) - F(w) <= lambda * bound
    # bound = sigma * (f'(w)*d + w*P2*d
    #                  +||P1 (w+d)||_1 - ||P1 w||_1)
    # TODO: check this line search for correctness.
    # TODO: potentially use different line search algorithm?
    P1w_1 = linalg.norm(data.P1 * state.coef[data.intercept_offset :], ord=1)
    P1wd_1 = linalg.norm(data.P1 * (state.coef + d)[data.intercept_offset :], ord=1)

    # Note: the L2 penalty term is included in the score.
    bound = sigma * (-(state.score @ d) + P1wd_1 - P1w_1)

    # The step direction in row space. We'll be multiplying this by varying
    # step sizes during the line search. Factoring this matrix-vector product
    # out of the inner loop improve performance a lot!
    X_dot_d = _safe_lin_pred(data.X, d)
    print(f"updated: {np.sum(np.abs(d) > 0)}")

    # Try progressively shorter line search steps.
    # variables suffixed with wd are for the new coefficient values
    factor = 1.0
    for k in range(20):
        step = factor * d
        coef_wd = state.coef + step
        eta_wd, mu_wd, obj_val_wd, coef_wd_P2 = update_predictions(
            state, data, coef_wd, X_dot_d, factor=factor
        )
        if obj_val_wd - state.obj_val <= sigma * factor * bound:
            break
        factor *= beta

    # obj_val in the next iteration will be equal to obj_val_wd this iteration.
    # We can avoid a matrix-vector product inside _eta_mu_score_hessian by
    # returning the new eta and mu calculated here.
    # NOTE: This might accumulate some numerical error over a sufficient number
    # of iterations since we aren't calculating eta or mu from scratch but
    # instead adding the delta from the previous iteration. Maybe we should
    # completely recompute eta every N iterations?
    return state.coef + step, step, eta_wd, mu_wd, obj_val_wd, coef_wd_P2


def _lbfgs_solver(
    coef,
    X,
    y: np.ndarray,
    weights: np.ndarray,
    P2: Union[np.ndarray, sparse.spmatrix],
    verbose: bool,
    family: ExponentialDispersionModel,
    link: Link,
    max_iter: int = 100,
    tol: float = 1e-4,
    offset: np.ndarray = None,
):
    def get_obj_and_derivative(coef):
        mu, devp = family._mu_deviance_derivative(coef, X, y, weights, link, offset)
        dev = family.deviance(y, mu, weights)
        intercept = coef.size == X.shape[1] + 1
        idx = 1 if intercept else 0  # offset if coef[0] is intercept
        if P2.ndim == 1:
            L2 = P2 * coef[idx:]
        else:
            L2 = P2 @ coef[idx:]
        obj = 0.5 * dev + 0.5 * (coef[idx:] @ L2)
        objp = 0.5 * devp
        objp[idx:] += L2
        return obj, objp

    coef, loss, info = fmin_l_bfgs_b(
        get_obj_and_derivative,
        coef,
        fprime=None,
        iprint=(verbose > 0) - 1,
        pgtol=tol,
        maxiter=max_iter,
        factr=1e2,
    )
    if info["warnflag"] == 1:
        warnings.warn(
            "lbfgs failed to converge." " Increase the number of iterations.",
            ConvergenceWarning,
        )
    elif info["warnflag"] == 2:
        warnings.warn("lbfgs failed for the reason: {}".format(info["task"]))
    n_iter_ = info["nit"]

    return coef, n_iter_, -1, None<|MERGE_RESOLUTION|>--- conflicted
+++ resolved
@@ -24,15 +24,10 @@
 def _least_squares_solver(state, data):
     if data.has_lower_bounds or data.has_upper_bounds:
         raise ValueError("Bounds are not supported with the least squares solver.")
-<<<<<<< HEAD
-
     hessian = build_hessian(
         data.X, state.hessian_rows, data.fit_intercept, data.P2,
         np.arange(state.coef.shape[0], dtype=np.int32)
     )
-=======
-    hessian = build_hessian(data.X, state.hessian_rows, data.fit_intercept, data.P2)
->>>>>>> d2ee3dde
 
     # TODO: In cases where we have lots of columns, we might want to avoid the
     # sandwich product and use something like iterative lsqr or lsmr.
@@ -46,9 +41,8 @@
 
 
 def _cd_solver(state, data):
-<<<<<<< HEAD
     hessian_rows_diff, active_rows = identify_active_rows(
-        state.hessian_rows, state.old_hessian_rows, 0.1
+        state.hessian_rows, state.old_hessian_rows, 0.0
     )
 
     import time
@@ -76,18 +70,11 @@
 
     F = state.hessian[np.ix_(state.active_set, state.active_set)]
 
-=======
-    hessian = build_hessian(data.X, state.hessian_rows, data.fit_intercept, data.P2)
->>>>>>> d2ee3dde
     new_coef, gap, _, _, n_cycles = enet_coordinate_descent_gram(
         state.active_set,
         state.coef.copy(),
         data.P1,
-<<<<<<< HEAD
         F,
-=======
-        hessian,
->>>>>>> d2ee3dde
         -state.score,
         data.max_inner_iter,
         state.inner_tol,
@@ -102,7 +89,6 @@
     return new_coef - state.coef, n_cycles
 
 
-<<<<<<< HEAD
 def build_hessian(X, fisher_W, intercept, P2, active_rows, active_cols):
     idx = 1 if intercept else 0
     active_cols_non_intercept = active_cols[idx:] - idx
@@ -121,20 +107,6 @@
             np.ix_(active_cols_non_intercept, active_cols_non_intercept)
         ]
     return fisher
-=======
-def build_hessian(X, hessian_rows, intercept, P2):
-    idx = 1 if intercept else 0
-    hessian = _safe_sandwich_dot(X, hessian_rows, intercept)
-    if P2.ndim == 1:
-        idiag = np.arange(start=idx, stop=hessian.shape[0])
-        hessian[(idiag, idiag)] += P2
-    else:
-        if sparse.issparse(P2):
-            hessian[idx:, idx:] += P2.toarray()
-        else:
-            hessian[idx:, idx:] += P2
-    return hessian
->>>>>>> d2ee3dde
 
 @profile
 def _irls_solver(inner_solver, coef, data) -> Tuple[np.ndarray, int, int, List[List]]:
@@ -211,10 +183,7 @@
         state.n_cycles += n_cycles_this_iter
 
         # 2) Line search
-<<<<<<< HEAD
         state.old_hessian_rows[:] = state.hessian_rows
-=======
->>>>>>> d2ee3dde
         (
             state.coef,
             state.step,
@@ -351,13 +320,9 @@
         self.eta = np.zeros(data.X.shape[0], dtype=data.X.dtype)
         self.mu = None
         self.score = None
-<<<<<<< HEAD
         self.old_hessian_rows = np.zeros(data.X.shape[0], dtype=data.X.dtype)
         self.hessian_rows = None
         self.hessian = None
-=======
-        self.hessian_rows = None
->>>>>>> d2ee3dde
         self.coef_P2 = None
         self.norm_min_subgrad = None
         self.max_min_subgrad = None
