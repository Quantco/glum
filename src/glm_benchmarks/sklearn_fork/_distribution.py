--- conflicted
+++ resolved
@@ -298,11 +298,7 @@
 
         Returns
         -------
-<<<<<<< HEAD
-        (eta, mu) : tuple with 4 elements
-=======
         (eta, mu, deviance) : tuple with 3 elements
->>>>>>> d2ee3dde
             The elements are:
             * eta: ndarray, shape (X.shape[0],)
             * mu: ndarray, shape (X.shape[0],)
@@ -310,12 +306,9 @@
         """
         eta_out = np.empty_like(cur_eta)
         mu_out = np.empty_like(cur_eta)
-<<<<<<< HEAD
-=======
         # Note: eta_out and mu_out are filled inside self._eta_mu_deviance.
         # This will be useful in the future to avoid allocating new eta/mu
         # arrays for every line search loop.
->>>>>>> d2ee3dde
         return (
             eta_out,
             mu_out,
