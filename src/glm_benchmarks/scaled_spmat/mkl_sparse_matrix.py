--- conflicted
+++ resolved
@@ -25,17 +25,13 @@
         return sps.csc_matrix(self, copy=copy)
 
     def sandwich(self, d: np.ndarray) -> np.ndarray:
-<<<<<<< HEAD
         if not self.dtype == d.dtype:
             raise TypeError(
                 f"""self and d need to be of same dtype, either np.float64
                 or np.float32. self is of type {self.dtype}, while d is of type
                 {d.dtype}."""
             )
-        if not hasattr(self, "X_csr"):
-=======
         if self.x_csr is None:
->>>>>>> 5d8ce08c
             self.x_csr = self.tocsr(copy=False)
 
         return sparse_sandwich(self.tocsc(copy=False), self.x_csr, d)
