import os
import pickle
from typing import Dict

import click
import numpy as np
import pandas as pd

from glm_benchmarks.bench_sklearn_fork import sklearn_fork_bench
from glm_benchmarks.main import execute_problem_library, get_limited_problems
from glm_benchmarks.util import get_obj_val


@click.command()
@click.option(
    "--num_rows",
    type=int,
    default=50000,
    help="Integer number of rows to run profiling on.",
)
@click.option(
    "--problem_names",
    default="simple_insurance_no_weights_lasso_poisson",
    help="Specify a comma-separated list of benchmark problems you want to run.",
)
@click.option(
    "--sparsify",
    is_flag=True,
    help="Convert an originally dense problem into a sparse one.",
)
@click.option(
    "--save_result",
    is_flag=True,
    help="Save the estimates for later golden master testing.",
)
@click.option(
    "--save_dir",
    default="golden_master",
    help="Where to find saved estimates for checking that estimates haven't changed.",
)
def main(num_rows, problem_names, sparsify, save_result, save_dir):
    problems = get_limited_problems(problem_names)
    for Pn in problems:
        print(f"benchmarking {Pn}")
        result = execute_problem_library(
            problems[Pn], sklearn_fork_bench, num_rows, sparsify
        )

        path = os.path.join(save_dir, Pn, str(num_rows) + ".pkl")
        if save_result:
            save_baseline(path, result)
        else:
            test_against_baseline(path, result, Pn, num_rows)
        print("")


def save_baseline(path, data):
    print("saving baseline estimates for later testing.")
    os.makedirs(os.path.dirname(path), exist_ok=True)
    with open(path, "wb") as f:
        pickle.dump(data, f)


def test_against_baseline(path: str, data: Dict, prob_name: str, num_rows: int):
    print("loading baseline estimates for testing")
    with open(path, "rb") as f:
        baseline = pickle.load(f)

<<<<<<< HEAD
    print(
        f'baseline intercept = {baseline["intercept"]}. new intercept = {data["intercept"]}.'
    )
    diff = data["coef"] - baseline["coef"]
    msd = np.sqrt(np.mean(diff ** 2))
    print(f"root mean square difference between coef: {msd}")
    print(f"max difference between coef: {np.max(np.abs(diff))}")
=======
    problem = get_limited_problems(prob_name)[prob_name]

    def get_obj(intercept: float, coef: np.ndarray) -> float:
        return get_obj_val(
            problem.data_loader(num_rows),
            problem.distribution,
            problem.regularization_strength,
            problem.l1_ratio,
            intercept,
            coef,
        )

    obj_val_baseline = get_obj(baseline["intercept"], baseline["coef"])
    obj_val_new = get_obj(data["intercept"], data["coef"])
    results = pd.DataFrame(
        columns=["baseline", "new"],
        index=["obj", "intercept", "last_coef", "runtime"],
        data=[
            [obj_val_baseline, obj_val_new],
            [baseline["intercept"], data["intercept"]],
            [baseline["coef"][-1], data["coef"][-1]],
            [baseline["runtime"], data["runtime"]],
        ],
    )
    results["diff"] = results["new"] - results["baseline"]
    print(results)
    np.testing.assert_almost_equal(data["intercept"], baseline["intercept"])
    np.testing.assert_almost_equal(data["coef"], baseline["coef"])
    print("test passed")
>>>>>>> 6f4db33d
    print(f"baseline runtime = {baseline['runtime']}")
    print(f"current runtime = {data['runtime']}")


if __name__ == "__main__":
    main()<|MERGE_RESOLUTION|>--- conflicted
+++ resolved
@@ -4,11 +4,9 @@
 
 import click
 import numpy as np
-import pandas as pd
 
 from glm_benchmarks.bench_sklearn_fork import sklearn_fork_bench
 from glm_benchmarks.main import execute_problem_library, get_limited_problems
-from glm_benchmarks.util import get_obj_val
 
 
 @click.command()
@@ -66,7 +64,6 @@
     with open(path, "rb") as f:
         baseline = pickle.load(f)
 
-<<<<<<< HEAD
     print(
         f'baseline intercept = {baseline["intercept"]}. new intercept = {data["intercept"]}.'
     )
@@ -74,37 +71,6 @@
     msd = np.sqrt(np.mean(diff ** 2))
     print(f"root mean square difference between coef: {msd}")
     print(f"max difference between coef: {np.max(np.abs(diff))}")
-=======
-    problem = get_limited_problems(prob_name)[prob_name]
-
-    def get_obj(intercept: float, coef: np.ndarray) -> float:
-        return get_obj_val(
-            problem.data_loader(num_rows),
-            problem.distribution,
-            problem.regularization_strength,
-            problem.l1_ratio,
-            intercept,
-            coef,
-        )
-
-    obj_val_baseline = get_obj(baseline["intercept"], baseline["coef"])
-    obj_val_new = get_obj(data["intercept"], data["coef"])
-    results = pd.DataFrame(
-        columns=["baseline", "new"],
-        index=["obj", "intercept", "last_coef", "runtime"],
-        data=[
-            [obj_val_baseline, obj_val_new],
-            [baseline["intercept"], data["intercept"]],
-            [baseline["coef"][-1], data["coef"][-1]],
-            [baseline["runtime"], data["runtime"]],
-        ],
-    )
-    results["diff"] = results["new"] - results["baseline"]
-    print(results)
-    np.testing.assert_almost_equal(data["intercept"], baseline["intercept"])
-    np.testing.assert_almost_equal(data["coef"], baseline["coef"])
-    print("test passed")
->>>>>>> 6f4db33d
     print(f"baseline runtime = {baseline['runtime']}")
     print(f"current runtime = {data['runtime']}")
 
