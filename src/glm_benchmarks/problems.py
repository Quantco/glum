from functools import partial
from os.path import isfile
from typing import Callable, Dict, Optional, Tuple

import attr
import numpy as np
from git_root import git_root

from .data import (
    generate_narrow_insurance_dataset,
    generate_real_insurance_dataset,
    generate_wide_insurance_dataset,
)


@attr.s
class Problem:
    data_loader = attr.ib(type=Callable)
    distribution = attr.ib(type=str)
    regularization_strength = attr.ib(type=float)
    l1_ratio = attr.ib(type=float)


def load_data(
    loader_func: Callable[
        [Optional[int], Optional[float], Optional[str]],
        Tuple[np.ndarray, np.ndarray, np.ndarray],
    ],
    num_rows: int = None,
    noise: float = None,
    distribution: str = "poisson",
    data_setup: str = "weights",
) -> Dict[str, np.ndarray]:
    """
    Due to the way we have set up this problem, by rescaling the target variable, it
    is appropriate to pass what is modeled as an 'exposure' as a weight. Everywhere else,
    exposures will be referred to as weights.
    """
    # TODO: add a weights_and_offset option
    if data_setup not in ["weights", "offset", "no-weights"]:
        raise NotImplementedError
    X, y, exposure = loader_func(num_rows, noise, distribution)
    if data_setup == "weights":
        return dict(X=X, y=y, weights=exposure)
    if data_setup == "offset":
        offset = np.log(exposure)
        assert np.all(np.isfinite(offset))
        # y has already been divided by exposure loader_func, so undo it here
<<<<<<< HEAD
        return dict(X=x, y=y * exposure, offset=offset)
    # data_setup = "no-weights"
    return dict(X=x, y=y)
=======
        return dict(X=X, y=y * exposure, offset=offset)
    # data_setup = "no_weights"
    return dict(X=X, y=y)
>>>>>>> 8feffa36


def get_all_problems() -> Dict[str, Problem]:
    regularization_strength = 0.001
    distributions = ["gaussian", "poisson", "gamma", "tweedie-p=1.5"]
    load_funcs = {
        "narrow-insurance": generate_narrow_insurance_dataset,
        "wide-insurance": generate_wide_insurance_dataset,
    }
    if isfile(git_root("data", "X.parquet")):
        load_funcs["real-insurance"] = generate_real_insurance_dataset

    problems = dict()
    for penalty_str, l1_ratio in [("l2", 0.0), ("net", 0.5), ("lasso", 1.0)]:
        for distribution in distributions:
            suffix = penalty_str + "-" + distribution
            dist = distribution
            if "tweedie" in dist:
                dist = "tweedie"

            for problem_name, load_fn in load_funcs.items():
                for data_setup in ["weights", "no-weights", "offset"]:
                    problems["-".join((problem_name, data_setup, suffix))] = Problem(
                        data_loader=partial(
                            load_data, load_fn, distribution=dist, data_setup=data_setup
                        ),
                        distribution=distribution,
                        regularization_strength=regularization_strength,
                        l1_ratio=l1_ratio,
                    )

    return problems<|MERGE_RESOLUTION|>--- conflicted
+++ resolved
@@ -46,15 +46,9 @@
         offset = np.log(exposure)
         assert np.all(np.isfinite(offset))
         # y has already been divided by exposure loader_func, so undo it here
-<<<<<<< HEAD
-        return dict(X=x, y=y * exposure, offset=offset)
-    # data_setup = "no-weights"
-    return dict(X=x, y=y)
-=======
         return dict(X=X, y=y * exposure, offset=offset)
     # data_setup = "no_weights"
     return dict(X=X, y=y)
->>>>>>> 8feffa36
 
 
 def get_all_problems() -> Dict[str, Problem]:
