--- conflicted
+++ resolved
@@ -1,8 +1,4 @@
-<<<<<<< HEAD
 from typing import Callable, Dict, Union
-=======
-from typing import Callable, Dict
->>>>>>> d11e7ba8
 
 import attr
 import git_root
@@ -39,14 +35,10 @@
     return dict(X=dat["X"], y=dat["y"])
 
 
-<<<<<<< HEAD
-def get_all_problems():
+def get_all_problems() -> Dict[str, Problem]:
     regularization_strength = 0.001
     distribution = "poisson"
 
-=======
-def get_all_problems() -> Dict[str, Problem]:
->>>>>>> d11e7ba8
     problems = dict()
     for suffix, l1_ratio in [("l2", 0.0), ("net", 0.5), ("lasso", 1.0)]:
         problems["simple_insurance_" + suffix] = Problem(
@@ -56,7 +48,7 @@
             l1_ratio=l1_ratio,
         )
         problems["simple_insurance_no_weights" + suffix] = Problem(
-            data_loader=load_simple_insurance_data_no_weights(),
+            data_loader=load_simple_insurance_data_no_weights,
             distribution=distribution,
             regularization_strength=regularization_strength,
             l1_ratio=l1_ratio,
