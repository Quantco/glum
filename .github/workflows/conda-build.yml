--- conflicted
+++ resolved
@@ -20,23 +20,13 @@
       fail-fast: false
       matrix:
         include:
-<<<<<<< HEAD
           - { conda_build_yml: linux_64_python3.9.____cpython,   os: ubuntu-latest,  conda-build-args: ' -c conda-forge/label/tabmat_dev -c conda-forge' }
-          - { conda_build_yml: linux_64_python3.11.____cpython,  os: ubuntu-latest,  conda-build-args: ' -c conda-forge/label/tabmat_dev -c conda-forge' }
+          - { conda_build_yml: linux_64_python3.12.____cpython,  os: ubuntu-latest,  conda-build-args: ' -c conda-forge/label/tabmat_dev -c conda-forge' }
           - { conda_build_yml: osx_64_python3.9.____cpython,     os: macos-latest,   conda-build-args: ' -c conda-forge/label/tabmat_dev -c conda-forge' }
-          - { conda_build_yml: osx_64_python3.11.____cpython,    os: macos-latest,   conda-build-args: ' -c conda-forge/label/tabmat_dev -c conda-forge' }
+          - { conda_build_yml: osx_64_python3.12.____cpython,    os: macos-latest,   conda-build-args: ' -c conda-forge/label/tabmat_dev -c conda-forge' }
           - { conda_build_yml: osx_arm64_python3.10.____cpython, os: macos-latest,   conda-build-args: ' -c conda-forge/label/tabmat_dev -c conda-forge --no-test' }
           - { conda_build_yml: win_64_python3.9.____cpython,     os: windows-latest, conda-build-args: ' -c conda-forge/label/tabmat_dev -c conda-forge' }
-          - { conda_build_yml: win_64_python3.11.____cpython,    os: windows-latest, conda-build-args: ' -c conda-forge/label/tabmat_dev -c conda-forge' }
-=======
-          - { conda_build_yml: linux_64_python3.9.____cpython,   os: ubuntu-latest,  conda-build-args: '' }
-          - { conda_build_yml: linux_64_python3.12.____cpython,  os: ubuntu-latest,  conda-build-args: '' }
-          - { conda_build_yml: osx_64_python3.9.____cpython,     os: macos-latest,   conda-build-args: '' }
-          - { conda_build_yml: osx_64_python3.12.____cpython,    os: macos-latest,   conda-build-args: '' }
-          - { conda_build_yml: osx_arm64_python3.10.____cpython, os: macos-latest,   conda-build-args: ' --no-test' }
-          - { conda_build_yml: win_64_python3.9.____cpython,     os: windows-latest, conda-build-args: '' }
-          - { conda_build_yml: win_64_python3.12.____cpython,    os: windows-latest, conda-build-args: '' }
->>>>>>> c1929541
+          - { conda_build_yml: win_64_python3.12.____cpython,    os: windows-latest, conda-build-args: ' -c conda-forge/label/tabmat_dev -c conda-forge' }
     steps:
       - name: Checkout branch
         uses: actions/checkout@v4
