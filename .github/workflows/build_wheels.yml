--- conflicted
+++ resolved
@@ -17,11 +17,7 @@
     steps:
       - uses: actions/checkout@v4
       - name: Build wheels
-<<<<<<< HEAD
-        uses: pypa/cibuildwheel@v2.21.1
-=======
         uses: pypa/cibuildwheel@v2.21.2
->>>>>>> 3090ea23
         env:
           CIBW_ARCHS_MACOS: x86_64 arm64
       - uses: actions/upload-artifact@v4
@@ -61,11 +57,7 @@
         with:
           merge-multiple: true
           path: dist
-<<<<<<< HEAD
-      - uses: pypa/gh-action-pypi-publish@v1.10.2
-=======
       - uses: pypa/gh-action-pypi-publish@v1.10.3
->>>>>>> 3090ea23
         with:
           repository-url: https://test.pypi.org/legacy/
 
@@ -83,8 +75,4 @@
         with:
           path: dist
           merge-multiple: true
-<<<<<<< HEAD
-      - uses: pypa/gh-action-pypi-publish@v1.10.2
-=======
-      - uses: pypa/gh-action-pypi-publish@v1.10.3
->>>>>>> 3090ea23
+      - uses: pypa/gh-action-pypi-publish@v1.10.3