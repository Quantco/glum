name: Build and upload to PyPI

on:
  pull_request:
  release:
    types:
      - published

jobs:
  build_wheels:
    name: Build wheels on ${{ matrix.os }}
    runs-on: ${{ matrix.os }}
    strategy:
      matrix:
        os: [ubuntu-20.04, macos-11, windows-2019]

    steps:
      - uses: actions/checkout@v3
      - name: Build wheels
        uses: pypa/cibuildwheel@v2.14.1
        env:
          CIBW_ARCHS_MACOS: x86_64 arm64
      - uses: actions/upload-artifact@v3
        with:
          path: ./wheelhouse/*.whl

  build_sdist:
    name: Build source distribution
    runs-on: ubuntu-latest
    steps:
      - uses: actions/checkout@v3
      - uses: actions/setup-python@v4
        name: Install Python
        with:
          python-version: '3.8'
      - name: Install build dependencies
        run: python -m pip install setuptools setuptools-scm wheel Cython numpy scikit-learn
      - name: Build sdist
        run: python setup.py sdist
      - uses: actions/upload-artifact@v3
        with:
          path: dist/*.tar.gz

  upload_testpypi:
    needs: [build_wheels, build_sdist]
    runs-on: ubuntu-latest
    if: github.event_name == 'release' && github.event.action == 'published'
    steps:
      - uses: actions/download-artifact@v3
        with:
          name: artifact
          path: dist
<<<<<<< HEAD
      - uses: pypa/gh-action-pypi-publish@v1.8.8
=======

      - uses: pypa/gh-action-pypi-publish@v1.8.10
>>>>>>> 5903a009
        with:
          user: __token__
          password: ${{ secrets.GH_TESTPYPI_UPLOAD }}
          repository-url: https://test.pypi.org/legacy/

  upload_pypi:
    needs: [build_wheels, build_sdist, upload_testpypi]
    runs-on: ubuntu-latest
    if: github.event_name == 'release' && github.event.action == 'published'
    steps:
      - uses: actions/download-artifact@v3
        with:
          name: artifact
          path: dist
<<<<<<< HEAD
      - uses: pypa/gh-action-pypi-publish@v1.8.8
=======

      - uses: pypa/gh-action-pypi-publish@v1.8.10
>>>>>>> 5903a009
        with:
          user: __token__
          password: ${{ secrets.GH_PYPI_UPLOAD }}<|MERGE_RESOLUTION|>--- conflicted
+++ resolved
@@ -50,12 +50,7 @@
         with:
           name: artifact
           path: dist
-<<<<<<< HEAD
-      - uses: pypa/gh-action-pypi-publish@v1.8.8
-=======
-
       - uses: pypa/gh-action-pypi-publish@v1.8.10
->>>>>>> 5903a009
         with:
           user: __token__
           password: ${{ secrets.GH_TESTPYPI_UPLOAD }}
@@ -70,12 +65,7 @@
         with:
           name: artifact
           path: dist
-<<<<<<< HEAD
-      - uses: pypa/gh-action-pypi-publish@v1.8.8
-=======
-
       - uses: pypa/gh-action-pypi-publish@v1.8.10
->>>>>>> 5903a009
         with:
           user: __token__
           password: ${{ secrets.GH_PYPI_UPLOAD }}