--- conflicted
+++ resolved
@@ -39,7 +39,6 @@
 )
 
 GLM_SOLVERS = ["irls-ls", "lbfgs", "irls-cd"]
-<<<<<<< HEAD
 
 
 def get_small_x_y(
@@ -52,8 +51,6 @@
     x = np.ones((n_rows, 1), dtype=int)
     y = np.ones(n_rows) * 0.5
     return x, y
-=======
->>>>>>> 8feffa36
 
 
 @pytest.fixture(scope="module")
@@ -483,12 +480,8 @@
 @pytest.mark.parametrize("tol", ["not a number", 0, -1.0, [1e-3]])
 def test_glm_tol_argument(estimator, tol_param, tol):
     """Test GLM for invalid tol argument."""
-<<<<<<< HEAD
     X, y = get_small_x_y(estimator)
     glm = estimator(**{tol_param: tol})
-=======
-    glm = GeneralizedLinearRegressor(gradient_tol=tol)
->>>>>>> 8feffa36
     with pytest.raises(ValueError, match="stopping criteria must be positive"):
         glm.fit(X, y)
 
@@ -1177,24 +1170,16 @@
         np.testing.assert_almost_equal(MC, X2)
 
 
-<<<<<<< HEAD
 @pytest.mark.parametrize(
     "estimator", [GeneralizedLinearRegressor, GeneralizedLinearRegressorCV],
 )
-=======
-@pytest.mark.parametrize("estimator", [GeneralizedLinearRegressor])
->>>>>>> 8feffa36
 def test_check_estimator(estimator):
     check_estimator(estimator)
 
 
-<<<<<<< HEAD
 @pytest.mark.parametrize(
     "estimator", [GeneralizedLinearRegressor, GeneralizedLinearRegressorCV],
 )
-=======
-@pytest.mark.parametrize("estimator", [GeneralizedLinearRegressor])
->>>>>>> 8feffa36
 def test_clonable(estimator):
     clone(estimator())
 
