--- conflicted
+++ resolved
@@ -172,11 +172,7 @@
         y = np.random.rand(nrows)
         weights = np.ones(nrows)
 
-<<<<<<< HEAD
         eta, mu, _ = family.eta_mu_loglikelihood(
-=======
-        eta, mu, ll_center = family.eta_mu_loglikelihood(
->>>>>>> 2d872a2c
             link, 1.0, np.zeros(nrows), X.dot(coef), y, weights
         )
         gradient_rows, _ = family.rowwise_gradient_hessian(
