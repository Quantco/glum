--- conflicted
+++ resolved
@@ -444,24 +444,9 @@
 
 
 @pytest.mark.parametrize("solver", GLM_SOLVERS)
-<<<<<<< HEAD
-@pytest.mark.parametrize(
-    "fit_intercept, center_predictors", [(False, False), (True, False), (True, True)]
-)
-@pytest.mark.parametrize("offset", [None, np.array([0.1, 0, -0.1, 0.3, 0])])
-def test_glm_identity_regression_centered_predictors(
-    solver, fit_intercept, center_predictors, offset
-):
-    """
-    Test GLM regression with identity link on a simple dataset.
-    This is converging really poorly with an offset, fit_intercept=True,
-    center_predictors=False, and CD.
-    """
-=======
 @pytest.mark.parametrize("fit_intercept", [False, True])
 def test_glm_identity_regression(solver, fit_intercept):
     """Test GLM regression with identity link on a simple dataset."""
->>>>>>> e9adbf4b
     coef = [1.0, 2.0]
     X = np.array([[1, 1, 1, 1, 1], [0, 1, 2, 3, 4]]).T
     y = np.dot(X, coef) + (0 if offset is None else offset)
