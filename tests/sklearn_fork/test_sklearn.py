# Authors: Christian Lorentzen <lorentzen.ch@gmail.com>
#
# License: BSD 3 clause
import copy
from typing import Tuple, Union

import numpy as np
import pytest
import scipy as sp
from numpy.testing import assert_allclose, assert_array_equal
from scipy import optimize, sparse
from sklearn.base import clone
from sklearn.datasets import make_classification, make_regression
from sklearn.exceptions import ConvergenceWarning
from sklearn.linear_model import ElasticNet, LogisticRegression, Ridge
from sklearn.metrics import mean_absolute_error
from sklearn.utils.estimator_checks import check_estimator

import quantcore.glm.matrix as mx
from quantcore.glm.sklearn_fork import GeneralizedLinearRegressorCV
from quantcore.glm.sklearn_fork._distribution import guess_intercept
from quantcore.glm.sklearn_fork._glm import (
    BinomialDistribution,
    ExponentialDispersionModel,
    GammaDistribution,
    GeneralizedHyperbolicSecant,
    GeneralizedLinearRegressor,
    IdentityLink,
    InverseGaussianDistribution,
    Link,
    LogitLink,
    LogLink,
    NormalDistribution,
    PoissonDistribution,
    TweedieDistribution,
    _unstandardize,
    is_pos_semidef,
)
from quantcore.glm.sklearn_fork._util import _safe_sandwich_dot

GLM_SOLVERS = ["irls-ls", "lbfgs", "irls-cd"]

estimators = [
    (GeneralizedLinearRegressor, {}),
    (GeneralizedLinearRegressorCV, {"n_alphas": 2}),
]


def get_small_x_y(
    estimator: Union[GeneralizedLinearRegressor, GeneralizedLinearRegressorCV]
) -> Tuple[np.ndarray, np.ndarray]:
    if isinstance(estimator, GeneralizedLinearRegressor):
        n_rows = 1
    else:
        n_rows = 10
    x = np.ones((n_rows, 1), dtype=int)
    y = np.ones(n_rows) * 0.5
    return x, y


@pytest.fixture(scope="module")
def regression_data():
    X, y = make_regression(
        n_samples=107, n_features=10, n_informative=80, noise=0.5, random_state=2
    )
    return X, y


@pytest.fixture
def y():
    """In range of all distributions"""
    return np.array([0.1, 0.5])


@pytest.fixture
def X():
    return np.array([[1], [2]])


@pytest.mark.parametrize("link", Link.__subclasses__())
def test_link_properties(link):
    """Test link inverse and derivative."""
    rng = np.random.RandomState(42)
    x = rng.rand(100) * 100
    link = link()  # instantiate object
    if isinstance(link, LogitLink):
        # careful for large x, note expit(36) = 1
        # limit max eta to 15
        x = x / 100 * 15
    assert_allclose(link.link(link.inverse(x)), x)
    # if f(g(x)) = x, then f'(g(x)) = 1/g'(x)
    assert_allclose(link.derivative(link.inverse(x)), 1.0 / link.inverse_derivative(x))

    assert link.inverse_derivative2(x).shape == link.inverse_derivative(x).shape


@pytest.mark.parametrize(
    "family, expected",
    [
        (NormalDistribution(), [True, True, True]),
        (PoissonDistribution(), [False, True, True]),
        (TweedieDistribution(power=1.5), [False, True, True]),
        (GammaDistribution(), [False, False, True]),
        (InverseGaussianDistribution(), [False, False, True]),
        (TweedieDistribution(power=4.5), [False, False, True]),
    ],
)
def test_family_bounds(family, expected):
    """Test the valid range of distributions at -1, 0, 1."""
    result = family.in_y_range([-1, 0, 1])
    assert_array_equal(result, expected)


def test_tweedie_distribution_power():
    with pytest.raises(ValueError, match="no distribution exists"):
        TweedieDistribution(power=0.5)

    with pytest.raises(TypeError, match="must be a real number"):
        TweedieDistribution(power=1j)

    with pytest.raises(TypeError, match="must be a real number"):
        dist = TweedieDistribution()
        dist.power = 1j

    dist = TweedieDistribution()
    assert dist._include_lower_bound is False
    dist.power = 1
    assert dist._include_lower_bound is True


@pytest.mark.parametrize(
    "family, chk_values",
    [
        (NormalDistribution(), [-1.5, -0.1, 0.1, 2.5]),
        (PoissonDistribution(), [0.1, 1.5]),
        (GammaDistribution(), [0.1, 1.5]),
        (InverseGaussianDistribution(), [0.1, 1.5]),
        (TweedieDistribution(power=-2.5), [0.1, 1.5]),
        (TweedieDistribution(power=-1), [0.1, 1.5]),
        (TweedieDistribution(power=1.5), [0.1, 1.5]),
        (TweedieDistribution(power=2.5), [0.1, 1.5]),
        (TweedieDistribution(power=-4), [0.1, 1.5]),
        (GeneralizedHyperbolicSecant(), [0.1, 1.5]),
    ],
)
def test_deviance_zero(family, chk_values):
    """Test deviance(y,y) = 0 for different families."""
    for x in chk_values:
        assert_allclose(family.deviance(x, x), 0, atol=1e-9)


@pytest.mark.parametrize(
    "family, link",
    [
        (NormalDistribution(), IdentityLink()),
        (PoissonDistribution(), LogLink()),
        (GammaDistribution(), LogLink()),
        (InverseGaussianDistribution(), LogLink()),
        (TweedieDistribution(power=1.5), LogLink()),
        (TweedieDistribution(power=2.5), LogLink()),
        (BinomialDistribution(), LogitLink()),
    ],
    ids=lambda args: args.__class__.__name__,
)
def test_gradients(family, link):
    np.random.seed(1001)
    for i in range(5):
        nrows = 100
        ncols = 10
        X = np.random.rand(nrows, ncols)
        coef = np.random.rand(ncols)
        y = np.random.rand(nrows)
        weights = np.ones(nrows)

        eta, mu, _ = family.eta_mu_loglikelihood(
            link, 1.0, np.zeros(nrows), X.dot(coef), y, weights
        )
        gradient_rows, _ = family.rowwise_gradient_hessian(
            link=link, coef=coef, phi=1.0, X=X, y=y, weights=weights, eta=eta, mu=mu,
        )
        score_analytic = gradient_rows @ X

        def f(coef2):
            _, _, ll = family.eta_mu_loglikelihood(
                link, 1.0, np.zeros(nrows), X.dot(coef2), y, weights
            )
            return -0.5 * ll

        score_numeric = np.empty_like(score_analytic)
        epsilon = 1e-7
        for k in range(score_numeric.shape[0]):
            L = coef.copy()
            L[k] -= epsilon
            R = coef.copy()
            R[k] += epsilon
            score_numeric[k] = (f(R) - f(L)) / (2 * epsilon)
        assert_allclose(score_numeric, score_analytic, rtol=5e-5)


@pytest.mark.parametrize(
    "family, link",
    [
        (NormalDistribution(), IdentityLink()),
        (PoissonDistribution(), LogLink()),
        (GammaDistribution(), LogLink()),
        (InverseGaussianDistribution(), LogLink()),
        (TweedieDistribution(power=1.5), LogLink()),
        (TweedieDistribution(power=4.5), LogLink()),
    ],
    ids=lambda args: args.__class__.__name__,
)
def test_hessian_matrix(family, link):
    """Test the Hessian matrix numerically.
    Trick: Use numerical differentiation with y = mu"""
    coef = np.array([-2, 1, 0, 1, 2.5])
    phi = 0.5
    rng = np.random.RandomState(42)
    X = mx.DenseGLMDataMatrix(rng.randn(10, 5))
    lin_pred = np.dot(X, coef)
    mu = link.inverse(lin_pred)
    weights = rng.randn(10) ** 2 + 1
    _, hessian_rows = family.rowwise_gradient_hessian(
        link=link,
        coef=coef,
        phi=phi,
        X=X,
        y=weights,
        weights=weights,
        eta=lin_pred,
        mu=mu,
    )
    hessian = _safe_sandwich_dot(X, hessian_rows)
    # check that the Hessian matrix is square and positive definite
    assert hessian.ndim == 2
    assert hessian.shape[0] == hessian.shape[1]
    assert np.all(np.linalg.eigvals(hessian) >= 0)

    approx = np.array([]).reshape(0, coef.shape[0])
    for i in range(coef.shape[0]):

        def f(coef):
            this_eta = X.dot(coef)
            this_mu = link.inverse(this_eta)
            gradient_rows, _ = family.rowwise_gradient_hessian(
                link=link,
                coef=coef,
                phi=phi,
                X=X,
                y=mu,
                weights=weights,
                eta=this_eta,
                mu=this_mu,
            )
            score = gradient_rows @ X
            return -score[i]

        approx = np.vstack(
            [approx, sp.optimize.approx_fprime(xk=coef, f=f, epsilon=1e-5)]
        )
    assert_allclose(hessian, approx, rtol=1e-3)


@pytest.mark.parametrize("estimator, kwargs", estimators)
def test_sample_weights_validation(estimator, kwargs):
    """Test the raised errors in the validation of sample_weight."""
    # scalar value but not positive
    X, y = get_small_x_y(estimator)
    weights = 0
    glm = estimator(fit_intercept=False, **kwargs)
    with pytest.raises(ValueError, match="weights must be non-negative"):
        glm.fit(X, y, weights)

    # Positive weights are accepted
    glm.fit(X, y, sample_weight=1)

    # 2d array
    weights = [[0]]
    with pytest.raises(ValueError, match="must be 1D array or scalar"):
        glm.fit(X, y, weights)

    # 1d but wrong length
    weights = [1, 0]
    with pytest.raises(ValueError, match="weights must have the same length as y"):
        glm.fit(X, y, weights)

    # 1d but only zeros (sum not greater than 0)
    weights = [0, 0]
    X = [[0], [1]]
    y = [1, 2]
    with pytest.raises(ValueError, match="must have at least one positive element"):
        glm.fit(X, y, weights)

    # 5. 1d but with a negative value
    weights = [2, -1]
    with pytest.raises(ValueError, match="weights must be non-negative"):
        glm.fit(X, y, weights)


@pytest.mark.parametrize("estimator, kwargs", estimators)
def test_offset_validation(estimator, kwargs):
    X, y = get_small_x_y(estimator)
    glm = estimator(fit_intercept=False, **kwargs)

    # Negatives are accepted (makes sense for log link)
    glm.fit(X, y, offset=-1)

    # Arrays of the right shape are accepted
    glm.fit(X, y, offset=y.copy())

    # 2d array
    with pytest.raises(ValueError, match="must be 1D array or scalar"):
        glm.fit(X, y, offset=np.zeros_like(X))

    # 1d but wrong length
    with pytest.raises(ValueError, match="must have the same length as y"):
        glm.fit(X, y, offset=[1, 0])


@pytest.mark.parametrize(
    "estimator", [GeneralizedLinearRegressor, GeneralizedLinearRegressorCV]
)
def test_tol_validation_errors(estimator):
    X, y = get_small_x_y(estimator)

    glm = estimator(gradient_tol=None, step_size_tol=None)
    with pytest.raises(ValueError, match="cannot both be None"):
        glm.fit(X, y)

    glm = estimator(gradient_tol=-0.1)
    with pytest.raises(ValueError, match="Tolerance for stopping"):
        glm.fit(X, y)

    glm = estimator(step_size_tol=-0.1)
    with pytest.raises(ValueError, match="Tolerance for stopping"):
        glm.fit(X, y)


@pytest.mark.parametrize("estimator, kwargs", estimators)
@pytest.mark.parametrize(
    "tol_kws",
    [
        {},
        {"step_size_tol": 1},
        {"step_size_tol": None},
        {"gradient_tol": 1},
        {"gradient_tol": None, "step_size_tol": 1},
        {"gradient_tol": 1, "step_size_tol": 1},
    ],
)
def test_tol_validation_no_error(estimator, kwargs, tol_kws):
    X, y = get_small_x_y(estimator)
    glm = estimator(**tol_kws, **kwargs)
    glm.fit(X, y)


# TODO: something for CV regressor
@pytest.mark.parametrize(
    "f, fam",
    [
        ("normal", NormalDistribution()),
        ("poisson", PoissonDistribution()),
        ("gamma", GammaDistribution()),
        ("inverse.gaussian", InverseGaussianDistribution()),
        ("binomial", BinomialDistribution()),
    ],
)
def test_glm_family_argument(f, fam, y, X):
    """Test GLM family argument set as string."""
    glm = GeneralizedLinearRegressor(family=f, alpha=0).fit(X, y)
    assert isinstance(glm._family_instance, fam.__class__)


@pytest.mark.parametrize(
    "estimator", [GeneralizedLinearRegressor, GeneralizedLinearRegressorCV]
)
def test_glm_family_argument_invalid_input(estimator):
    X, y = get_small_x_y(estimator)
    glm = estimator(family="not a family", fit_intercept=False)
    with pytest.raises(ValueError, match="family must be"):
        glm.fit(X, y)


@pytest.mark.parametrize("estimator, kwargs", estimators)
@pytest.mark.parametrize("family", ExponentialDispersionModel.__subclasses__())
def test_glm_family_argument_as_exponential_dispersion_model(estimator, kwargs, family):
    X, y = get_small_x_y(estimator)
    glm = estimator(family=family(), **kwargs)
    glm.fit(X, y)


@pytest.mark.parametrize(
    "l, link",
    [("identity", IdentityLink()), ("log", LogLink()), ("logit", LogitLink())],
)
def test_glm_link_argument(l, link, y, X):
    """Test GLM link argument set as string."""
    glm = GeneralizedLinearRegressor(family="normal", link=l).fit(X, y)
    assert isinstance(glm._link_instance, link.__class__)


@pytest.mark.parametrize(
    "estimator", [GeneralizedLinearRegressor, GeneralizedLinearRegressorCV]
)
def test_glm_link_argument_invalid_input(estimator):
    X, y = get_small_x_y(estimator)
    glm = estimator(family="normal", link="not a link")
    with pytest.raises(ValueError, match="link must be"):
        glm.fit(X, y)


@pytest.mark.parametrize("alpha", ["not a number", -4.2])
def test_glm_alpha_argument(alpha, y, X):
    """Test GLM for invalid alpha argument."""
    glm = GeneralizedLinearRegressor(family="normal", alpha=alpha)
    with pytest.raises(ValueError, match="Penalty term must be a non-negative"):
        glm.fit(X, y)


@pytest.mark.parametrize(
    "estimator", [GeneralizedLinearRegressor, GeneralizedLinearRegressorCV]
)
@pytest.mark.parametrize("l1_ratio", ["not a number", -4.2, 1.1])
def test_glm_l1_ratio_argument(estimator, l1_ratio):
    """Test GLM for invalid l1_ratio argument."""
    X, y = get_small_x_y(estimator)
    glm = estimator(family="normal", l1_ratio=l1_ratio)
    with pytest.raises(ValueError, match="l1_ratio must be a number in interval.*0, 1"):
        glm.fit(X, y)


def test_glm_ratio_argument_array():
    X, y = get_small_x_y(GeneralizedLinearRegressor)
    glm = GeneralizedLinearRegressor(family="normal", l1_ratio=[1])
    with pytest.raises(ValueError, match="l1_ratio must be a number in interval.*0, 1"):
        glm.fit(X, y)


@pytest.mark.parametrize(
    "estimator", [GeneralizedLinearRegressor, GeneralizedLinearRegressorCV]
)
@pytest.mark.parametrize("P1", [["a string", "a string"], [1, [2]], [1, 2, 3], [-1]])
def test_glm_P1_argument(estimator, P1, y, X):
    """Test GLM for invalid P1 argument."""
    glm = estimator(P1=P1, l1_ratio=0.5, check_input=True)
    with pytest.raises((ValueError, TypeError)):
        glm.fit(X, y)


@pytest.mark.parametrize(
    "estimator", [GeneralizedLinearRegressor, GeneralizedLinearRegressorCV]
)
@pytest.mark.parametrize(
    "P2", ["a string", [1, 2, 3], [[2, 3]], sparse.csr_matrix([1, 2, 3]), [-1]]
)
def test_glm_P2_argument(estimator, P2, y, X):
    """Test GLM for invalid P2 argument."""
    glm = estimator(P2=P2, check_input=True)
    with pytest.raises(ValueError):
        glm.fit(X, y)


@pytest.mark.parametrize(
    "estimator", [GeneralizedLinearRegressor, GeneralizedLinearRegressorCV]
)
def test_glm_P2_positive_semidefinite(estimator):
    """Test GLM for a positive semi-definite P2 argument."""
    n_samples, n_features = 10, 2
    y = np.arange(n_samples)
    X = np.zeros((n_samples, n_features))

    # negative definite matrix
    P2 = np.array([[1, 2], [2, 1]])
    glm = estimator(P2=P2, fit_intercept=False, check_input=True)
    with pytest.raises(ValueError, match="P2 must be positive semi-definite"):
        glm.fit(X, y)

    P2 = sparse.csr_matrix(P2)
    glm = estimator(P2=P2, fit_intercept=False, check_input=True)
    with pytest.raises(ValueError, match="P2 must be positive semi-definite"):
        glm.fit(X, y)


def test_positive_semidefinite():
    """Test GLM for a positive semi-definite P2 argument."""
    # negative definite matrix
    P2 = np.array([[1, 2], [2, 1]])
    assert not is_pos_semidef(P2)

    P2 = sparse.csr_matrix(P2)
    assert not is_pos_semidef(P2)

    assert is_pos_semidef(np.eye(2))
    assert is_pos_semidef(sparse.eye(2))


@pytest.mark.parametrize(
    "estimator", [GeneralizedLinearRegressor, GeneralizedLinearRegressorCV]
)
@pytest.mark.parametrize("fit_intercept", ["not bool", 1, 0, [True]])
def test_glm_fit_intercept_argument(estimator, fit_intercept):
    """Test GLM for invalid fit_intercept argument."""
    X, y = get_small_x_y(estimator)
    glm = estimator(fit_intercept=fit_intercept)
    with pytest.raises(ValueError, match="fit_intercept must be bool"):
        glm.fit(X, y)


@pytest.mark.parametrize(
    "estimator", [GeneralizedLinearRegressor, GeneralizedLinearRegressorCV]
)
@pytest.mark.parametrize(
    "solver, l1_ratio",
    [("not a solver", 0), (1, 0), ([1], 0), ("irls-ls", 0.5), ("lbfgs", 0.5)],
)
def test_glm_solver_argument(estimator, solver, l1_ratio, y, X):
    """Test GLM for invalid solver argument."""
    glm = estimator(solver=solver, l1_ratio=l1_ratio)
    with pytest.raises(ValueError):
        glm.fit(X, y)


@pytest.mark.parametrize(
    "estimator", [GeneralizedLinearRegressor, GeneralizedLinearRegressorCV]
)
@pytest.mark.parametrize("max_iter", ["not a number", 0, -1, 5.5, [1]])
def test_glm_max_iter_argument(estimator, max_iter):
    """Test GLM for invalid max_iter argument."""
    X, y = get_small_x_y(estimator)
    glm = estimator(max_iter=max_iter)
    with pytest.raises(ValueError, match="must be a positive integer"):
        glm.fit(X, y)


@pytest.mark.parametrize(
    "estimator", [GeneralizedLinearRegressor, GeneralizedLinearRegressorCV]
)
@pytest.mark.parametrize("tol_param", ["gradient_tol", "step_size_tol"])
@pytest.mark.parametrize("tol", ["not a number", 0, -1.0, [1e-3]])
def test_glm_tol_argument(estimator, tol_param, tol):
    """Test GLM for invalid tol argument."""
    X, y = get_small_x_y(estimator)
    glm = estimator(**{tol_param: tol})
    with pytest.raises(ValueError, match="stopping criteria must be positive"):
        glm.fit(X, y)


@pytest.mark.parametrize(
    "estimator", [GeneralizedLinearRegressor, GeneralizedLinearRegressorCV]
)
@pytest.mark.parametrize("warm_start", ["not bool", 1, 0, [True]])
def test_glm_warm_start_argument(estimator, warm_start):
    """Test GLM for invalid warm_start argument."""
    X, y = get_small_x_y(estimator)
    glm = estimator(warm_start=warm_start)
    with pytest.raises(ValueError, match="warm_start must be bool"):
        glm.fit(X, y)


@pytest.mark.parametrize(
    "estimator", [GeneralizedLinearRegressor, GeneralizedLinearRegressorCV]
)
@pytest.mark.parametrize(
    "start_params", ["not a start_params", ["zero"], [0, 0, 0], [[0, 0]], ["a", "b"]]
)
def test_glm_start_params_argument(estimator, start_params, y, X):
    """Test GLM for invalid start_params argument."""
    glm = estimator(start_params=start_params)
    with pytest.raises(ValueError):
        glm.fit(X, y)


@pytest.mark.parametrize(
    "estimator", [GeneralizedLinearRegressor, GeneralizedLinearRegressorCV]
)
@pytest.mark.parametrize("selection", ["not a selection", 1, 0, ["cyclic"]])
def test_glm_selection_argument(estimator, selection):
    """Test GLM for invalid selection argument"""
    X, y = get_small_x_y(estimator)
    glm = estimator(selection=selection)
    with pytest.raises(ValueError, match="argument selection must be"):
        glm.fit(X, y)


@pytest.mark.parametrize(
    "estimator", [GeneralizedLinearRegressor, GeneralizedLinearRegressorCV]
)
@pytest.mark.parametrize("random_state", ["a string", 0.5, [0]])
def test_glm_random_state_argument(estimator, random_state):
    """Test GLM for invalid random_state argument."""
    X, y = get_small_x_y(estimator)
    glm = estimator(random_state=random_state)
    with pytest.raises(ValueError, match="cannot be used to seed"):
        glm.fit(X, y)


@pytest.mark.parametrize(
    "estimator", [GeneralizedLinearRegressor, GeneralizedLinearRegressorCV]
)
@pytest.mark.parametrize("copy_X", ["not bool", 1, 0, [True]])
def test_glm_copy_X_argument(estimator, copy_X):
    """Test GLM for invalid copy_X arguments."""
    X, y = get_small_x_y(estimator)
    glm = estimator(copy_X=copy_X)
    with pytest.raises(ValueError, match="copy_X must be bool"):
        glm.fit(X, y)


@pytest.mark.parametrize(
    "estimator", [GeneralizedLinearRegressor, GeneralizedLinearRegressorCV]
)
@pytest.mark.parametrize("check_input", ["not bool", 1, 0, [True]])
def test_glm_check_input_argument(estimator, check_input):
    """Test GLM for invalid check_input argument."""
    X, y = get_small_x_y(estimator)
    glm = estimator(check_input=check_input)
    with pytest.raises(ValueError, match="check_input must be bool"):
        glm.fit(X, y)


@pytest.mark.parametrize("solver", GLM_SOLVERS)
@pytest.mark.parametrize("fit_intercept", [False, True])
@pytest.mark.parametrize("offset", [None, np.array([-0.1, 0, 0.1, 0, -0.2]), 0.1])
@pytest.mark.parametrize(
    "convert_x_fn",
    [
        np.asarray,
        sparse.csc_matrix,
        sparse.csr_matrix,
        mx.DenseGLMDataMatrix,
        lambda x: mx.MKLSparseMatrix(sparse.csc_matrix(x)),
        lambda x: mx.split_matrix.csc_to_split(sparse.csc_matrix(x)),
    ],
)
def test_glm_identity_regression(solver, fit_intercept, offset, convert_x_fn):
    """Test GLM regression with identity link on a simple dataset."""
    coef = [1.0, 2.0]
    X = np.array([[1, 1, 1, 1, 1], [0, 1, 2, 3, 4]]).T
    y = np.dot(X, coef) + (0 if offset is None else offset)
    glm = GeneralizedLinearRegressor(
        alpha=0,
        family="normal",
        link="identity",
        fit_intercept=fit_intercept,
        solver=solver,
        gradient_tol=1e-7,
    )
    if fit_intercept:
        X = X[:, 1:]

    X = convert_x_fn(X.astype(float))
    res = glm.fit(X, y, offset=offset)
    if fit_intercept:
        fit_coef = np.concatenate([[res.intercept_], res.coef_])
    else:
        fit_coef = res.coef_
    assert fit_coef.dtype.itemsize == X.dtype.itemsize
    assert_allclose(fit_coef, coef, rtol=1e-6)


@pytest.mark.parametrize("solver", GLM_SOLVERS)
@pytest.mark.parametrize("offset", [None, np.array([-0.1, 0, 0.1, 0, -0.2]), 0.1])
@pytest.mark.parametrize(
    "convert_x_fn",
    [
        np.asarray,
        sparse.csc_matrix,
        sparse.csr_matrix,
        lambda x: mx.DenseGLMDataMatrix(x.astype(float)),
        lambda x: mx.MKLSparseMatrix(sparse.csc_matrix(x)),
        lambda x: mx.split_matrix.csc_to_split(sparse.csc_matrix(x).astype(float)),
        lambda x: mx.CategoricalMatrix(x.dot([0, 1])),
    ],
)
def test_glm_identity_regression_categorical_data(solver, offset, convert_x_fn):
    """Test GLM regression with identity link on a simple dataset."""
    coef = [1.0, 2.0]
    x_vec = np.array([1, 0, 0, 1, 0])
    x_mat = np.stack([x_vec, 1 - x_vec]).T
    y = np.dot(x_mat, coef) + (0 if offset is None else offset)

    glm = GeneralizedLinearRegressor(
        alpha=0,
        family="normal",
        link="identity",
        fit_intercept=False,
        solver=solver,
        gradient_tol=1e-7,
    )
    X = convert_x_fn(x_mat)
    np.testing.assert_almost_equal(X.A if hasattr(X, "A") else X, x_mat)
    res = glm.fit(X, y, offset=offset)

    fit_coef = res.coef_
    assert fit_coef.dtype.itemsize == X.dtype.itemsize
    assert_allclose(res.coef_, coef, rtol=1e-6)


@pytest.mark.parametrize(
    "family",
    [
        NormalDistribution(),
        PoissonDistribution(),
        GammaDistribution(),
        InverseGaussianDistribution(),
        TweedieDistribution(power=1.5),
        TweedieDistribution(power=4.5),
        GeneralizedHyperbolicSecant(),
    ],
)
@pytest.mark.parametrize(
    "solver, tol", [("irls-ls", 1e-6), ("lbfgs", 1e-7), ("irls-cd", 1e-7)]
)
@pytest.mark.parametrize("fit_intercept", [False, True])
@pytest.mark.parametrize("offset", [None, np.array([-0.1, 0, 0.1, 0, -0.2]), 0.1])
def test_glm_log_regression(family, solver, tol, fit_intercept, offset):
    """Test GLM regression with log link on a simple dataset."""
    coef = [0.2, -0.1]
    X = np.array([[1, 1, 1, 1, 1], [0, 1, 2, 3, 4]]).T
    y = np.exp(np.dot(X, coef) + (0 if offset is None else offset))
    glm = GeneralizedLinearRegressor(
        alpha=0,
        family=family,
        link="log",
        fit_intercept=fit_intercept,
        solver=solver,
        gradient_tol=tol,
    )
    if fit_intercept:
        X = X[:, 1:]
    res = glm.fit(X, y, offset=offset)
    if fit_intercept:
        fit_coef = np.concatenate([np.atleast_1d(res.intercept_), res.coef_])
    else:
        fit_coef = res.coef_
    assert_allclose(fit_coef, coef, rtol=8e-6)


@pytest.mark.filterwarnings("ignore:The line search algorithm")
@pytest.mark.filterwarnings("ignore:Line Search failed")
@pytest.mark.parametrize("n_samples, n_features", [(100, 10), (10, 100)])
@pytest.mark.parametrize("solver", GLM_SOLVERS)
@pytest.mark.parametrize("use_offset", [False, True])
def test_normal_ridge_comparison(n_samples, n_features, solver, use_offset):
    """Test ridge regression for Normal distributions.

    Case n_samples >> n_features

    Compare to test_ridge in test_ridge.py.
    """
    alpha = 1.0
    n_predict = 10
    X, y, coef = make_regression(
        n_samples=n_samples + n_predict,
        n_features=n_features,
        n_informative=n_features - 2,
        noise=0.5,
        coef=True,
        random_state=42,
    )
    y = y[0:n_samples]
    X, T = X[0:n_samples], X[n_samples:]
    if use_offset:
        np.random.seed(0)
        offset = np.random.randn(n_samples)
        y += offset
    else:
        offset = None

    if n_samples > n_features:
        ridge_params = {"solver": "svd"}
    else:
        ridge_params = {"solver": "sag", "max_iter": 10000, "tol": 1e-9}

    # GLM has 1/(2*n) * Loss + 1/2*L2, Ridge has Loss + L2
    ridge = Ridge(
        alpha=alpha * n_samples, normalize=False, random_state=42, **ridge_params
    )
    ridge.fit(X, y if offset is None else y - offset)

    glm = GeneralizedLinearRegressor(
        alpha=1.0,
        l1_ratio=0,
        family="normal",
        fit_intercept=True,
        max_iter=300,
        solver=solver,
        gradient_tol=1e-6,
        check_input=False,
        random_state=42,
    )
    glm.fit(X, y, offset=offset)
    assert glm.coef_.shape == (X.shape[1],)
    assert_allclose(glm.coef_, ridge.coef_, rtol=5e-5)
    assert_allclose(glm.intercept_, ridge.intercept_, rtol=1e-5)
    assert_allclose(glm.predict(T), ridge.predict(T), rtol=1e-4)


@pytest.mark.parametrize(
    "solver, tol", [("irls-ls", 1e-7), ("lbfgs", 1e-7), ("irls-cd", 1e-7)]
)
@pytest.mark.parametrize("scale_predictors", [True, False])
@pytest.mark.parametrize("use_sparse", [True, False])
def test_poisson_ridge(solver, tol, scale_predictors, use_sparse):
    """Test ridge regression with poisson family and LogLink.

    Compare to R's glmnet"""
    # library("glmnet")
    # options(digits=10)
    # df <- data.frame(a=c(-2,-1,1,2), b=c(0,0,1,1), y=c(0,1,1,2))
    # x <- data.matrix(df[,c("a", "b")])
    # y <- df$y
    # fit <- glmnet(x=x, y=y, alpha=0, intercept=T, family="poisson",
    #               standardize=F, thresh=1e-10, nlambda=10000)
    # coef(fit, s=1)
    # (Intercept) -0.12889386979
    # a            0.29019207995
    # b            0.03741173122
    #
    # fit <- glmnet(x=x, y=y, alpha=0, intercept=T, family="poisson",
    #               standardize=T, thresh=1e-10, nlambda=10000)
    # coef(fit, s=1)
    # (Intercept) -0.21002571120839675
    # a            0.16472093,
    # b            0.27051971

    # Alternately, for running from Python:
    # from glmnet_python import glmnet
    # model = glmnet(x=X_dense, y=y, alpha=0, family="poisson",
    #               standardize=scale_predictors, thresh=1e-10, lambdau=np.array([1.0]))
    # true_intercept = model["a0"][0]
    # true_beta = model["beta"][:, 0]
    # print(true_intercept, true_beta)

    X_dense = np.array([[-2, -1, 1, 2], [0, 0, 1, 1]], dtype=np.float).T
    if use_sparse:
        X = sparse.csc_matrix(X_dense)
    else:
        X = X_dense
    y = np.array([0, 1, 1, 2], dtype=np.float)
    model_args = dict(
        alpha=1,
        l1_ratio=0,
        fit_intercept=True,
        family="poisson",
        link="log",
        gradient_tol=1e-7,
        solver=solver,
        max_iter=300,
        random_state=np.random.RandomState(42),
        copy_X=True,
        scale_predictors=scale_predictors,
    )
    glm = GeneralizedLinearRegressor(**model_args)
    glm2 = copy.deepcopy(glm)

    def check(G):
        G.fit(X, y)
        if scale_predictors:
            assert_allclose(G.intercept_, -0.21002571120839675, rtol=1e-5)
            assert_allclose(G.coef_, [0.16472093, 0.27051971], rtol=1e-5)
        else:
            assert_allclose(G.intercept_, -0.12889386979, rtol=1e-5)
            assert_allclose(G.coef_, [0.29019207995, 0.03741173122], rtol=1e-5)

    check(glm)

    # Test warm starting a re-fit model.
    glm.warm_start = True
    check(glm)
    assert glm.n_iter_ <= 1

    # Test warm starting with start_params.
    glm2.warm_start = True
    glm2.start_params = np.concatenate(([glm.intercept_], glm.coef_))
    check(glm2)
    assert glm2.n_iter_ <= 1


<<<<<<< HEAD
# @pytest.mark.parametrize(
#     "solver, tol", [("irls-ls", 1e-7), ("lbfgs", 1e-7), ("irls-cd", 1e-7)]
# )
# @pytest.mark.parametrize("use_sparse", [True, False])
=======
>>>>>>> 4d627d79
@pytest.mark.parametrize("scale_predictors", [True, False])
def test_poisson_ridge_bounded(scale_predictors):
    X = np.array([[-1, 1, 1, 2], [0, 0, 1, 1]], dtype=np.float).T
    y = np.array([0, 1, 1, 2], dtype=np.float)
    lb = np.array([-0.1, -0.1])
    ub = np.array([0.1, 0.1])

<<<<<<< HEAD
    # For comparison!
=======
    # For comparison, this is the source of truth for the assert_allclose below.
>>>>>>> 4d627d79
    # from glmnet_python import glmnet
    # model = glmnet(x=X.copy(), y=y.copy(), alpha=0, family="poisson",
    #               standardize=scale_predictors, thresh=1e-10, lambdau=np.array([1.0]),
    #               cl = np.array([lb, ub])
    #               )
    # true_intercept = model["a0"][0]
    # true_beta = model["beta"][:, 0]
    # print(true_intercept, true_beta)

    glm = GeneralizedLinearRegressor(
        alpha=1,
        l1_ratio=0,
        fit_intercept=True,
        family="poisson",
        link="log",
        gradient_tol=1e-7,
        solver="irls-cd",
        max_iter=300,
        random_state=np.random.RandomState(42),
        copy_X=True,
        scale_predictors=scale_predictors,
        lower_bounds=lb,
        upper_bounds=ub,
    )
    glm.fit(X, y)

<<<<<<< HEAD
=======
    # These correct values come from glmnet.
>>>>>>> 4d627d79
    assert_allclose(glm.intercept_, -0.13568186971946633, rtol=1e-5)
    assert_allclose(glm.coef_, [0.1, 0.1], rtol=1e-5)


def test_normal_enet():
    """Test elastic net regression with normal/gaussian family."""
    alpha, l1_ratio = 0.3, 0.7
    n_samples, n_features = 20, 2
    rng = np.random.RandomState(42)
    X = rng.randn(n_samples, n_features).copy(order="F")
    beta = rng.randn(n_features)
    y = 2 + np.dot(X, beta) + rng.randn(n_samples)

    # 1. test normal enet on dense data
    glm = GeneralizedLinearRegressor(
        alpha=alpha,
        l1_ratio=l1_ratio,
        family="normal",
        link="identity",
        fit_intercept=True,
        gradient_tol=1e-8,
        max_iter=100,
        selection="cyclic",
        solver="irls-cd",
        check_input=False,
    )
    glm.fit(X, y)

    enet = ElasticNet(
        alpha=alpha,
        l1_ratio=l1_ratio,
        fit_intercept=True,
        normalize=False,
        tol=1e-8,
        copy_X=True,
    )
    enet.fit(X, y)

    assert_allclose(glm.intercept_, enet.intercept_, rtol=2e-7)
    assert_allclose(glm.coef_, enet.coef_, rtol=5e-5)

    # 2. test normal enet on sparse data
    X = sparse.csc_matrix(X)
    glm.fit(X, y)
    assert_allclose(glm.intercept_, enet.intercept_, rtol=2e-7)
    assert_allclose(glm.coef_, enet.coef_, rtol=5e-5)


def test_poisson_enet():
    """Test elastic net regression with poisson family and LogLink.

    Compare to R's glmnet"""
    # library("glmnet")
    # options(digits=10)
    # df <- data.frame(a=c(-2,-1,1,2), b=c(0,0,1,1), y=c(0,1,1,2))
    # x <- data.matrix(df[,c("a", "b")])
    # y <- df$y
    # fit <- glmnet(x=x, y=y, alpha=0.5, intercept=T, family="poisson",
    #               standardize=F, thresh=1e-10, nlambda=10000)
    # coef(fit, s=1)
    # (Intercept) -0.03550978409
    # a            0.16936423283
    # b            .
    glmnet_intercept = -0.03550978409
    glmnet_coef = [0.16936423283, 0.0]
    X = np.array([[-2, -1, 1, 2], [0, 0, 1, 1]]).T
    y = np.array([0, 1, 1, 2])
    rng = np.random.RandomState(42)
    glm = GeneralizedLinearRegressor(
        alpha=1,
        l1_ratio=0.5,
        family="poisson",
        link="log",
        solver="irls-cd",
        gradient_tol=1e-8,
        selection="random",
        random_state=rng,
    )
    glm.fit(X, y)
    assert_allclose(glm.intercept_, glmnet_intercept, rtol=2e-6)
    assert_allclose(glm.coef_, glmnet_coef, rtol=2e-7)

    # test results with general optimization procedure
    def obj(coef):
        pd = PoissonDistribution()
        link = LogLink()
        N = y.shape[0]
        mu = link.inverse(X @ coef[1:] + coef[0])
        alpha, l1_ratio = (1, 0.5)
        return (
            1.0 / (2.0 * N) * pd.deviance(y, mu)
            + 0.5 * alpha * (1 - l1_ratio) * (coef[1:] ** 2).sum()
            + alpha * l1_ratio * np.sum(np.abs(coef[1:]))
        )

    res = optimize.minimize(
        obj,
        [0, 0, 0],
        method="nelder-mead",
        tol=1e-10,
        options={"maxiter": 1000, "disp": False},
    )
    assert_allclose(glm.intercept_, res.x[0], rtol=5e-5)
    assert_allclose(glm.coef_, res.x[1:], rtol=1e-5, atol=1e-9)
    assert_allclose(
        obj(np.concatenate(([glm.intercept_], glm.coef_))), res.fun, rtol=1e-8
    )

    # same for start_params='zero' and selection='cyclic'
    # with reduced precision
    glm = GeneralizedLinearRegressor(
        alpha=1,
        l1_ratio=0.5,
        family="poisson",
        link="log",
        solver="irls-cd",
        gradient_tol=1e-5,
        selection="cyclic",
    )
    glm.fit(X, y)
    assert_allclose(glm.intercept_, glmnet_intercept, rtol=1e-4)
    assert_allclose(glm.coef_, glmnet_coef, rtol=1e-4)

    # check warm_start, therefore start with different alpha
    glm = GeneralizedLinearRegressor(
        alpha=0.005,
        l1_ratio=0.5,
        family="poisson",
        max_iter=300,
        link="log",
        solver="irls-cd",
        gradient_tol=1e-5,
        selection="cyclic",
    )
    glm.fit(X, y)
    # warm start with original alpha and use of sparse matrices
    glm.warm_start = True
    glm.alpha = 1
    X = sparse.csr_matrix(X)
    glm.fit(X, y)
    assert_allclose(glm.intercept_, glmnet_intercept, rtol=1e-4)
    assert_allclose(glm.coef_, glmnet_coef, rtol=1e-4)


@pytest.mark.parametrize("alpha", [0.01, 0.1, 1, 10])
def test_binomial_enet(alpha):
    """Test elastic net regression with binomial family and LogitLink.

    Compare to LogisticRegression.
    """
    l1_ratio = 0.5
    n_samples = 500
    rng = np.random.RandomState(42)
    X, y = make_classification(
        n_samples=n_samples,
        n_classes=2,
        n_features=6,
        n_informative=5,
        n_redundant=0,
        n_repeated=0,
        random_state=rng,
    )
    log = LogisticRegression(
        penalty="elasticnet",
        random_state=rng,
        fit_intercept=False,
        tol=1e-7,
        max_iter=1000,
        l1_ratio=l1_ratio,
        C=1.0 / (n_samples * alpha),
        solver="saga",
    )
    log.fit(X, y)

    glm = GeneralizedLinearRegressor(
        family=BinomialDistribution(),
        link=LogitLink(),
        fit_intercept=False,
        alpha=alpha,
        l1_ratio=l1_ratio,
        solver="irls-cd",
        selection="cyclic",
        gradient_tol=1e-7,
    )
    glm.fit(X, y)
    assert_allclose(log.intercept_[0], glm.intercept_, rtol=1e-6)
    assert_allclose(log.coef_[0, :], glm.coef_, rtol=5.1e-6)


@pytest.mark.parametrize(
    "params",
    [
        {"solver": "irls-ls"},
        {"solver": "lbfgs"},
        {"solver": "irls-cd", "selection": "cyclic"},
        {"solver": "irls-cd", "selection": "random"},
    ],
    ids=lambda params: ", ".join(
        "{}={}".format(key, val) for key, val in params.items()
    ),
)
@pytest.mark.parametrize("use_offset", [False, True])
def test_solver_equivalence(params, use_offset, regression_data):
    X, y = regression_data
    if use_offset:
        np.random.seed(0)
        offset = np.random.random(len(y))
    else:
        offset = None
    est_ref = GeneralizedLinearRegressor(random_state=2)
    est_ref.fit(X, y, offset=offset)

    est_2 = GeneralizedLinearRegressor(**params)
    est_2.set_params(random_state=2)

    est_2.fit(X, y, offset=offset)

    assert_allclose(est_2.intercept_, est_ref.intercept_, rtol=1e-4)
    assert_allclose(est_2.coef_, est_ref.coef_, rtol=1e-4)
    assert_allclose(
        mean_absolute_error(est_2.predict(X), y),
        mean_absolute_error(est_ref.predict(X), y),
        rtol=1e-4,
    )


# TODO: different distributions
# Specify rtol since some are more accurate than others
@pytest.mark.parametrize(
    "params",
    [
        {"solver": "irls-ls", "rtol": 1e-6},
        {"solver": "lbfgs", "rtol": 2e-4},
        {"solver": "irls-cd", "selection": "cyclic", "rtol": 2e-5},
        {"solver": "irls-cd", "selection": "random", "rtol": 6e-5},
    ],
    ids=lambda params: ", ".join(
        "{}={}".format(key, val) for key, val in params.items()
    ),
)
@pytest.mark.parametrize("use_offset", [False, True])
def test_solver_equivalence_cv(params, use_offset):
    n_alphas = 3
    n_samples = 100
    n_features = 10
    gradient_tol = 1e-5

    X, y = make_regression(n_samples=n_samples, n_features=n_features, random_state=2)
    if use_offset:
        np.random.seed(0)
        offset = np.random.random(len(y))
    else:
        offset = None

    est_ref = GeneralizedLinearRegressorCV(
        random_state=2,
        n_alphas=n_alphas,
        gradient_tol=gradient_tol,
        min_alpha_ratio=1e-3,
    )
    est_ref.fit(X, y, offset=offset)

    est_2 = (
        GeneralizedLinearRegressorCV(
            n_alphas=n_alphas,
            max_iter=1000,
            gradient_tol=gradient_tol,
            **{k: v for k, v in params.items() if k != "rtol"},
            min_alpha_ratio=1e-3,
        )
        .set_params(random_state=2)
        .fit(X, y, offset=offset)
    )

    def _assert_all_close(x, y):
        return assert_allclose(x, y, rtol=params["rtol"], atol=1e-7)

    _assert_all_close(est_2.alphas_, est_ref.alphas_)
    _assert_all_close(est_2.alpha_, est_ref.alpha_)
    _assert_all_close(est_2.l1_ratio_, est_ref.l1_ratio_)
    _assert_all_close(est_2.coef_path_, est_ref.coef_path_)
    _assert_all_close(est_2.deviance_path_, est_ref.deviance_path_)
    _assert_all_close(est_2.intercept_, est_ref.intercept_)
    _assert_all_close(est_2.coef_, est_ref.coef_)
    _assert_all_close(
        mean_absolute_error(est_2.predict(X), y),
        mean_absolute_error(est_ref.predict(X), y),
    )


@pytest.mark.parametrize("estimator, kwargs", estimators)
def test_fit_dispersion(estimator, kwargs, regression_data):
    X, y = regression_data

    est1 = estimator(random_state=2, **kwargs)
    est1.fit(X, y)
    assert not hasattr(est1, "dispersion_")

    est2 = estimator(random_state=2, fit_dispersion="chisqr", **kwargs)
    est2.fit(X, y)
    assert isinstance(est2.dispersion_, float)

    est3 = estimator(random_state=2, fit_dispersion="deviance", **kwargs)
    est3.fit(X, y)
    assert isinstance(est3.dispersion_, float)

    assert_allclose(est2.dispersion_, est3.dispersion_)


@pytest.mark.parametrize("solver", GLM_SOLVERS)
def test_convergence_warning(solver, regression_data):
    X, y = regression_data

    est = GeneralizedLinearRegressor(
        solver=solver, random_state=2, max_iter=1, gradient_tol=1e-20
    )
    with pytest.warns(ConvergenceWarning):
        est.fit(X, y)


@pytest.mark.parametrize("use_sparse", [False, True])
@pytest.mark.parametrize("scale_predictors", [False, True])
def test_standardize(use_sparse, scale_predictors):
    def _arrays_share_data(arr1: np.ndarray, arr2: np.ndarray) -> bool:
        return arr1.__array_interface__["data"] == arr2.__array_interface__["data"]

    NR = 101
    NC = 10
    col_mults = np.arange(1, NC + 1)
    row_mults = np.linspace(0, 2, NR)
    M = row_mults[:, None] * col_mults[None, :]

    if use_sparse:
        M = mx.MKLSparseMatrix(sparse.csc_matrix(M))
    else:
        M = mx.DenseGLMDataMatrix(M)

    X, col_means, col_stds = M.standardize(np.ones(NR) / NR, scale_predictors)
    if use_sparse:
        assert _arrays_share_data(X.mat.data, M.data)
        assert _arrays_share_data(X.mat.indices, M.indices)
        assert _arrays_share_data(X.mat.indptr, M.indptr)
    else:
        # Check that the underlying data pointer is the same
        assert _arrays_share_data(X.mat, M)
    np.testing.assert_almost_equal(col_means, col_mults)

    # After standardization, all the columns will have the same values.
    # To check that, just convert to dense first.
    if use_sparse:
        Xdense = X.A
    else:
        Xdense = X
    for i in range(1, NC):
        if scale_predictors:
            if isinstance(Xdense, mx.StandardizedMat):
                one, two = Xdense.A[:, 0], Xdense.A[:, i]
            else:
                one, two = Xdense[:, 0], Xdense[:, i]
        else:
            if isinstance(Xdense, mx.StandardizedMat):
                one, two = (i + 1) * Xdense.A[:, 0], Xdense.A[:, i]
            else:
                one, two = (i + 1) * Xdense[:, 0], Xdense[:, i]
        np.testing.assert_almost_equal(one, two)

    if scale_predictors:
        # The sample variance of row_mults is 0.34. This is scaled up by the col_mults
        true_std = np.sqrt(0.34)
        np.testing.assert_almost_equal(col_stds, true_std * col_mults)

    intercept_standardized = 0.0
    coef_standardized = (
        np.ones_like(col_means) if col_stds is None else copy.copy(col_stds)
    )
    intercept, coef = _unstandardize(
        X, col_means, col_stds, intercept_standardized, coef_standardized,
    )
    np.testing.assert_almost_equal(intercept, -(NC + 1) * NC / 2)
    if scale_predictors:
        np.testing.assert_almost_equal(coef, 1.0)


@pytest.mark.parametrize("estimator, kwargs", estimators)
def test_check_estimator(estimator, kwargs):
    check_estimator(estimator(**kwargs))


@pytest.mark.parametrize(
    "estimator", [GeneralizedLinearRegressor, GeneralizedLinearRegressorCV],
)
def test_clonable(estimator):
    clone(estimator())


@pytest.mark.parametrize(
    "link, distribution, tol",
    [
        (IdentityLink(), NormalDistribution(), 1e-4),
        (LogLink(), PoissonDistribution(), 1e-4),
        (LogLink(), GammaDistribution(), 1e-4),
        (LogLink(), TweedieDistribution(1.5), 1e-4),
        (LogLink(), TweedieDistribution(4.5), 1e-4),
        (LogLink(), NormalDistribution(), 1e-4),
        (LogLink(), InverseGaussianDistribution(), 1e-4),
        (LogitLink(), BinomialDistribution(), 1e-2),
        (IdentityLink(), GeneralizedHyperbolicSecant(), 1e-1),
    ],
)
@pytest.mark.parametrize("offset", [None, np.array([0.3, -0.1, 0, 0.1]), 0.1])
def test_get_best_intercept(
    link: Link, distribution: ExponentialDispersionModel, tol: float, offset
):
    y = np.array([1, 1, 1, 2], dtype=np.float)
    if isinstance(distribution, BinomialDistribution):
        y -= 1

    weights = np.array([0.1, 0.2, 5, 1])
    best_intercept = guess_intercept(y, weights, link, distribution, offset)
    assert np.isfinite(best_intercept)

    def _get_dev(intercept):
        eta = intercept if offset is None else offset + intercept
        mu = link.inverse(eta)
        assert np.isfinite(mu).all()
        return distribution.deviance(y, mu, weights)

    obj = _get_dev(best_intercept)
    obj_low = _get_dev(best_intercept - tol)
    obj_high = _get_dev(best_intercept + tol)
    assert obj < obj_low
    assert obj < obj_high


@pytest.mark.parametrize("tol", [1e-2, 1e-4, 1e-6])
def test_step_size_tolerance(tol):
    X, y = make_regression(n_samples=100, n_features=5, noise=0.5, random_state=42,)
    y[y < 0] = 0

    def build_glm(step_size_tol):
        glm = GeneralizedLinearRegressor(
            alpha=1,
            l1_ratio=0.5,
            family="poisson",
            solver="irls-cd",
            gradient_tol=1e-10,
            step_size_tol=step_size_tol,
            selection="cyclic",
        )
        glm.fit(X, y)
        return glm

    baseline = build_glm(1e-10)
    glm = build_glm(tol)
    assert_allclose(baseline.intercept_, glm.intercept_, atol=tol)
    assert_allclose(baseline.coef_, glm.coef_, atol=tol)


def test_alpha_search(regression_data):
    X, y = regression_data
    mdl_no_path = GeneralizedLinearRegressor(
        alpha=0.001, l1_ratio=1, family="normal", link="identity", gradient_tol=1e-10,
    )
    mdl_no_path.fit(X=X, y=y)

    mdl_path = GeneralizedLinearRegressor(
        alpha_search=True,
        min_alpha=0.001,
        n_alphas=5,
        l1_ratio=1,
        family="normal",
        link="identity",
        gradient_tol=1e-10,
    )
    mdl_path.fit(X=X, y=y)

    assert_allclose(mdl_path.coef_, mdl_no_path.coef_)
    assert_allclose(mdl_path.intercept_, mdl_no_path.intercept_)


def test_very_large_initial_gradient():
    # this is a problem where 0 is a starting value that produces
    # a very large gradient initially
    np.random.seed(1234)
    y = np.exp(np.random.gamma(5, size=100))
    X = np.ones([len(y), 1])

    model_0 = GeneralizedLinearRegressor(
        link="log", family="gamma", fit_intercept=False, alpha=0, start_params=[0.0]
    ).fit(X, y)

    model_5 = GeneralizedLinearRegressor(
        link="log", family="gamma", fit_intercept=False, alpha=0, start_params=[5.0]
    ).fit(X, y)

    np.testing.assert_allclose(model_0.coef_, model_5.coef_, rtol=1e-5)


def test_fit_has_no_side_effects():
    y = np.array([0, 1, 2])
    w = np.array([0.5, 0.5, 0.5])
    X = np.array([[1, 1, 1]]).reshape(-1, 1)
    win = w.copy()
    yin = y.copy()
    Xin = X.copy()
    GeneralizedLinearRegressor(family="poisson").fit(Xin, yin, sample_weight=win)
    np.testing.assert_almost_equal(Xin, X)
    np.testing.assert_almost_equal(yin, y)
    np.testing.assert_almost_equal(win, w)
    GeneralizedLinearRegressor(family="poisson").fit(Xin, yin, offset=win)
    np.testing.assert_almost_equal(win, w)
    lb = np.array([-1.2])
    ub = np.array([1.2])
    lbin = lb.copy()
    ubin = ub.copy()
    GeneralizedLinearRegressor(
        family="poisson", scale_predictors=True, lower_bounds=lbin, upper_bounds=ubin
    ).fit(Xin, yin)
    np.testing.assert_almost_equal(lbin, lb)
    np.testing.assert_almost_equal(ubin, ub)<|MERGE_RESOLUTION|>--- conflicted
+++ resolved
@@ -876,13 +876,6 @@
     assert glm2.n_iter_ <= 1
 
 
-<<<<<<< HEAD
-# @pytest.mark.parametrize(
-#     "solver, tol", [("irls-ls", 1e-7), ("lbfgs", 1e-7), ("irls-cd", 1e-7)]
-# )
-# @pytest.mark.parametrize("use_sparse", [True, False])
-=======
->>>>>>> 4d627d79
 @pytest.mark.parametrize("scale_predictors", [True, False])
 def test_poisson_ridge_bounded(scale_predictors):
     X = np.array([[-1, 1, 1, 2], [0, 0, 1, 1]], dtype=np.float).T
@@ -890,11 +883,7 @@
     lb = np.array([-0.1, -0.1])
     ub = np.array([0.1, 0.1])
 
-<<<<<<< HEAD
-    # For comparison!
-=======
     # For comparison, this is the source of truth for the assert_allclose below.
->>>>>>> 4d627d79
     # from glmnet_python import glmnet
     # model = glmnet(x=X.copy(), y=y.copy(), alpha=0, family="poisson",
     #               standardize=scale_predictors, thresh=1e-10, lambdau=np.array([1.0]),
@@ -921,10 +910,7 @@
     )
     glm.fit(X, y)
 
-<<<<<<< HEAD
-=======
     # These correct values come from glmnet.
->>>>>>> 4d627d79
     assert_allclose(glm.intercept_, -0.13568186971946633, rtol=1e-5)
     assert_allclose(glm.coef_, [0.1, 0.1], rtol=1e-5)
 
