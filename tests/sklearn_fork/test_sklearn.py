--- conflicted
+++ resolved
@@ -172,10 +172,6 @@
     lin_pred = np.dot(X, coef)
     mu = link.inverse(lin_pred)
     weights = rng.randn(10) ** 2 + 1
-<<<<<<< HEAD
-    _, _, _, fisher_W = family._eta_mu_score_fisher_W(
-        coef=coef, phi=phi, X=X, y=weights, weights=weights, link=link
-=======
     _, hessian_rows = family.rowwise_gradient_hessian(
         link=link,
         coef=coef,
@@ -185,7 +181,6 @@
         weights=weights,
         eta=lin_pred,
         mu=mu,
->>>>>>> ea5430b2
     )
     hessian = _safe_sandwich_dot(X, hessian_rows)
     # check that the Hessian matrix is square and positive definite
@@ -197,10 +192,6 @@
     for i in range(coef.shape[0]):
 
         def f(coef):
-<<<<<<< HEAD
-            _, _, score, _ = family._eta_mu_score_fisher_W(
-                coef=coef, phi=phi, X=X, y=mu, weights=weights, link=link
-=======
             this_eta = X.dot(coef)
             this_mu = link.inverse(this_eta)
             gradient_rows, _ = family.rowwise_gradient_hessian(
@@ -212,7 +203,6 @@
                 weights=weights,
                 eta=this_eta,
                 mu=this_mu,
->>>>>>> ea5430b2
             )
             score = gradient_rows @ X
             return -score[i]
