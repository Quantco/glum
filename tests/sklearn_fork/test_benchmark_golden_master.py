import json
import warnings

import click
import numpy as np
import pytest
from git_root import git_root
from sklearn.exceptions import ConvergenceWarning

from glm_benchmarks.bench_sklearn_fork import sklearn_fork_bench
from glm_benchmarks.main import execute_problem_library
from glm_benchmarks.problems import get_all_problems
from glm_benchmarks.util import BenchmarkParams

bench_cfg = dict(
    num_rows=10000,
    regularization_strength=0.1,
    storage="dense",
    print_diagnostics=False,
)

all_test_problems = get_all_problems()


@pytest.fixture
def bench_cfg_fix():
    return bench_cfg


@pytest.fixture
def expected_all():
    with open(git_root("golden_master/benchmark_gm.json"), "r") as fh:
        return json.load(fh)


@pytest.mark.parametrize(
    ["Pn", "P"], all_test_problems.items(), ids=all_test_problems.keys()
)
def test_gm_benchmarks(Pn, P, bench_cfg_fix, expected_all):
<<<<<<< HEAD
    execute_args = ["print_diagnostics"]
    params = BenchmarkParams(
        problem_name=Pn,
        library_name="sklearn-fork",
        **{k: v for k, v in bench_cfg_fix.items() if k not in execute_args},
    )

    result, _ = execute_problem_library(
        P,
        sklearn_fork_bench,
        params,
        **{k: v for k, v in bench_cfg_fix.items() if k in execute_args},
    )
=======
    if bench_cfg_fix["print_diagnostics"]:
        print(Pn)
    result, _ = execute_problem_library(P, sklearn_fork_bench, **bench_cfg_fix)
>>>>>>> 8feffa36

    expected = expected_all[Pn]

    all_result = np.concatenate(([result["intercept"]], result["coef"]))
    all_expected = np.concatenate(([expected["intercept"]], expected["coef"]))
    np.testing.assert_allclose(all_result, all_expected, rtol=2e-4, atol=2e-4)


@click.command()
@click.option("--overwrite", is_flag=True, help="overwrite existing golden master")
@click.option(
    "--problem_name", default=None, help="Only run and store a specific problem."
)
def run_and_store_golden_master(overwrite, problem_name):

    try:
        with open(git_root("golden_master/benchmark_gm.json"), "r") as fh:
            gm_dict = json.load(fh)
    except FileNotFoundError:
        gm_dict = dict()

    try:
        with open(git_root("golden_master/skipped_benchmark_gm.json"), "r") as fh:
            skipped_problems = json.load(fh)
    except FileNotFoundError:
        skipped_problems = []

    for Pn, P in get_all_problems().items():
        if problem_name is not None:
            if Pn != problem_name:
                continue

        if Pn in gm_dict.keys():
            if overwrite:
                warnings.warn("Overwriting existing result")
            else:
                warnings.warn("Result exists and cannot overwrite. Skipping")
                continue

        params = BenchmarkParams(
            problem_name=Pn, library_name="sklearn-fork", **bench_cfg
        )
        warnings.simplefilter("error", ConvergenceWarning)
        skipped = False
        try:
<<<<<<< HEAD
            res = execute_problem_library(P, sklearn_fork_bench, params)
=======
            print(f"Running {Pn}")
            res, _ = execute_problem_library(P, sklearn_fork_bench, **bench_cfg)
>>>>>>> 8feffa36
        except ConvergenceWarning:
            warnings.warn("Problem does not converge. Not storing result.")
            skipped = True

        if skipped:
            if Pn not in skipped_problems:
                skipped_problems.append(Pn)
        else:
            if Pn in skipped_problems:
                skipped_problems.remove(Pn)
            gm_dict[Pn] = dict(coef=res["coef"].tolist(), intercept=res["intercept"],)

    with open(git_root("golden_master/benchmark_gm.json"), "w") as fh:
        json.dump(gm_dict, fh, indent=2)

    with open(git_root("golden_master/skipped_benchmark_gm.json"), "w") as fh:
        json.dump(skipped_problems, fh, indent=2)


if __name__ == "__main__":
    run_and_store_golden_master()<|MERGE_RESOLUTION|>--- conflicted
+++ resolved
@@ -37,13 +37,14 @@
     ["Pn", "P"], all_test_problems.items(), ids=all_test_problems.keys()
 )
 def test_gm_benchmarks(Pn, P, bench_cfg_fix, expected_all):
-<<<<<<< HEAD
     execute_args = ["print_diagnostics"]
     params = BenchmarkParams(
         problem_name=Pn,
         library_name="sklearn-fork",
         **{k: v for k, v in bench_cfg_fix.items() if k not in execute_args},
     )
+    if bench_cfg_fix["print_diagnostics"]:
+        print(Pn)
 
     result, _ = execute_problem_library(
         P,
@@ -51,11 +52,6 @@
         params,
         **{k: v for k, v in bench_cfg_fix.items() if k in execute_args},
     )
-=======
-    if bench_cfg_fix["print_diagnostics"]:
-        print(Pn)
-    result, _ = execute_problem_library(P, sklearn_fork_bench, **bench_cfg_fix)
->>>>>>> 8feffa36
 
     expected = expected_all[Pn]
 
@@ -101,12 +97,8 @@
         warnings.simplefilter("error", ConvergenceWarning)
         skipped = False
         try:
-<<<<<<< HEAD
+            print(f"Running {Pn}")
             res = execute_problem_library(P, sklearn_fork_bench, params)
-=======
-            print(f"Running {Pn}")
-            res, _ = execute_problem_library(P, sklearn_fork_bench, **bench_cfg)
->>>>>>> 8feffa36
         except ConvergenceWarning:
             warnings.warn("Problem does not converge. Not storing result.")
             skipped = True
