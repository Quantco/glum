--- conflicted
+++ resolved
@@ -155,12 +155,7 @@
     diag_data = np.random.rand(5, N)
     mat = sps.spdiags(diag_data, [0, 1, -1, 2, -2], N, N).tocsr()
     v = np.random.rand(N)
-<<<<<<< HEAD
-
     return runtime(lambda: mat.dot(v), 5)[0] / (mp.cpu_count() // 2)
-=======
-    return runtime(lambda: mat.dot(v), 5)[0]
->>>>>>> c6639f0a
 
 
 def get_dense_inv_runtime():
