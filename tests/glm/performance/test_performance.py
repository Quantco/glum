--- conflicted
+++ resolved
@@ -8,12 +8,8 @@
 import numpy as np
 import pandas as pd
 import psutil
-<<<<<<< HEAD
-=======
+import scipy.sparse as sps
 import tabmat as tm
->>>>>>> 995fcf69
-import scipy.sparse as sps
-import tabmat as mx
 
 from glum import GeneralizedLinearRegressor
 from glum_benchmarks.cli_run import get_all_problems
