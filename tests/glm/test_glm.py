--- conflicted
+++ resolved
@@ -2403,22 +2403,14 @@
     )
     regressor.fit(X, y, store_covariance_matrix=True, clusters=clu)
 
-<<<<<<< HEAD
-    np.testing.assert_array_equal(
-=======
     np.testing.assert_array_almost_equal(
->>>>>>> 5a65ed6d
         regressor.covariance_matrix(
             X, y, robust=robust, expected_information=expected_information, clusters=clu
         ),
         regressor.covariance_matrix(),
     )
 
-<<<<<<< HEAD
-    np.testing.assert_array_equal(
-=======
     np.testing.assert_array_almost_equal(
->>>>>>> 5a65ed6d
         regressor.std_errors(
             X, y, robust=robust, expected_information=expected_information, clusters=clu
         ),
@@ -2480,11 +2472,7 @@
     with pytest.warns(match="Covariance matrix estimation assumes"):
         regressor.fit(X, y, store_covariance_matrix=True, clusters=clu)
 
-<<<<<<< HEAD
-    np.testing.assert_array_equal(
-=======
     np.testing.assert_array_almost_equal(
->>>>>>> 5a65ed6d
         regressor.covariance_matrix(
             X, y, robust=robust, expected_information=expected_information, clusters=clu
         ),
@@ -2516,11 +2504,7 @@
         # regressor.alpha_ == 1e-5 > 0
         regressor.fit(X, y, store_covariance_matrix=True, clusters=clu)
 
-<<<<<<< HEAD
-    np.testing.assert_array_equal(
-=======
     np.testing.assert_array_almost_equal(
->>>>>>> 5a65ed6d
         regressor.covariance_matrix(
             X, y, robust=robust, expected_information=expected_information, clusters=clu
         ),
