--- conflicted
+++ resolved
@@ -2897,46 +2897,6 @@
     )
 
 
-<<<<<<< HEAD
-@pytest.mark.parametrize("cat_missing_method", ["fail", "zero", "convert"])
-def test_cat_missing(cat_missing_method):
-    X = pd.DataFrame(
-        {
-            "cat_1": pd.Categorical([1, 2, pd.NA, 2, 1]),
-            "cat_2": pd.Categorical([1, 2, pd.NA, 1, 2]),
-        }
-    )
-    X_unseen = pd.DataFrame(
-        {
-            "cat_1": pd.Categorical([1, pd.NA]),
-            "cat_2": pd.Categorical([1, 2]),
-        }
-    )
-    y = np.array([1, 2, 3, 4, 5])
-
-    model = GeneralizedLinearRegressor(
-        family="normal",
-        cat_missing_method=cat_missing_method,
-        drop_first=False,
-        fit_intercept=False,
-    )
-
-    if cat_missing_method == "fail":
-        with pytest.raises(ValueError):
-            model.fit(X, y)
-    else:
-        model.fit(X, y)
-        feature_names = ["cat_1[1]", "cat_1[2]", "cat_2[1]", "cat_2[2]"]
-
-        if cat_missing_method == "convert":
-            feature_names.insert(2, "cat_1[(MISSING)]")
-            feature_names.append("cat_2[(MISSING)]")
-
-        np.testing.assert_array_equal(model.feature_names_, feature_names)
-        assert len(model.coef_) == len(feature_names)
-
-        model.predict(X_unseen)
-=======
 @pytest.mark.parametrize(
     "input, expected",
     [
@@ -3187,4 +3147,43 @@
     yhat_smf = model_smf.predict(data_unseen)
 
     np.testing.assert_almost_equal(yhat_formula, yhat_smf)
->>>>>>> 003fcec9
+
+
+@pytest.mark.parametrize("cat_missing_method", ["fail", "zero", "convert"])
+def test_cat_missing(cat_missing_method):
+    X = pd.DataFrame(
+        {
+            "cat_1": pd.Categorical([1, 2, pd.NA, 2, 1]),
+            "cat_2": pd.Categorical([1, 2, pd.NA, 1, 2]),
+        }
+    )
+    X_unseen = pd.DataFrame(
+        {
+            "cat_1": pd.Categorical([1, pd.NA]),
+            "cat_2": pd.Categorical([1, 2]),
+        }
+    )
+    y = np.array([1, 2, 3, 4, 5])
+
+    model = GeneralizedLinearRegressor(
+        family="normal",
+        cat_missing_method=cat_missing_method,
+        drop_first=False,
+        fit_intercept=False,
+    )
+
+    if cat_missing_method == "fail":
+        with pytest.raises(ValueError):
+            model.fit(X, y)
+    else:
+        model.fit(X, y)
+        feature_names = ["cat_1[1]", "cat_1[2]", "cat_2[1]", "cat_2[2]"]
+
+        if cat_missing_method == "convert":
+            feature_names.insert(2, "cat_1[(MISSING)]")
+            feature_names.append("cat_2[(MISSING)]")
+
+        np.testing.assert_array_equal(model.feature_names_, feature_names)
+        assert len(model.coef_) == len(feature_names)
+
+        model.predict(X_unseen)