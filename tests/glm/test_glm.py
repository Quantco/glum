--- conflicted
+++ resolved
@@ -7,12 +7,8 @@
 import numpy as np
 import pandas as pd
 import pytest
-<<<<<<< HEAD
-=======
+import statsmodels.api as sm
 import tabmat as tm
->>>>>>> 995fcf69
-import statsmodels.api as sm
-import tabmat as mx
 from numpy.testing import assert_allclose
 from scipy import optimize, sparse
 from sklearn.base import clone
