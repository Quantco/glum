--- conflicted
+++ resolved
@@ -2676,11 +2676,8 @@
         stored_covariance_matrix = regressor.covariance_matrix()
 
     np.testing.assert_array_almost_equal(
-<<<<<<< HEAD
-        regressor.covariance_matrix(
-            X, y, robust=robust, expected_information=expected_information, clusters=clu
-        ),
-        regressor.covariance_matrix(),
+        new_covariance_matrix,
+        stored_covariance_matrix,
     )
 
 
@@ -2933,9 +2930,4 @@
     yhat_formula = model_formula.predict(data_unseen)
     yhat_smf = model_smf.predict(data_unseen)
 
-    np.testing.assert_almost_equal(yhat_formula, yhat_smf)
-=======
-        new_covariance_matrix,
-        stored_covariance_matrix,
-    )
->>>>>>> 0622f7d7
+    np.testing.assert_almost_equal(yhat_formula, yhat_smf)