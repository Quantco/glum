import warnings

import numpy as np
import pytest
from scipy import sparse as sps

import quantcore.glm.matrix as mx
from quantcore.glm.matrix.sandwich.sandwich import csr_dense_sandwich


def base_array(order="F") -> np.ndarray:
    return np.array([[0, 0], [0, -1.0], [0, 2.0]], order=order)


def dense_glm_data_matrix(order="F") -> mx.DenseGLMDataMatrix:
    return mx.DenseGLMDataMatrix(base_array(order))


def split_matrix(order="F") -> mx.SplitMatrix:
    return mx.csc_to_split(sps.csc_matrix(base_array(order)))


def mkl_sparse_matrix(order="F") -> mx.MKLSparseMatrix:
    return mx.MKLSparseMatrix(sps.csc_matrix(base_array(order)))


def categorical_matrix(order="F"):
    vec = [1, 0, 1]
    return mx.CategoricalMatrix(vec)


def categorical_matrix_col_mult(order="F"):
    vec = [1, 0, 1]
    return mx.CategoricalMatrix(vec, [0.5, 3])


def col_scaled_dense(order="F") -> mx.ColScaledMat:
    return mx.ColScaledMat(dense_glm_data_matrix(order), [0.0, 1.0])


def col_scaled_sparse(order="F") -> mx.ColScaledMat:
    return mx.ColScaledMat(mkl_sparse_matrix(order), [0.0, 1.0])


def col_scaled_split(order="F") -> mx.ColScaledMat:
    return mx.ColScaledMat(split_matrix(order), [0.0, 1.0])


unscaled_matrices = [
    dense_glm_data_matrix,
    split_matrix,
    mkl_sparse_matrix,
    categorical_matrix,
    categorical_matrix_col_mult,
]

scaled_matrices = [col_scaled_dense, col_scaled_sparse, col_scaled_split]

matrices = unscaled_matrices + scaled_matrices  # type: ignore


@pytest.mark.parametrize("mat", matrices)
@pytest.mark.parametrize("i", [1, -2])
def test_getcol(mat, i):
    mat_ = mat()
    col = mat_.getcol(i)
    if not isinstance(col, np.ndarray):
        col = col.A
    np.testing.assert_almost_equal(col, mat_.A[:, [i]])


@pytest.mark.parametrize("mat", unscaled_matrices)
@pytest.mark.parametrize("order", ["F", "C"])
def test_to_array(mat, order):
    mat_ = mat(order)
    assert isinstance(mat_.A, np.ndarray)
    if isinstance(mat_, mx.CategoricalMatrix):
        expected = np.array([[0, 1], [1, 0], [0, 1]])
        if mat_.col_mult is not None:
            expected = expected * mat_.col_mult[None, :]
    else:
        expected = base_array(order)
    np.testing.assert_allclose(mat_.A, expected)


@pytest.mark.parametrize("mat", scaled_matrices)
@pytest.mark.parametrize("order", ["F", "C"])
def test_to_array_scaled(mat, order):
    mat_ = mat(order)
    assert isinstance(mat_.A, np.ndarray)
    np.testing.assert_allclose(mat_.A, mat_.mat.A + np.array([[0, 1]]))


@pytest.mark.parametrize("mat", matrices)
@pytest.mark.parametrize(
    "other_type", [lambda x: x, np.array, mx.DenseGLMDataMatrix],
)
@pytest.mark.parametrize(
    "other_as_list", [[3.0, -0.1], [[3.0], [-0.1]], [[0.0, 2], [-1, 0]]]
)
@pytest.mark.parametrize("order", ["F", "C"])
@pytest.mark.parametrize("rows", [None, np.arange(2, dtype=np.int32)])
@pytest.mark.parametrize("cols", [None, np.arange(1, dtype=np.int32)])
def test_dot(mat: type, other_type, other_as_list, order: str, rows, cols):
    other = other_type(other_as_list)
    mat_ = mat(order)
    res = mat_.dot(other, rows, cols)

    mat_subset, vec_subset = process_mat_vec_subsets(
        mat_, other_as_list, rows, cols, cols
    )
    expected = mat_subset.dot(vec_subset)

    np.testing.assert_allclose(res, expected)
    assert isinstance(res, np.ndarray)

    if rows is None and cols is None:
        res2 = mat_ @ other
        np.testing.assert_allclose(res2, expected)


def process_mat_vec_subsets(mat, vec, mat_rows, mat_cols, vec_idxs):
    mat_subset = mat.A
    vec_subset = vec
    if mat_rows is not None:
        mat_subset = mat_subset[mat_rows, :]
    if mat_cols is not None:
        mat_subset = mat_subset[:, mat_cols]
    if vec_idxs is not None:
        vec_subset = np.array(vec_subset)[vec_idxs]
    return mat_subset, vec_subset


@pytest.mark.parametrize("mat", matrices)
@pytest.mark.parametrize(
    "other_type", [lambda x: x, np.array, mx.DenseGLMDataMatrix],
)
@pytest.mark.parametrize(
    "other_as_list",
    # shapes (3,); (3,1), (3, 2);
    [[3.0, -0.1, 0], [[3.0], [-0.1], [0]], [[0, 1.0], [-0.1, 0], [0, 3.0]]],
)
@pytest.mark.parametrize("order", ["F", "C"])
@pytest.mark.parametrize("rows", [None, np.arange(2, dtype=np.int32)])
@pytest.mark.parametrize("cols", [None, np.arange(1, dtype=np.int32)])
def test_transpose_dot(mat: type, other_type, other_as_list, order: str, rows, cols):
    other = other_type(other_as_list)
    mat_ = mat(order)
    assert np.shape(other)[0] == mat_.shape[0]
    res = mat_.transpose_dot(other, rows, cols)

    mat_subset, vec_subset = process_mat_vec_subsets(
        mat_, other_as_list, rows, cols, rows
    )
    expected = mat_subset.T.dot(vec_subset)
    np.testing.assert_allclose(res, expected)
    assert isinstance(res, np.ndarray)


def test_dense_sandwich():
    sp_mat = sps.csr_matrix(sps.eye(3))
    d = np.arange(3).astype(float)
    B = np.ones((3, 2))
    result = csr_dense_sandwich(sp_mat, B, d)
    expected = sp_mat.A @ np.diag(d) @ B
    np.testing.assert_allclose(result, expected)


@pytest.mark.parametrize("mat", matrices)
@pytest.mark.parametrize(
    "vec_type", [lambda x: x, np.array, mx.DenseGLMDataMatrix],
)
@pytest.mark.parametrize("order", ["F", "C"])
<<<<<<< HEAD
@pytest.mark.parametrize("rows", [None, np.arange(2, dtype=np.int32)])
@pytest.mark.parametrize("cols", [None, np.arange(1, dtype=np.int32)])
def test_sandwich(mat: type, vec_type, order, rows, cols):
    vec_as_list = [3, 0.1, 1]
    vec = vec_type(vec_as_list)
    mat_ = mat(order)
    res = mat_.sandwich(vec, rows, cols)

    mat_subset, vec_subset = process_mat_vec_subsets(
        mat_, vec_as_list, rows, cols, rows
    )
    expected = mat_subset.T @ np.diag(vec_subset) @ mat_subset
=======
def test_sandwich(mat: type, vec_type, order):
    mat_ = mat(order)
    vec_as_list = [3, 0.1, 1][: mat_.shape[0]]
    assert len(vec_as_list) == mat_.shape[0]
    vec = vec_type(vec_as_list)
    res = mat_.sandwich(vec)
    if sps.issparse(res):
        res = res.A

    expected = mat_.A.T @ np.diag(vec_as_list) @ mat_.A
>>>>>>> fbec4499
    np.testing.assert_allclose(res, expected)


# TODO: make sure we have sklearn tests for each matrix setup
@pytest.mark.parametrize("mat", [dense_glm_data_matrix, mkl_sparse_matrix])
@pytest.mark.parametrize("order", ["F", "C"])
def test_transpose(mat: type, order):
    mat_ = mat(order)
    res = mat_.T.A
    expected = mat_.A.T
    assert res.shape == (mat_.shape[1], mat_.shape[0])
    np.testing.assert_allclose(res, expected)


@pytest.mark.parametrize("mat", matrices)
@pytest.mark.parametrize(
    "vec_type", [lambda x: x, np.array, mx.DenseGLMDataMatrix],
)
@pytest.mark.parametrize(
    "vec_as_list",
    # shapes (3,); (1,3); (2, 3)
    [[3.0, -0.1, 0], [[3.0, -0.1, 0]], [[0, -0.1, 1.0], [-0.1, 0, 3]]],
)
@pytest.mark.parametrize("order", ["F", "C"])
def test_rmatmul(mat: type, vec_type, vec_as_list, order: str):
    vec = vec_type(vec_as_list)
    mat_ = mat(order)
    res = mat_.__rmatmul__(vec)
    res2 = vec @ mat_
    expected = vec_as_list @ mat_.A
    np.testing.assert_allclose(res, expected)
    np.testing.assert_allclose(res2, expected)
    assert isinstance(res, np.ndarray)


@pytest.mark.parametrize("mat", matrices)
@pytest.mark.parametrize("order", ["F", "C"])
def test_dot_raises(mat, order):
    mat_ = mat(order)
    with pytest.raises(ValueError):
        mat_.dot(np.ones((10, 1)))


@pytest.mark.parametrize(
    "mat", matrices,
)
@pytest.mark.parametrize("dtype", [np.float64, np.float32])
@pytest.mark.parametrize("order", ["F", "C"])
def test_astype(mat, dtype, order):
    mat_ = mat(order)
    new_mat = mat_.astype(dtype)
    assert np.issubdtype(new_mat.dtype, dtype)
    vec = np.zeros(mat_.shape[1], dtype=dtype)
    res = new_mat.dot(vec)
    assert res.dtype == new_mat.dtype


@pytest.mark.parametrize("mat", unscaled_matrices)
def test_get_col_means(mat):
    mat_ = mat()
    weights = np.random.random(mat_.shape[0])
    # TODO: make weights sum to 1 within functions
    weights /= weights.sum()
    means = mat_.get_col_means(weights)
    expected = mat_.A.T.dot(weights)
    np.testing.assert_allclose(means, expected)


@pytest.mark.parametrize("mat", unscaled_matrices)
def test_get_col_means_unweighted(mat):
    mat_ = mat()
    weights = np.ones(mat_.shape[0])
    # TODO: make weights sum to 1 within functions
    weights /= weights.sum()
    means = mat_.get_col_means(weights)
    expected = mat_.A.mean(0)
    np.testing.assert_allclose(means, expected)


@pytest.mark.parametrize("mat", unscaled_matrices)
def test_get_col_stds(mat):
    mat_ = mat()
    weights = np.random.random(mat_.shape[0])
    # TODO: make weights sum to 1
    weights /= weights.sum()
    means = mat_.get_col_means(weights)
    expected = np.sqrt((mat_.A ** 2).T.dot(weights) - means ** 2)
    stds = mat_.get_col_stds(weights, means)
    np.testing.assert_allclose(stds, expected)


@pytest.mark.parametrize("mat", unscaled_matrices)
def test_get_col_stds_unweighted(mat):
    mat_ = mat()
    weights = np.ones(mat_.shape[0])
    # TODO: make weights sum to 1
    weights /= weights.sum()
    means = mat_.get_col_means(weights)
    expected = mat_.A.std(0)
    stds = mat_.get_col_stds(weights, means)
    np.testing.assert_allclose(stds, expected)


@pytest.mark.parametrize("mat", unscaled_matrices)
@pytest.mark.parametrize("scale_predictors", [False, True])
def test_standardize(mat, scale_predictors: bool):
    mat_: mx.MatrixBase = mat()
    asarray = mat_.A.copy()
    weights = np.random.rand(mat_.shape[0])
    weights /= weights.sum()

    true_means = asarray.T.dot(weights)
    true_sds = np.sqrt((asarray ** 2).T.dot(weights) - true_means ** 2)

    standardized, means, stds = mat_.standardize(weights, scale_predictors)
    assert isinstance(standardized, mx.ColScaledMat)
    assert isinstance(standardized.mat, type(mat_))
    np.testing.assert_allclose(standardized.transpose_dot(weights), 0, atol=1e-11)

    np.testing.assert_allclose(means, asarray.T.dot(weights))
    if scale_predictors:
        np.testing.assert_allclose(stds, true_sds)
    else:
        assert stds is None

    expected_sds = true_sds if scale_predictors else np.ones_like(true_sds)
    with warnings.catch_warnings():
        warnings.simplefilter("ignore", category=RuntimeWarning)
        one_over_sds = np.nan_to_num(1 / expected_sds)

    np.testing.assert_allclose(standardized.A, (asarray - true_means) * one_over_sds)

    unstandardized = standardized.unstandardize(stds)
    assert isinstance(unstandardized, type(mat_))
    np.testing.assert_allclose(unstandardized.A, asarray)


@pytest.mark.parametrize("mat", matrices)
def test_indexing_int_row(mat):
    mat_ = mat()
    res = mat_[0, :]
    if not isinstance(res, np.ndarray):
        res = res.A
    expected = mat_.A[0, :]
    np.testing.assert_allclose(np.squeeze(res), expected)


@pytest.mark.parametrize("mat", matrices)
def test_indexing_range_row(mat):
    mat_ = mat()
    res = mat_[0:2, :]
    if not isinstance(res, np.ndarray):
        res = res.A
    expected = mat_.A[0:2, :]
    np.testing.assert_allclose(np.squeeze(res), expected)<|MERGE_RESOLUTION|>--- conflicted
+++ resolved
@@ -5,7 +5,6 @@
 from scipy import sparse as sps
 
 import quantcore.glm.matrix as mx
-from quantcore.glm.matrix.sandwich.sandwich import csr_dense_sandwich
 
 
 def base_array(order="F") -> np.ndarray:
@@ -157,21 +156,11 @@
     assert isinstance(res, np.ndarray)
 
 
-def test_dense_sandwich():
-    sp_mat = sps.csr_matrix(sps.eye(3))
-    d = np.arange(3).astype(float)
-    B = np.ones((3, 2))
-    result = csr_dense_sandwich(sp_mat, B, d)
-    expected = sp_mat.A @ np.diag(d) @ B
-    np.testing.assert_allclose(result, expected)
-
-
 @pytest.mark.parametrize("mat", matrices)
 @pytest.mark.parametrize(
     "vec_type", [lambda x: x, np.array, mx.DenseGLMDataMatrix],
 )
 @pytest.mark.parametrize("order", ["F", "C"])
-<<<<<<< HEAD
 @pytest.mark.parametrize("rows", [None, np.arange(2, dtype=np.int32)])
 @pytest.mark.parametrize("cols", [None, np.arange(1, dtype=np.int32)])
 def test_sandwich(mat: type, vec_type, order, rows, cols):
@@ -184,18 +173,8 @@
         mat_, vec_as_list, rows, cols, rows
     )
     expected = mat_subset.T @ np.diag(vec_subset) @ mat_subset
-=======
-def test_sandwich(mat: type, vec_type, order):
-    mat_ = mat(order)
-    vec_as_list = [3, 0.1, 1][: mat_.shape[0]]
-    assert len(vec_as_list) == mat_.shape[0]
-    vec = vec_type(vec_as_list)
-    res = mat_.sandwich(vec)
     if sps.issparse(res):
         res = res.A
-
-    expected = mat_.A.T @ np.diag(vec_as_list) @ mat_.A
->>>>>>> fbec4499
     np.testing.assert_allclose(res, expected)
 
 
