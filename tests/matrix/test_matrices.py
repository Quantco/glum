import warnings

import numpy as np
import pytest
from scipy import sparse as sps

import quantcore.glm.matrix as mx
from quantcore.glm.matrix.sandwich.sandwich import csr_dense_sandwich


def base_array(order="F") -> np.ndarray:
    return np.array([[0, 0], [0, -1.0], [0, 2.0]], order=order)


def dense_glm_data_matrix(order="F") -> mx.DenseGLMDataMatrix:
    return mx.DenseGLMDataMatrix(base_array(order))


def split_matrix(order="F") -> mx.SplitMatrix:
    return mx.SplitMatrix(sps.csc_matrix(base_array(order)), threshold=0.1)


def mkl_sparse_matrix(order="F") -> mx.MKLSparseMatrix:
    return mx.MKLSparseMatrix(sps.csc_matrix(base_array(order)))


<<<<<<< HEAD
def categorical_matrix(order="F"):
    vec = [1, 0, 1]
    return mx.CategoricalCSRMatrix(vec)


matrices = [
=======
def col_scaled_dense(order="F") -> mx.ColScaledMat:
    return mx.ColScaledMat(dense_glm_data_matrix(order), [0.0, 1.0])


def col_scaled_sparse(order="F") -> mx.ColScaledMat:
    return mx.ColScaledMat(mkl_sparse_matrix(order), [0.0, 1.0])


def col_scaled_split(order="F") -> mx.ColScaledMat:
    return mx.ColScaledMat(split_matrix(order), [0.0, 1.0])


unscaled_matrices = [
>>>>>>> 1379b4f2
    dense_glm_data_matrix,
    split_matrix,
    mkl_sparse_matrix,
    categorical_matrix,
]

scaled_matrices = [col_scaled_dense, col_scaled_sparse, col_scaled_split]

matrices = unscaled_matrices + scaled_matrices  # type: ignore


@pytest.mark.parametrize("mat", matrices)
@pytest.mark.parametrize("i", [1, -2])
def test_getcol(mat, i):
    mat_ = mat()
    col = mat_.getcol(i)
    if not isinstance(col, np.ndarray):
        col = col.A
    np.testing.assert_almost_equal(col, mat_.A[:, [i]])


@pytest.mark.parametrize("mat", unscaled_matrices)
@pytest.mark.parametrize("order", ["F", "C"])
def test_to_array(mat, order):
    mat_ = mat(order)
    assert isinstance(mat_.A, np.ndarray)
    np.testing.assert_allclose(mat_.A, base_array(order))


@pytest.mark.parametrize("mat", scaled_matrices)
@pytest.mark.parametrize("order", ["F", "C"])
def test_to_array_scaled(mat, order):
    mat_ = mat(order)
    assert isinstance(mat_.A, np.ndarray)
    np.testing.assert_allclose(mat_.A, base_array(order) + np.array([[0, 1]]))


@pytest.mark.parametrize("mat", matrices)
@pytest.mark.parametrize(
    "other_type", [lambda x: x, np.array, mx.DenseGLMDataMatrix],
)
@pytest.mark.parametrize(
    "other_as_list", [[3.0, -0.1], [[3.0], [-0.1]], [[0.0, 2], [-1, 0]]]
)
@pytest.mark.parametrize("order", ["F", "C"])
def test_dot(mat: type, other_type, other_as_list, order: str):
    other = other_type(other_as_list)
    mat_ = mat(order)
    res = mat_.dot(other)
    res2 = mat_ @ other
    expected = mat_.A.dot(other_as_list)
    np.testing.assert_allclose(res, expected)
    np.testing.assert_allclose(res2, expected)
    assert isinstance(res, np.ndarray)


@pytest.mark.parametrize("mat", matrices)
@pytest.mark.parametrize(
    "other_type", [lambda x: x, np.array, mx.DenseGLMDataMatrix],
)
@pytest.mark.parametrize(
    "other_as_list",
    # shapes (3,); (3,1); (3, 2)
    [[3.0, -0.1, 0], [[3.0], [-0.1], [0]], [[0, 1.0], [-0.1, 0], [0, 3.0]]],
)
@pytest.mark.parametrize("order", ["F", "C"])
def test_transpose_dot(mat: type, other_type, other_as_list, order: str):
    other = other_type(other_as_list)
    mat_ = mat(order)
    assert np.shape(other)[0] == mat_.shape[0]
    res = mat_.transpose_dot(other)
    expected = mat_.A.T.dot(other_as_list)
    np.testing.assert_allclose(res, expected)
    assert isinstance(res, np.ndarray)


def test_dense_sandwich():
    sp_mat = sps.csr_matrix(sps.eye(3))
    d = np.arange(3).astype(float)
    B = np.ones((3, 2))
    result = csr_dense_sandwich(sp_mat, B, d)
    expected = sp_mat.A @ np.diag(d) @ B
    np.testing.assert_allclose(result, expected)


<<<<<<< HEAD
@pytest.mark.parametrize(
    "mat",
    [
        dense_glm_data_matrix,
        mkl_sparse_matrix,
        col_scaled_sp_mat,
        split_matrix,
        categorical_matrix,
    ],
)
=======
@pytest.mark.parametrize("mat", matrices)
>>>>>>> 1379b4f2
@pytest.mark.parametrize(
    "vec_type", [lambda x: x, np.array, mx.DenseGLMDataMatrix],
)
@pytest.mark.parametrize("order", ["F", "C"])
def test_sandwich(mat: type, vec_type, order):
    mat_ = mat(order)
    vec_as_list = [3, 0.1, 1][: mat_.shape[0]]
    assert len(vec_as_list) == mat_.shape[0]
    vec = vec_type(vec_as_list)
    res = mat_.sandwich(vec)
    if sps.issparse(res):
        res = res.A

    expected = mat_.A.T @ np.diag(vec_as_list) @ mat_.A
    np.testing.assert_allclose(res, expected)


# TODO: make sure we have sklearn tests for each matrix setup
@pytest.mark.parametrize("mat", [dense_glm_data_matrix, mkl_sparse_matrix])
@pytest.mark.parametrize("order", ["F", "C"])
def test_transpose(mat: type, order):
    mat_ = mat(order)
    res = mat_.T.A
    expected = mat_.A.T
    assert res.shape == (mat_.shape[1], mat_.shape[0])
    np.testing.assert_allclose(res, expected)


@pytest.mark.parametrize("mat", matrices)
@pytest.mark.parametrize(
    "vec_type", [lambda x: x, np.array, mx.DenseGLMDataMatrix],
)
@pytest.mark.parametrize(
    "vec_as_list",
    # shapes (3,); (1,3); (2, 3)
    [[3.0, -0.1, 0], [[3.0, -0.1, 0]], [[0, -0.1, 1.0], [-0.1, 0, 3]]],
)
@pytest.mark.parametrize("order", ["F", "C"])
def test_rmatmul(mat: type, vec_type, vec_as_list, order: str):
    vec = vec_type(vec_as_list)
    mat_ = mat(order)
    res = mat_.__rmatmul__(vec)
    res2 = vec @ mat_
    expected = vec_as_list @ mat_.A
    np.testing.assert_allclose(res, expected)
    np.testing.assert_allclose(res2, expected)
    assert isinstance(res, np.ndarray)


@pytest.mark.parametrize("mat", matrices)
@pytest.mark.parametrize("order", ["F", "C"])
def test_dot_raises(mat, order):
    mat_ = mat(order)
    with pytest.raises(ValueError):
        mat_.dot(np.ones((10, 1)))


@pytest.mark.parametrize(
    "mat",
    [
        dense_glm_data_matrix,
        col_scaled_sp_mat,
        row_scaled_sp_mat,
        split_matrix,
        mkl_sparse_matrix,
    ],
)
@pytest.mark.parametrize("dtype", [np.float64, np.float32])
@pytest.mark.parametrize("order", ["F", "C"])
def test_astype(mat, dtype, order):
    mat_ = mat(order)
    new_mat = mat_.astype(dtype)
    assert np.issubdtype(new_mat.dtype, dtype)
    vec = np.zeros(mat_.shape[1], dtype=dtype)
    res = new_mat.dot(vec)
    assert res.dtype == new_mat.dtype


@pytest.mark.parametrize("mat", unscaled_matrices)
@pytest.mark.parametrize("scale_predictors", [False, True])
def test_standardize(mat, scale_predictors: bool):
    mat_: mx.MatrixBase = mat()
    asarray = mat_.A.copy()
    weights = np.random.rand(mat_.shape[0])
    weights /= weights.sum()

    true_means = asarray.T.dot(weights)
    true_sds = np.sqrt((asarray ** 2).T.dot(weights) - true_means ** 2)

    standardized, means, stds = mat_.standardize(weights, scale_predictors)
    assert isinstance(standardized, mx.ColScaledMat)
    assert isinstance(standardized.mat, type(mat_))

    np.testing.assert_allclose(means, asarray.T.dot(weights))
    if scale_predictors:
        np.testing.assert_allclose(stds, true_sds)
    else:
        assert stds is None

    expected_sds = true_sds if scale_predictors else np.ones_like(true_sds)
    with warnings.catch_warnings():
        warnings.simplefilter("ignore", category=RuntimeWarning)
        one_over_sds = np.nan_to_num(1 / expected_sds)

    np.testing.assert_allclose(standardized.A, (asarray - true_means) * one_over_sds)

    unstandardized = standardized.unstandardize(stds)
    assert isinstance(unstandardized, type(mat_))
    np.testing.assert_allclose(unstandardized.A, asarray)<|MERGE_RESOLUTION|>--- conflicted
+++ resolved
@@ -24,14 +24,11 @@
     return mx.MKLSparseMatrix(sps.csc_matrix(base_array(order)))
 
 
-<<<<<<< HEAD
 def categorical_matrix(order="F"):
     vec = [1, 0, 1]
     return mx.CategoricalCSRMatrix(vec)
 
 
-matrices = [
-=======
 def col_scaled_dense(order="F") -> mx.ColScaledMat:
     return mx.ColScaledMat(dense_glm_data_matrix(order), [0.0, 1.0])
 
@@ -45,7 +42,6 @@
 
 
 unscaled_matrices = [
->>>>>>> 1379b4f2
     dense_glm_data_matrix,
     split_matrix,
     mkl_sparse_matrix,
@@ -131,20 +127,7 @@
     np.testing.assert_allclose(result, expected)
 
 
-<<<<<<< HEAD
-@pytest.mark.parametrize(
-    "mat",
-    [
-        dense_glm_data_matrix,
-        mkl_sparse_matrix,
-        col_scaled_sp_mat,
-        split_matrix,
-        categorical_matrix,
-    ],
-)
-=======
-@pytest.mark.parametrize("mat", matrices)
->>>>>>> 1379b4f2
+@pytest.mark.parametrize("mat", matrices)
 @pytest.mark.parametrize(
     "vec_type", [lambda x: x, np.array, mx.DenseGLMDataMatrix],
 )
@@ -203,14 +186,7 @@
 
 
 @pytest.mark.parametrize(
-    "mat",
-    [
-        dense_glm_data_matrix,
-        col_scaled_sp_mat,
-        row_scaled_sp_mat,
-        split_matrix,
-        mkl_sparse_matrix,
-    ],
+    "mat", matrices,
 )
 @pytest.mark.parametrize("dtype", [np.float64, np.float32])
 @pytest.mark.parametrize("order", ["F", "C"])
